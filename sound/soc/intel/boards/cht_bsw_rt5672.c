/*
 *  cht_bsw_rt5672.c - ASoc Machine driver for Intel Cherryview-based platforms
 *                     Cherrytrail and Braswell, with RT5672 codec.
 *
 *  Copyright (C) 2014 Intel Corp
 *  Author: Subhransu S. Prusty <subhransu.s.prusty@intel.com>
 *          Mengdong Lin <mengdong.lin@intel.com>
 *
 *  This program is free software; you can redistribute it and/or modify
 *  it under the terms of the GNU General Public License as published by
 *  the Free Software Foundation; version 2 of the License.
 *
 *  This program is distributed in the hope that it will be useful, but
 *  WITHOUT ANY WARRANTY; without even the implied warranty of
 *  MERCHANTABILITY or FITNESS FOR A PARTICULAR PURPOSE.  See the GNU
 *  General Public License for more details.
 */

#include <linux/module.h>
#include <linux/platform_device.h>
#include <linux/slab.h>
#include <linux/clk.h>
#include <sound/pcm.h>
#include <sound/pcm_params.h>
#include <sound/soc.h>
#include <sound/jack.h>
#include <sound/soc-acpi.h>
#include "../../codecs/rt5670.h"
#include "../atom/sst-atom-controls.h"


/* The platform clock #3 outputs 19.2Mhz clock to codec as I2S MCLK */
#define CHT_PLAT_CLK_3_HZ	19200000
#define CHT_CODEC_DAI	"rt5670-aif1"

struct cht_mc_private {
	struct snd_soc_jack headset;
	char codec_name[SND_ACPI_I2C_ID_LEN];
	struct clk *mclk;
};

/* Headset jack detection DAPM pins */
static struct snd_soc_jack_pin cht_bsw_headset_pins[] = {
	{
		.pin = "Headset Mic",
		.mask = SND_JACK_MICROPHONE,
	},
	{
		.pin = "Headphone",
		.mask = SND_JACK_HEADPHONE,
	},
};

static int platform_clock_control(struct snd_soc_dapm_widget *w,
		struct snd_kcontrol *k, int  event)
{
	struct snd_soc_dapm_context *dapm = w->dapm;
	struct snd_soc_card *card = dapm->card;
	struct snd_soc_dai *codec_dai;
	struct cht_mc_private *ctx = snd_soc_card_get_drvdata(card);
	int ret;

	codec_dai = snd_soc_card_get_codec_dai(card, CHT_CODEC_DAI);
	if (!codec_dai) {
		dev_err(card->dev, "Codec dai not found; Unable to set platform clock\n");
		return -EIO;
	}

	if (SND_SOC_DAPM_EVENT_ON(event)) {
		if (ctx->mclk) {
			ret = clk_prepare_enable(ctx->mclk);
			if (ret < 0) {
				dev_err(card->dev,
					"could not configure MCLK state");
				return ret;
			}
		}

		/* set codec PLL source to the 19.2MHz platform clock (MCLK) */
		ret = snd_soc_dai_set_pll(codec_dai, 0, RT5670_PLL1_S_MCLK,
				CHT_PLAT_CLK_3_HZ, 48000 * 512);
		if (ret < 0) {
			dev_err(card->dev, "can't set codec pll: %d\n", ret);
			return ret;
		}

		/* set codec sysclk source to PLL */
		ret = snd_soc_dai_set_sysclk(codec_dai, RT5670_SCLK_S_PLL1,
			48000 * 512, SND_SOC_CLOCK_IN);
		if (ret < 0) {
			dev_err(card->dev, "can't set codec sysclk: %d\n", ret);
			return ret;
		}
	} else {
		/* Set codec sysclk source to its internal clock because codec
		 * PLL will be off when idle and MCLK will also be off by ACPI
		 * when codec is runtime suspended. Codec needs clock for jack
		 * detection and button press.
		 */
		snd_soc_dai_set_sysclk(codec_dai, RT5670_SCLK_S_RCCLK,
				       48000 * 512, SND_SOC_CLOCK_IN);

		if (ctx->mclk)
			clk_disable_unprepare(ctx->mclk);
	}
	return 0;
}

static const struct snd_soc_dapm_widget cht_dapm_widgets[] = {
	SND_SOC_DAPM_HP("Headphone", NULL),
	SND_SOC_DAPM_MIC("Headset Mic", NULL),
	SND_SOC_DAPM_MIC("Int Mic", NULL),
	SND_SOC_DAPM_SPK("Ext Spk", NULL),
	SND_SOC_DAPM_SUPPLY("Platform Clock", SND_SOC_NOPM, 0, 0,
			platform_clock_control, SND_SOC_DAPM_PRE_PMU |
			SND_SOC_DAPM_POST_PMD),
};

static const struct snd_soc_dapm_route cht_audio_map[] = {
	{"IN1P", NULL, "Headset Mic"},
	{"IN1N", NULL, "Headset Mic"},
	{"DMIC L1", NULL, "Int Mic"},
	{"DMIC R1", NULL, "Int Mic"},
	{"Headphone", NULL, "HPOL"},
	{"Headphone", NULL, "HPOR"},
	{"Ext Spk", NULL, "SPOLP"},
	{"Ext Spk", NULL, "SPOLN"},
	{"Ext Spk", NULL, "SPORP"},
	{"Ext Spk", NULL, "SPORN"},
	{"AIF1 Playback", NULL, "ssp2 Tx"},
	{"ssp2 Tx", NULL, "codec_out0"},
	{"ssp2 Tx", NULL, "codec_out1"},
	{"codec_in0", NULL, "ssp2 Rx"},
	{"codec_in1", NULL, "ssp2 Rx"},
	{"ssp2 Rx", NULL, "AIF1 Capture"},
	{"Headphone", NULL, "Platform Clock"},
	{"Headset Mic", NULL, "Platform Clock"},
	{"Int Mic", NULL, "Platform Clock"},
	{"Ext Spk", NULL, "Platform Clock"},
};

static const struct snd_kcontrol_new cht_mc_controls[] = {
	SOC_DAPM_PIN_SWITCH("Headphone"),
	SOC_DAPM_PIN_SWITCH("Headset Mic"),
	SOC_DAPM_PIN_SWITCH("Int Mic"),
	SOC_DAPM_PIN_SWITCH("Ext Spk"),
};

static int cht_aif1_hw_params(struct snd_pcm_substream *substream,
					struct snd_pcm_hw_params *params)
{
	struct snd_soc_pcm_runtime *rtd = substream->private_data;
	struct snd_soc_dai *codec_dai = rtd->codec_dai;
	int ret;

	/* set codec PLL source to the 19.2MHz platform clock (MCLK) */
	ret = snd_soc_dai_set_pll(codec_dai, 0, RT5670_PLL1_S_MCLK,
				  CHT_PLAT_CLK_3_HZ, params_rate(params) * 512);
	if (ret < 0) {
		dev_err(rtd->dev, "can't set codec pll: %d\n", ret);
		return ret;
	}

	/* set codec sysclk source to PLL */
	ret = snd_soc_dai_set_sysclk(codec_dai, RT5670_SCLK_S_PLL1,
				     params_rate(params) * 512,
				     SND_SOC_CLOCK_IN);
	if (ret < 0) {
		dev_err(rtd->dev, "can't set codec sysclk: %d\n", ret);
		return ret;
	}
	return 0;
}

static const struct acpi_gpio_params headset_gpios = { 0, 0, false };

static const struct acpi_gpio_mapping cht_rt5672_gpios[] = {
	{ "headset-gpios", &headset_gpios, 1 },
	{},
};

static int cht_codec_init(struct snd_soc_pcm_runtime *runtime)
{
	int ret;
	struct snd_soc_dai *codec_dai = runtime->codec_dai;
	struct snd_soc_codec *codec = codec_dai->codec;
	struct cht_mc_private *ctx = snd_soc_card_get_drvdata(runtime->card);

	if (devm_acpi_dev_add_driver_gpios(codec->dev, cht_rt5672_gpios))
		dev_warn(runtime->dev, "Unable to add GPIO mapping table\n");

	/* TDM 4 slots 24 bit, set Rx & Tx bitmask to 4 active slots */
	ret = snd_soc_dai_set_tdm_slot(codec_dai, 0xF, 0xF, 4, 24);
	if (ret < 0) {
		dev_err(runtime->dev, "can't set codec TDM slot %d\n", ret);
		return ret;
	}

	/* Select codec ASRC clock source to track I2S1 clock, because codec
	 * is in slave mode and 100fs I2S format (BCLK = 100 * LRCLK) cannot
	 * be supported by RT5672. Otherwise, ASRC will be disabled and cause
	 * noise.
	 */
	rt5670_sel_asrc_clk_src(codec,
				RT5670_DA_STEREO_FILTER
				| RT5670_DA_MONO_L_FILTER
				| RT5670_DA_MONO_R_FILTER
				| RT5670_AD_STEREO_FILTER
				| RT5670_AD_MONO_L_FILTER
				| RT5670_AD_MONO_R_FILTER,
				RT5670_CLK_SEL_I2S1_ASRC);

        ret = snd_soc_card_jack_new(runtime->card, "Headset",
				    SND_JACK_HEADSET | SND_JACK_BTN_0 |
				    SND_JACK_BTN_1 | SND_JACK_BTN_2,
				    &ctx->headset,
				    cht_bsw_headset_pins,
				    ARRAY_SIZE(cht_bsw_headset_pins));
        if (ret)
                return ret;

	rt5670_set_jack_detect(codec, &ctx->headset);
	if (ctx->mclk) {
		/*
		 * The firmware might enable the clock at
		 * boot (this information may or may not
		 * be reflected in the enable clock register).
		 * To change the rate we must disable the clock
		 * first to cover these cases. Due to common
		 * clock framework restrictions that do not allow
		 * to disable a clock that has not been enabled,
		 * we need to enable the clock first.
		 */
		ret = clk_prepare_enable(ctx->mclk);
		if (!ret)
			clk_disable_unprepare(ctx->mclk);

		ret = clk_set_rate(ctx->mclk, CHT_PLAT_CLK_3_HZ);

		if (ret) {
			dev_err(runtime->dev, "unable to set MCLK rate\n");
			return ret;
		}
	}
	return 0;
}

static int cht_codec_fixup(struct snd_soc_pcm_runtime *rtd,
			    struct snd_pcm_hw_params *params)
{
	struct snd_interval *rate = hw_param_interval(params,
			SNDRV_PCM_HW_PARAM_RATE);
	struct snd_interval *channels = hw_param_interval(params,
						SNDRV_PCM_HW_PARAM_CHANNELS);

	/* The DSP will covert the FE rate to 48k, stereo, 24bits */
	rate->min = rate->max = 48000;
	channels->min = channels->max = 2;

	/* set SSP2 to 24-bit */
	params_set_format(params, SNDRV_PCM_FORMAT_S24_LE);
	return 0;
}

static int cht_aif1_startup(struct snd_pcm_substream *substream)
{
	return snd_pcm_hw_constraint_single(substream->runtime,
			SNDRV_PCM_HW_PARAM_RATE, 48000);
}

static const struct snd_soc_ops cht_aif1_ops = {
	.startup = cht_aif1_startup,
};

static const struct snd_soc_ops cht_be_ssp2_ops = {
	.hw_params = cht_aif1_hw_params,
};

static struct snd_soc_dai_link cht_dailink[] = {
	/* Front End DAI links */
	[MERR_DPCM_AUDIO] = {
		.name = "Audio Port",
		.stream_name = "Audio",
		.cpu_dai_name = "media-cpu-dai",
		.codec_dai_name = "snd-soc-dummy-dai",
		.codec_name = "snd-soc-dummy",
		.platform_name = "sst-mfld-platform",
		.nonatomic = true,
		.dynamic = 1,
		.dpcm_playback = 1,
		.dpcm_capture = 1,
		.ops = &cht_aif1_ops,
	},
	[MERR_DPCM_DEEP_BUFFER] = {
		.name = "Deep-Buffer Audio Port",
		.stream_name = "Deep-Buffer Audio",
		.cpu_dai_name = "deepbuffer-cpu-dai",
		.codec_dai_name = "snd-soc-dummy-dai",
		.codec_name = "snd-soc-dummy",
		.platform_name = "sst-mfld-platform",
		.nonatomic = true,
		.dynamic = 1,
		.dpcm_playback = 1,
		.ops = &cht_aif1_ops,
	},

	/* Back End DAI links */
	{
		/* SSP2 - Codec */
		.name = "SSP2-Codec",
		.id = 0,
		.cpu_dai_name = "ssp2-port",
		.platform_name = "sst-mfld-platform",
		.no_pcm = 1,
		.nonatomic = true,
		.codec_dai_name = "rt5670-aif1",
		.codec_name = "i2c-10EC5670:00",
		.dai_fmt = SND_SOC_DAIFMT_DSP_B | SND_SOC_DAIFMT_IB_NF
					| SND_SOC_DAIFMT_CBS_CFS,
		.init = cht_codec_init,
		.be_hw_params_fixup = cht_codec_fixup,
		.dpcm_playback = 1,
		.dpcm_capture = 1,
		.ops = &cht_be_ssp2_ops,
	},
};

static int cht_suspend_pre(struct snd_soc_card *card)
{
	struct snd_soc_component *component;
	struct cht_mc_private *ctx = snd_soc_card_get_drvdata(card);

	list_for_each_entry(component, &card->component_dev_list, card_list) {
		if (!strncmp(component->name,
			     ctx->codec_name, sizeof(ctx->codec_name))) {
			struct snd_soc_codec *codec = snd_soc_component_to_codec(component);

			dev_dbg(codec->dev, "disabling jack detect before going to suspend.\n");
			rt5670_jack_suspend(codec);
			break;
		}
	}
	return 0;
}

static int cht_resume_post(struct snd_soc_card *card)
{
	struct snd_soc_component *component;
	struct cht_mc_private *ctx = snd_soc_card_get_drvdata(card);

	list_for_each_entry(component, &card->component_dev_list, card_list) {
		if (!strncmp(component->name,
			     ctx->codec_name, sizeof(ctx->codec_name))) {
			struct snd_soc_codec *codec = snd_soc_component_to_codec(component);

			dev_dbg(codec->dev, "enabling jack detect for resume.\n");
			rt5670_jack_resume(codec);
			break;
		}
	}

	return 0;
}

/* SoC card */
static struct snd_soc_card snd_soc_card_cht = {
	.name = "cht-bsw-rt5672",
	.owner = THIS_MODULE,
	.dai_link = cht_dailink,
	.num_links = ARRAY_SIZE(cht_dailink),
	.dapm_widgets = cht_dapm_widgets,
	.num_dapm_widgets = ARRAY_SIZE(cht_dapm_widgets),
	.dapm_routes = cht_audio_map,
	.num_dapm_routes = ARRAY_SIZE(cht_audio_map),
	.controls = cht_mc_controls,
	.num_controls = ARRAY_SIZE(cht_mc_controls),
	.suspend_pre = cht_suspend_pre,
	.resume_post = cht_resume_post,
};

#define RT5672_I2C_DEFAULT	"i2c-10EC5670:00"

static int snd_cht_mc_probe(struct platform_device *pdev)
{
	int ret_val = 0;
	struct cht_mc_private *drv;
	struct snd_soc_acpi_mach *mach = pdev->dev.platform_data;
	const char *i2c_name;
	int i;

	drv = devm_kzalloc(&pdev->dev, sizeof(*drv), GFP_ATOMIC);
	if (!drv)
		return -ENOMEM;

	strcpy(drv->codec_name, RT5672_I2C_DEFAULT);

	/* fixup codec name based on HID */
	if (mach) {
<<<<<<< HEAD
		i2c_name = snd_soc_acpi_find_name_from_hid(mach->id);
=======
		i2c_name = acpi_dev_get_first_match_name(mach->id, NULL, -1);
>>>>>>> 5fa4ec9c
		if (i2c_name) {
			snprintf(drv->codec_name, sizeof(drv->codec_name),
				 "i2c-%s", i2c_name);
			for (i = 0; i < ARRAY_SIZE(cht_dailink); i++) {
				if (!strcmp(cht_dailink[i].codec_name,
					    RT5672_I2C_DEFAULT)) {
					cht_dailink[i].codec_name =
						drv->codec_name;
					break;
				}
			}
		}
	}

	drv->mclk = devm_clk_get(&pdev->dev, "pmc_plt_clk_3");
	if (IS_ERR(drv->mclk)) {
		dev_err(&pdev->dev,
			"Failed to get MCLK from pmc_plt_clk_3: %ld\n",
			PTR_ERR(drv->mclk));
		return PTR_ERR(drv->mclk);
	}
	snd_soc_card_set_drvdata(&snd_soc_card_cht, drv);

	/* register the soc card */
	snd_soc_card_cht.dev = &pdev->dev;
	ret_val = devm_snd_soc_register_card(&pdev->dev, &snd_soc_card_cht);
	if (ret_val) {
		dev_err(&pdev->dev,
			"snd_soc_register_card failed %d\n", ret_val);
		return ret_val;
	}
	platform_set_drvdata(pdev, &snd_soc_card_cht);
	return ret_val;
}

static struct platform_driver snd_cht_mc_driver = {
	.driver = {
		.name = "cht-bsw-rt5672",
	},
	.probe = snd_cht_mc_probe,
};

module_platform_driver(snd_cht_mc_driver);

MODULE_DESCRIPTION("ASoC Intel(R) Baytrail CR Machine driver");
MODULE_AUTHOR("Subhransu S. Prusty, Mengdong Lin");
MODULE_LICENSE("GPL v2");
MODULE_ALIAS("platform:cht-bsw-rt5672");<|MERGE_RESOLUTION|>--- conflicted
+++ resolved
@@ -396,11 +396,7 @@
 
 	/* fixup codec name based on HID */
 	if (mach) {
-<<<<<<< HEAD
-		i2c_name = snd_soc_acpi_find_name_from_hid(mach->id);
-=======
 		i2c_name = acpi_dev_get_first_match_name(mach->id, NULL, -1);
->>>>>>> 5fa4ec9c
 		if (i2c_name) {
 			snprintf(drv->codec_name, sizeof(drv->codec_name),
 				 "i2c-%s", i2c_name);
