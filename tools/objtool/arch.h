--- conflicted
+++ resolved
@@ -31,14 +31,9 @@
 #define INSN_RETURN		6
 #define INSN_CONTEXT_SWITCH	7
 #define INSN_STACK		8
-<<<<<<< HEAD
-#define INSN_NOP		9
-#define INSN_OTHER		10
-=======
 #define INSN_BUG		9
 #define INSN_NOP		10
 #define INSN_OTHER		11
->>>>>>> bb176f67
 #define INSN_LAST		INSN_OTHER
 
 enum op_dest_type {
