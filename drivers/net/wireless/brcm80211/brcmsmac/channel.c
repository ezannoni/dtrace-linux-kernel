/*
 * Copyright (c) 2010 Broadcom Corporation
 *
 * Permission to use, copy, modify, and/or distribute this software for any
 * purpose with or without fee is hereby granted, provided that the above
 * copyright notice and this permission notice appear in all copies.
 *
 * THE SOFTWARE IS PROVIDED "AS IS" AND THE AUTHOR DISCLAIMS ALL WARRANTIES
 * WITH REGARD TO THIS SOFTWARE INCLUDING ALL IMPLIED WARRANTIES OF
 * MERCHANTABILITY AND FITNESS. IN NO EVENT SHALL THE AUTHOR BE LIABLE FOR ANY
 * SPECIAL, DIRECT, INDIRECT, OR CONSEQUENTIAL DAMAGES OR ANY DAMAGES
 * WHATSOEVER RESULTING FROM LOSS OF USE, DATA OR PROFITS, WHETHER IN AN ACTION
 * OF CONTRACT, NEGLIGENCE OR OTHER TORTIOUS ACTION, ARISING OUT OF OR IN
 * CONNECTION WITH THE USE OR PERFORMANCE OF THIS SOFTWARE.
 */

#include <linux/types.h>
#include <net/cfg80211.h>
#include <net/mac80211.h>
#include <net/regulatory.h>

#include <defs.h>
#include "pub.h"
#include "phy/phy_hal.h"
#include "main.h"
#include "stf.h"
#include "channel.h"
#include "mac80211_if.h"

/* QDB() macro takes a dB value and converts to a quarter dB value */
#define QDB(n) ((n) * BRCMS_TXPWR_DB_FACTOR)

#define LOCALE_MIMO_IDX_bn		0
#define LOCALE_MIMO_IDX_11n		0

/* max of BAND_5G_PWR_LVLS and 14 for 2.4 GHz */
#define BRCMS_MAXPWR_MIMO_TBL_SIZE	14

/* maxpwr mapping to 5GHz band channels:
 * maxpwr[0] - channels [34-48]
 * maxpwr[1] - channels [52-60]
 * maxpwr[2] - channels [62-64]
 * maxpwr[3] - channels [100-140]
 * maxpwr[4] - channels [149-165]
 */
#define BAND_5G_PWR_LVLS	5	/* 5 power levels for 5G */

#define LC(id)	LOCALE_MIMO_IDX_ ## id

#define LOCALES(mimo2, mimo5) \
		{LC(mimo2), LC(mimo5)}

/* macro to get 5 GHz channel group index for tx power */
#define CHANNEL_POWER_IDX_5G(c) (((c) < 52) ? 0 : \
				 (((c) < 62) ? 1 : \
				 (((c) < 100) ? 2 : \
				 (((c) < 149) ? 3 : 4))))

#define BRCM_2GHZ_2412_2462	REG_RULE(2412-10, 2462+10, 40, 0, 19, 0)
#define BRCM_2GHZ_2467_2472	REG_RULE(2467-10, 2472+10, 20, 0, 19, \
					 NL80211_RRF_PASSIVE_SCAN | \
					 NL80211_RRF_NO_IBSS)

#define BRCM_5GHZ_5180_5240	REG_RULE(5180-10, 5240+10, 40, 0, 21, \
					 NL80211_RRF_PASSIVE_SCAN | \
					 NL80211_RRF_NO_IBSS)
#define BRCM_5GHZ_5260_5320	REG_RULE(5260-10, 5320+10, 40, 0, 21, \
					 NL80211_RRF_PASSIVE_SCAN | \
					 NL80211_RRF_DFS | \
					 NL80211_RRF_NO_IBSS)
#define BRCM_5GHZ_5500_5700	REG_RULE(5500-10, 5700+10, 40, 0, 21, \
					 NL80211_RRF_PASSIVE_SCAN | \
					 NL80211_RRF_DFS | \
					 NL80211_RRF_NO_IBSS)
#define BRCM_5GHZ_5745_5825	REG_RULE(5745-10, 5825+10, 40, 0, 21, \
					 NL80211_RRF_PASSIVE_SCAN | \
					 NL80211_RRF_NO_IBSS)

static const struct ieee80211_regdomain brcms_regdom_x2 = {
	.n_reg_rules = 7,
	.alpha2 = "X2",
	.reg_rules = {
		BRCM_2GHZ_2412_2462,
		BRCM_2GHZ_2467_2472,
		BRCM_5GHZ_5180_5240,
		BRCM_5GHZ_5260_5320,
		BRCM_5GHZ_5500_5700,
		BRCM_5GHZ_5745_5825,
	}
};

 /* locale per-channel tx power limits for MIMO frames
  * maxpwr arrays are index by channel for 2.4 GHz limits, and
  * by sub-band for 5 GHz limits using CHANNEL_POWER_IDX_5G(channel)
  */
struct locale_mimo_info {
	/* tx 20 MHz power limits, qdBm units */
	s8 maxpwr20[BRCMS_MAXPWR_MIMO_TBL_SIZE];
	/* tx 40 MHz power limits, qdBm units */
	s8 maxpwr40[BRCMS_MAXPWR_MIMO_TBL_SIZE];
};

/* Country names and abbreviations with locale defined from ISO 3166 */
struct country_info {
	const u8 locale_mimo_2G;	/* 2.4G mimo info */
	const u8 locale_mimo_5G;	/* 5G mimo info */
};

struct brcms_regd {
	struct country_info country;
	const struct ieee80211_regdomain *regdomain;
};

struct brcms_cm_info {
	struct brcms_pub *pub;
	struct brcms_c_info *wlc;
	const struct brcms_regd *world_regd;
};

/*
 * MIMO Locale Definitions - 2.4 GHz
 */
static const struct locale_mimo_info locale_bn = {
	{QDB(13), QDB(13), QDB(13), QDB(13), QDB(13),
	 QDB(13), QDB(13), QDB(13), QDB(13), QDB(13),
	 QDB(13), QDB(13), QDB(13)},
	{0, 0, QDB(13), QDB(13), QDB(13),
	 QDB(13), QDB(13), QDB(13), QDB(13), QDB(13),
	 QDB(13), 0, 0},
};

static const struct locale_mimo_info *g_mimo_2g_table[] = {
	&locale_bn
};

/*
 * MIMO Locale Definitions - 5 GHz
 */
static const struct locale_mimo_info locale_11n = {
	{ /* 12.5 dBm */ 50, 50, 50, QDB(15), QDB(15)},
	{QDB(14), QDB(15), QDB(15), QDB(15), QDB(15)},
};

static const struct locale_mimo_info *g_mimo_5g_table[] = {
	&locale_11n
};

static const struct brcms_regd cntry_locales[] = {
	/* Worldwide RoW 2, must always be at index 0 */
	{
		.country = LOCALES(bn, 11n),
		.regdomain = &brcms_regdom_x2,
	},
};

static const struct locale_mimo_info *brcms_c_get_mimo_2g(u8 locale_idx)
{
	if (locale_idx >= ARRAY_SIZE(g_mimo_2g_table))
		return NULL;

	return g_mimo_2g_table[locale_idx];
}

static const struct locale_mimo_info *brcms_c_get_mimo_5g(u8 locale_idx)
{
	if (locale_idx >= ARRAY_SIZE(g_mimo_5g_table))
		return NULL;

	return g_mimo_5g_table[locale_idx];
}

/*
 * Indicates whether the country provided is valid to pass
 * to cfg80211 or not.
 *
 * returns true if valid; false if not.
 */
static bool brcms_c_country_valid(const char *ccode)
{
	/*
	 * only allow ascii alpha uppercase for the first 2
	 * chars.
	 */
	if (!((0x80 & ccode[0]) == 0 && ccode[0] >= 0x41 && ccode[0] <= 0x5A &&
	      (0x80 & ccode[1]) == 0 && ccode[1] >= 0x41 && ccode[1] <= 0x5A &&
	      ccode[2] == '\0'))
		return false;

	/*
	 * do not match ISO 3166-1 user assigned country codes
	 * that may be in the driver table
	 */
	if (!strcmp("AA", ccode) ||        /* AA */
	    !strcmp("ZZ", ccode) ||        /* ZZ */
	    ccode[0] == 'X' ||             /* XA - XZ */
	    (ccode[0] == 'Q' &&            /* QM - QZ */
	     (ccode[1] >= 'M' && ccode[1] <= 'Z')))
		return false;

	if (!strcmp("NA", ccode))
		return false;

	return true;
}

static const struct brcms_regd *brcms_world_regd(const char *regdom, int len)
{
	const struct brcms_regd *regd = NULL;
	int i;

	for (i = 0; i < ARRAY_SIZE(cntry_locales); i++) {
		if (!strncmp(regdom, cntry_locales[i].regdomain->alpha2, len)) {
			regd = &cntry_locales[i];
			break;
		}
	}

	return regd;
}

static const struct brcms_regd *brcms_default_world_regd(void)
{
	return &cntry_locales[0];
}

/* JP, J1 - J10 are Japan ccodes */
static bool brcms_c_japan_ccode(const char *ccode)
{
	return (ccode[0] == 'J' &&
		(ccode[1] == 'P' || (ccode[1] >= '1' && ccode[1] <= '9')));
}

static void
brcms_c_channel_min_txpower_limits_with_local_constraint(
		struct brcms_cm_info *wlc_cm, struct txpwr_limits *txpwr,
		u8 local_constraint_qdbm)
{
	int j;

	/* CCK Rates */
	for (j = 0; j < WL_TX_POWER_CCK_NUM; j++)
		txpwr->cck[j] = min(txpwr->cck[j], local_constraint_qdbm);

	/* 20 MHz Legacy OFDM SISO */
	for (j = 0; j < WL_TX_POWER_OFDM_NUM; j++)
		txpwr->ofdm[j] = min(txpwr->ofdm[j], local_constraint_qdbm);

	/* 20 MHz Legacy OFDM CDD */
	for (j = 0; j < BRCMS_NUM_RATES_OFDM; j++)
		txpwr->ofdm_cdd[j] =
		    min(txpwr->ofdm_cdd[j], local_constraint_qdbm);

	/* 40 MHz Legacy OFDM SISO */
	for (j = 0; j < BRCMS_NUM_RATES_OFDM; j++)
		txpwr->ofdm_40_siso[j] =
		    min(txpwr->ofdm_40_siso[j], local_constraint_qdbm);

	/* 40 MHz Legacy OFDM CDD */
	for (j = 0; j < BRCMS_NUM_RATES_OFDM; j++)
		txpwr->ofdm_40_cdd[j] =
		    min(txpwr->ofdm_40_cdd[j], local_constraint_qdbm);

	/* 20MHz MCS 0-7 SISO */
	for (j = 0; j < BRCMS_NUM_RATES_MCS_1_STREAM; j++)
		txpwr->mcs_20_siso[j] =
		    min(txpwr->mcs_20_siso[j], local_constraint_qdbm);

	/* 20MHz MCS 0-7 CDD */
	for (j = 0; j < BRCMS_NUM_RATES_MCS_1_STREAM; j++)
		txpwr->mcs_20_cdd[j] =
		    min(txpwr->mcs_20_cdd[j], local_constraint_qdbm);

	/* 20MHz MCS 0-7 STBC */
	for (j = 0; j < BRCMS_NUM_RATES_MCS_1_STREAM; j++)
		txpwr->mcs_20_stbc[j] =
		    min(txpwr->mcs_20_stbc[j], local_constraint_qdbm);

	/* 20MHz MCS 8-15 MIMO */
	for (j = 0; j < BRCMS_NUM_RATES_MCS_2_STREAM; j++)
		txpwr->mcs_20_mimo[j] =
		    min(txpwr->mcs_20_mimo[j], local_constraint_qdbm);

	/* 40MHz MCS 0-7 SISO */
	for (j = 0; j < BRCMS_NUM_RATES_MCS_1_STREAM; j++)
		txpwr->mcs_40_siso[j] =
		    min(txpwr->mcs_40_siso[j], local_constraint_qdbm);

	/* 40MHz MCS 0-7 CDD */
	for (j = 0; j < BRCMS_NUM_RATES_MCS_1_STREAM; j++)
		txpwr->mcs_40_cdd[j] =
		    min(txpwr->mcs_40_cdd[j], local_constraint_qdbm);

	/* 40MHz MCS 0-7 STBC */
	for (j = 0; j < BRCMS_NUM_RATES_MCS_1_STREAM; j++)
		txpwr->mcs_40_stbc[j] =
		    min(txpwr->mcs_40_stbc[j], local_constraint_qdbm);

	/* 40MHz MCS 8-15 MIMO */
	for (j = 0; j < BRCMS_NUM_RATES_MCS_2_STREAM; j++)
		txpwr->mcs_40_mimo[j] =
		    min(txpwr->mcs_40_mimo[j], local_constraint_qdbm);

	/* 40MHz MCS 32 */
	txpwr->mcs32 = min(txpwr->mcs32, local_constraint_qdbm);

}

/*
 * set the driver's current country and regulatory information
 * using a country code as the source. Look up built in country
 * information found with the country code.
 */
static void
brcms_c_set_country(struct brcms_cm_info *wlc_cm,
		    const struct brcms_regd *regd)
{
	struct brcms_c_info *wlc = wlc_cm->wlc;

	if ((wlc->pub->_n_enab & SUPPORT_11N) !=
	    wlc->protection->nmode_user)
		brcms_c_set_nmode(wlc);

	brcms_c_stf_ss_update(wlc, wlc->bandstate[BAND_2G_INDEX]);
	brcms_c_stf_ss_update(wlc, wlc->bandstate[BAND_5G_INDEX]);

	brcms_c_set_gmode(wlc, wlc->protection->gmode_user, false);

	return;
}

struct brcms_cm_info *brcms_c_channel_mgr_attach(struct brcms_c_info *wlc)
{
	struct brcms_cm_info *wlc_cm;
	struct brcms_pub *pub = wlc->pub;
	struct ssb_sprom *sprom = &wlc->hw->d11core->bus->sprom;
	const char *ccode = sprom->alpha2;
	int ccode_len = sizeof(sprom->alpha2);

	BCMMSG(wlc->wiphy, "wl%d\n", wlc->pub->unit);

	wlc_cm = kzalloc(sizeof(struct brcms_cm_info), GFP_ATOMIC);
	if (wlc_cm == NULL)
		return NULL;
	wlc_cm->pub = pub;
	wlc_cm->wlc = wlc;
	wlc->cmi = wlc_cm;

	/* store the country code for passing up as a regulatory hint */
	wlc_cm->world_regd = brcms_world_regd(ccode, ccode_len);
	if (brcms_c_country_valid(ccode))
		strncpy(wlc->pub->srom_ccode, ccode, ccode_len);

	/*
	 * If no custom world domain is found in the SROM, use the
	 * default "X2" domain.
	 */
	if (!wlc_cm->world_regd) {
		wlc_cm->world_regd = brcms_default_world_regd();
		ccode = wlc_cm->world_regd->regdomain->alpha2;
		ccode_len = BRCM_CNTRY_BUF_SZ - 1;
	}

	/* save default country for exiting 11d regulatory mode */
	strncpy(wlc->country_default, ccode, ccode_len);

	/* initialize autocountry_default to driver default */
	strncpy(wlc->autocountry_default, ccode, ccode_len);

	brcms_c_set_country(wlc_cm, wlc_cm->world_regd);

	return wlc_cm;
}

void brcms_c_channel_mgr_detach(struct brcms_cm_info *wlc_cm)
{
	kfree(wlc_cm);
}

void
brcms_c_channel_set_chanspec(struct brcms_cm_info *wlc_cm, u16 chanspec,
			 u8 local_constraint_qdbm)
{
	struct brcms_c_info *wlc = wlc_cm->wlc;
	struct ieee80211_channel *ch = wlc->pub->ieee_hw->conf.channel;
	const struct ieee80211_reg_rule *reg_rule;
	struct txpwr_limits txpwr;
	int ret;

	brcms_c_channel_reg_limits(wlc_cm, chanspec, &txpwr);

	brcms_c_channel_min_txpower_limits_with_local_constraint(
		wlc_cm, &txpwr, local_constraint_qdbm
	);

	/* set or restore gmode as required by regulatory */
	ret = freq_reg_info(wlc->wiphy, ch->center_freq, 0, &reg_rule);
	if (!ret && (reg_rule->flags & NL80211_RRF_NO_OFDM))
		brcms_c_set_gmode(wlc, GMODE_LEGACY_B, false);
	else
		brcms_c_set_gmode(wlc, wlc->protection->gmode_user, false);

	brcms_b_set_chanspec(wlc->hw, chanspec,
			      !!(ch->flags & IEEE80211_CHAN_PASSIVE_SCAN),
			      &txpwr);
}

void
brcms_c_channel_reg_limits(struct brcms_cm_info *wlc_cm, u16 chanspec,
		       struct txpwr_limits *txpwr)
{
	struct brcms_c_info *wlc = wlc_cm->wlc;
	struct ieee80211_channel *ch = wlc->pub->ieee_hw->conf.channel;
	uint i;
	uint chan;
	int maxpwr;
	int delta;
	const struct country_info *country;
	struct brcms_band *band;
	int conducted_max = BRCMS_TXPWR_MAX;
	const struct locale_mimo_info *li_mimo;
	int maxpwr20, maxpwr40;
	int maxpwr_idx;
	uint j;

	memset(txpwr, 0, sizeof(struct txpwr_limits));

	if (WARN_ON(!ch))
		return;

	country = &wlc_cm->world_regd->country;

	chan = CHSPEC_CHANNEL(chanspec);
	band = wlc->bandstate[chspec_bandunit(chanspec)];
	li_mimo = (band->bandtype == BRCM_BAND_5G) ?
	    brcms_c_get_mimo_5g(country->locale_mimo_5G) :
	    brcms_c_get_mimo_2g(country->locale_mimo_2G);

	delta = band->antgain;

	if (band->bandtype == BRCM_BAND_2G)
		conducted_max = QDB(22);

	maxpwr = QDB(ch->max_power) - delta;
	maxpwr = max(maxpwr, 0);
	maxpwr = min(maxpwr, conducted_max);

	/* CCK txpwr limits for 2.4G band */
	if (band->bandtype == BRCM_BAND_2G) {
		for (i = 0; i < BRCMS_NUM_RATES_CCK; i++)
			txpwr->cck[i] = (u8) maxpwr;
	}

	for (i = 0; i < BRCMS_NUM_RATES_OFDM; i++) {
		txpwr->ofdm[i] = (u8) maxpwr;

		/*
		 * OFDM 40 MHz SISO has the same power as the corresponding
		 * MCS0-7 rate unless overriden by the locale specific code.
		 * We set this value to 0 as a flag (presumably 0 dBm isn't
		 * a possibility) and then copy the MCS0-7 value to the 40 MHz
		 * value if it wasn't explicitly set.
		 */
		txpwr->ofdm_40_siso[i] = 0;

		txpwr->ofdm_cdd[i] = (u8) maxpwr;

		txpwr->ofdm_40_cdd[i] = 0;
	}

	delta = 0;
	if (band->antgain > QDB(6))
		delta = band->antgain - QDB(6);	/* Excess over 6 dB */

	if (band->bandtype == BRCM_BAND_2G)
		maxpwr_idx = (chan - 1);
	else
		maxpwr_idx = CHANNEL_POWER_IDX_5G(chan);

	maxpwr20 = li_mimo->maxpwr20[maxpwr_idx];
	maxpwr40 = li_mimo->maxpwr40[maxpwr_idx];

	maxpwr20 = maxpwr20 - delta;
	maxpwr20 = max(maxpwr20, 0);
	maxpwr40 = maxpwr40 - delta;
	maxpwr40 = max(maxpwr40, 0);

	/* Fill in the MCS 0-7 (SISO) rates */
	for (i = 0; i < BRCMS_NUM_RATES_MCS_1_STREAM; i++) {

		/*
		 * 20 MHz has the same power as the corresponding OFDM rate
		 * unless overriden by the locale specific code.
		 */
		txpwr->mcs_20_siso[i] = txpwr->ofdm[i];
		txpwr->mcs_40_siso[i] = 0;
	}

	/* Fill in the MCS 0-7 CDD rates */
	for (i = 0; i < BRCMS_NUM_RATES_MCS_1_STREAM; i++) {
		txpwr->mcs_20_cdd[i] = (u8) maxpwr20;
		txpwr->mcs_40_cdd[i] = (u8) maxpwr40;
	}

	/*
	 * These locales have SISO expressed in the
	 * table and override CDD later
	 */
	if (li_mimo == &locale_bn) {
		if (li_mimo == &locale_bn) {
			maxpwr20 = QDB(16);
			maxpwr40 = 0;

			if (chan >= 3 && chan <= 11)
				maxpwr40 = QDB(16);
		}

		for (i = 0; i < BRCMS_NUM_RATES_MCS_1_STREAM; i++) {
			txpwr->mcs_20_siso[i] = (u8) maxpwr20;
			txpwr->mcs_40_siso[i] = (u8) maxpwr40;
		}
	}

	/* Fill in the MCS 0-7 STBC rates */
	for (i = 0; i < BRCMS_NUM_RATES_MCS_1_STREAM; i++) {
		txpwr->mcs_20_stbc[i] = 0;
		txpwr->mcs_40_stbc[i] = 0;
	}

	/* Fill in the MCS 8-15 SDM rates */
	for (i = 0; i < BRCMS_NUM_RATES_MCS_2_STREAM; i++) {
		txpwr->mcs_20_mimo[i] = (u8) maxpwr20;
		txpwr->mcs_40_mimo[i] = (u8) maxpwr40;
	}

	/* Fill in MCS32 */
	txpwr->mcs32 = (u8) maxpwr40;

	for (i = 0, j = 0; i < BRCMS_NUM_RATES_OFDM; i++, j++) {
		if (txpwr->ofdm_40_cdd[i] == 0)
			txpwr->ofdm_40_cdd[i] = txpwr->mcs_40_cdd[j];
		if (i == 0) {
			i = i + 1;
			if (txpwr->ofdm_40_cdd[i] == 0)
				txpwr->ofdm_40_cdd[i] = txpwr->mcs_40_cdd[j];
		}
	}

	/*
	 * Copy the 40 MHZ MCS 0-7 CDD value to the 40 MHZ MCS 0-7 SISO
	 * value if it wasn't provided explicitly.
	 */
	for (i = 0; i < BRCMS_NUM_RATES_MCS_1_STREAM; i++) {
		if (txpwr->mcs_40_siso[i] == 0)
			txpwr->mcs_40_siso[i] = txpwr->mcs_40_cdd[i];
	}

	for (i = 0, j = 0; i < BRCMS_NUM_RATES_OFDM; i++, j++) {
		if (txpwr->ofdm_40_siso[i] == 0)
			txpwr->ofdm_40_siso[i] = txpwr->mcs_40_siso[j];
		if (i == 0) {
			i = i + 1;
			if (txpwr->ofdm_40_siso[i] == 0)
				txpwr->ofdm_40_siso[i] = txpwr->mcs_40_siso[j];
		}
	}

	/*
	 * Copy the 20 and 40 MHz MCS0-7 CDD values to the corresponding
	 * STBC values if they weren't provided explicitly.
	 */
	for (i = 0; i < BRCMS_NUM_RATES_MCS_1_STREAM; i++) {
		if (txpwr->mcs_20_stbc[i] == 0)
			txpwr->mcs_20_stbc[i] = txpwr->mcs_20_cdd[i];

		if (txpwr->mcs_40_stbc[i] == 0)
			txpwr->mcs_40_stbc[i] = txpwr->mcs_40_cdd[i];
	}

	return;
}

/*
 * Verify the chanspec is using a legal set of parameters, i.e. that the
 * chanspec specified a band, bw, ctl_sb and channel and that the
 * combination could be legal given any set of circumstances.
 * RETURNS: true is the chanspec is malformed, false if it looks good.
 */
static bool brcms_c_chspec_malformed(u16 chanspec)
{
	/* must be 2G or 5G band */
	if (!CHSPEC_IS5G(chanspec) && !CHSPEC_IS2G(chanspec))
		return true;
	/* must be 20 or 40 bandwidth */
	if (!CHSPEC_IS40(chanspec) && !CHSPEC_IS20(chanspec))
		return true;

	/* 20MHZ b/w must have no ctl sb, 40 must have a ctl sb */
	if (CHSPEC_IS20(chanspec)) {
		if (!CHSPEC_SB_NONE(chanspec))
			return true;
	} else if (!CHSPEC_SB_UPPER(chanspec) && !CHSPEC_SB_LOWER(chanspec)) {
		return true;
	}

	return false;
}

/*
 * Validate the chanspec for this locale, for 40MHZ we need to also
 * check that the sidebands are valid 20MZH channels in this locale
 * and they are also a legal HT combination
 */
static bool
brcms_c_valid_chanspec_ext(struct brcms_cm_info *wlc_cm, u16 chspec)
{
	struct brcms_c_info *wlc = wlc_cm->wlc;
	u8 channel = CHSPEC_CHANNEL(chspec);

	/* check the chanspec */
	if (brcms_c_chspec_malformed(chspec)) {
		wiphy_err(wlc->wiphy, "wl%d: malformed chanspec 0x%x\n",
			wlc->pub->unit, chspec);
		return false;
	}

	if (CHANNEL_BANDUNIT(wlc_cm->wlc, channel) !=
	    chspec_bandunit(chspec))
		return false;

	return true;
}

bool brcms_c_valid_chanspec_db(struct brcms_cm_info *wlc_cm, u16 chspec)
{
	return brcms_c_valid_chanspec_ext(wlc_cm, chspec);
}

static bool brcms_is_radar_freq(u16 center_freq)
{
	return center_freq >= 5260 && center_freq <= 5700;
}

static void brcms_reg_apply_radar_flags(struct wiphy *wiphy)
{
	struct ieee80211_supported_band *sband;
	struct ieee80211_channel *ch;
	int i;

	sband = wiphy->bands[IEEE80211_BAND_5GHZ];
	if (!sband)
		return;

	for (i = 0; i < sband->n_channels; i++) {
		ch = &sband->channels[i];

		if (!brcms_is_radar_freq(ch->center_freq))
			continue;

		/*
		 * All channels in this range should be passive and have
		 * DFS enabled.
		 */
		if (!(ch->flags & IEEE80211_CHAN_DISABLED))
			ch->flags |= IEEE80211_CHAN_RADAR |
				     IEEE80211_CHAN_NO_IBSS |
				     IEEE80211_CHAN_PASSIVE_SCAN;
	}
}

static void
brcms_reg_apply_beaconing_flags(struct wiphy *wiphy,
				enum nl80211_reg_initiator initiator)
{
	struct ieee80211_supported_band *sband;
	struct ieee80211_channel *ch;
	const struct ieee80211_reg_rule *rule;
	int band, i, ret;

	for (band = 0; band < IEEE80211_NUM_BANDS; band++) {
		sband = wiphy->bands[band];
		if (!sband)
			continue;

		for (i = 0; i < sband->n_channels; i++) {
			ch = &sband->channels[i];

			if (ch->flags &
			    (IEEE80211_CHAN_DISABLED | IEEE80211_CHAN_RADAR))
				continue;

			if (initiator == NL80211_REGDOM_SET_BY_COUNTRY_IE) {
				ret = freq_reg_info(wiphy, ch->center_freq,
						    0, &rule);
				if (ret)
					continue;

				if (!(rule->flags & NL80211_RRF_NO_IBSS))
					ch->flags &= ~IEEE80211_CHAN_NO_IBSS;
				if (!(rule->flags & NL80211_RRF_PASSIVE_SCAN))
					ch->flags &=
						~IEEE80211_CHAN_PASSIVE_SCAN;
			} else if (ch->beacon_found) {
				ch->flags &= ~(IEEE80211_CHAN_NO_IBSS |
					       IEEE80211_CHAN_PASSIVE_SCAN);
			}
		}
	}
}

static int brcms_reg_notifier(struct wiphy *wiphy,
			      struct regulatory_request *request)
{
	struct ieee80211_hw *hw = wiphy_to_ieee80211_hw(wiphy);
	struct brcms_info *wl = hw->priv;
	struct brcms_c_info *wlc = wl->wlc;
	struct ieee80211_supported_band *sband;
	struct ieee80211_channel *ch;
	int band, i;
	bool ch_found = false;

	brcms_reg_apply_radar_flags(wiphy);

	if (request->initiator == NL80211_REGDOM_SET_BY_COUNTRY_IE)
		brcms_reg_apply_beaconing_flags(wiphy, request->initiator);

	/* Disable radio if all channels disallowed by regulatory */
	for (band = 0; !ch_found && band < IEEE80211_NUM_BANDS; band++) {
		sband = wiphy->bands[band];
		if (!sband)
			continue;

		for (i = 0; !ch_found && i < sband->n_channels; i++) {
			ch = &sband->channels[i];

			if (!(ch->flags & IEEE80211_CHAN_DISABLED))
				ch_found = true;
		}
	}

	if (ch_found) {
		mboolclr(wlc->pub->radio_disabled, WL_RADIO_COUNTRY_DISABLE);
	} else {
		mboolset(wlc->pub->radio_disabled, WL_RADIO_COUNTRY_DISABLE);
		wiphy_err(wlc->wiphy, "wl%d: %s: no valid channel for \"%s\"\n",
			  wlc->pub->unit, __func__, request->alpha2);
	}

	if (wlc->pub->_nbands > 1 || wlc->band->bandtype == BRCM_BAND_2G)
		wlc_phy_chanspec_ch14_widefilter_set(wlc->band->pi,
					brcms_c_japan_ccode(request->alpha2));

	return 0;
}

void brcms_c_regd_init(struct brcms_c_info *wlc)
{
	struct wiphy *wiphy = wlc->wiphy;
	const struct brcms_regd *regd = wlc->cmi->world_regd;
	struct ieee80211_supported_band *sband;
	struct ieee80211_channel *ch;
	struct brcms_chanvec sup_chan;
	struct brcms_band *band;
	int band_idx, i;

	/* Disable any channels not supported by the phy */
<<<<<<< HEAD
	for (band_idx = 0; band_idx < IEEE80211_NUM_BANDS; band_idx++) {
		if (band_idx == IEEE80211_BAND_2GHZ)
			band = wlc->bandstate[BAND_2G_INDEX];
		else
			band = wlc->bandstate[BAND_5G_INDEX];

		/* skip if band not initialized */
		if (band->pi == NULL)
			continue;
=======
	for (band_idx = 0; band_idx < wlc->pub->_nbands; band_idx++) {
		band = wlc->bandstate[band_idx];
>>>>>>> 2f8684ce

		wlc_phy_chanspec_band_validch(band->pi, band->bandtype,
					      &sup_chan);

<<<<<<< HEAD
		sband = wiphy->bands[band_idx];
=======
		if (band_idx == BAND_2G_INDEX)
			sband = wiphy->bands[IEEE80211_BAND_2GHZ];
		else
			sband = wiphy->bands[IEEE80211_BAND_5GHZ];

>>>>>>> 2f8684ce
		for (i = 0; i < sband->n_channels; i++) {
			ch = &sband->channels[i];
			if (!isset(sup_chan.vec, ch->hw_value))
				ch->flags |= IEEE80211_CHAN_DISABLED;
		}
	}

	wlc->wiphy->reg_notifier = brcms_reg_notifier;
	wlc->wiphy->flags |= WIPHY_FLAG_CUSTOM_REGULATORY |
			     WIPHY_FLAG_STRICT_REGULATORY;
	wiphy_apply_custom_regulatory(wlc->wiphy, regd->regdomain);
	brcms_reg_apply_beaconing_flags(wiphy, NL80211_REGDOM_SET_BY_DRIVER);
}<|MERGE_RESOLUTION|>--- conflicted
+++ resolved
@@ -763,33 +763,17 @@
 	int band_idx, i;
 
 	/* Disable any channels not supported by the phy */
-<<<<<<< HEAD
-	for (band_idx = 0; band_idx < IEEE80211_NUM_BANDS; band_idx++) {
-		if (band_idx == IEEE80211_BAND_2GHZ)
-			band = wlc->bandstate[BAND_2G_INDEX];
-		else
-			band = wlc->bandstate[BAND_5G_INDEX];
-
-		/* skip if band not initialized */
-		if (band->pi == NULL)
-			continue;
-=======
 	for (band_idx = 0; band_idx < wlc->pub->_nbands; band_idx++) {
 		band = wlc->bandstate[band_idx];
->>>>>>> 2f8684ce
 
 		wlc_phy_chanspec_band_validch(band->pi, band->bandtype,
 					      &sup_chan);
 
-<<<<<<< HEAD
-		sband = wiphy->bands[band_idx];
-=======
 		if (band_idx == BAND_2G_INDEX)
 			sband = wiphy->bands[IEEE80211_BAND_2GHZ];
 		else
 			sband = wiphy->bands[IEEE80211_BAND_5GHZ];
 
->>>>>>> 2f8684ce
 		for (i = 0; i < sband->n_channels; i++) {
 			ch = &sband->channels[i];
 			if (!isset(sup_chan.vec, ch->hw_value))
