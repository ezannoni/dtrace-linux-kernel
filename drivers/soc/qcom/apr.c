--- conflicted
+++ resolved
@@ -219,11 +219,7 @@
 	adev->domain_id = id->domain_id;
 	adev->version = id->svc_version;
 	if (np)
-<<<<<<< HEAD
 		snprintf(adev->name, APR_NAME_SIZE, "%pOFn", np);
-=======
-		strscpy(adev->name, np->name, APR_NAME_SIZE);
->>>>>>> c1a92909
 	else
 		strscpy(adev->name, id->name, APR_NAME_SIZE);
 
