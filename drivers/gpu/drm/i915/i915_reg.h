/* Copyright 2003 Tungsten Graphics, Inc., Cedar Park, Texas.
 * All Rights Reserved.
 *
 * Permission is hereby granted, free of charge, to any person obtaining a
 * copy of this software and associated documentation files (the
 * "Software"), to deal in the Software without restriction, including
 * without limitation the rights to use, copy, modify, merge, publish,
 * distribute, sub license, and/or sell copies of the Software, and to
 * permit persons to whom the Software is furnished to do so, subject to
 * the following conditions:
 *
 * The above copyright notice and this permission notice (including the
 * next paragraph) shall be included in all copies or substantial portions
 * of the Software.
 *
 * THE SOFTWARE IS PROVIDED "AS IS", WITHOUT WARRANTY OF ANY KIND, EXPRESS
 * OR IMPLIED, INCLUDING BUT NOT LIMITED TO THE WARRANTIES OF
 * MERCHANTABILITY, FITNESS FOR A PARTICULAR PURPOSE AND NON-INFRINGEMENT.
 * IN NO EVENT SHALL TUNGSTEN GRAPHICS AND/OR ITS SUPPLIERS BE LIABLE FOR
 * ANY CLAIM, DAMAGES OR OTHER LIABILITY, WHETHER IN AN ACTION OF CONTRACT,
 * TORT OR OTHERWISE, ARISING FROM, OUT OF OR IN CONNECTION WITH THE
 * SOFTWARE OR THE USE OR OTHER DEALINGS IN THE SOFTWARE.
 */

#ifndef _I915_REG_H_
#define _I915_REG_H_

/**
 * DOC: The i915 register macro definition style guide
 *
 * Follow the style described here for new macros, and while changing existing
 * macros. Do **not** mass change existing definitions just to update the style.
 *
 * Layout
 * ''''''
 *
 * Keep helper macros near the top. For example, _PIPE() and friends.
 *
 * Prefix macros that generally should not be used outside of this file with
 * underscore '_'. For example, _PIPE() and friends, single instances of
 * registers that are defined solely for the use by function-like macros.
 *
 * Avoid using the underscore prefixed macros outside of this file. There are
 * exceptions, but keep them to a minimum.
 *
 * There are two basic types of register definitions: Single registers and
 * register groups. Register groups are registers which have two or more
 * instances, for example one per pipe, port, transcoder, etc. Register groups
 * should be defined using function-like macros.
 *
 * For single registers, define the register offset first, followed by register
 * contents.
 *
 * For register groups, define the register instance offsets first, prefixed
 * with underscore, followed by a function-like macro choosing the right
 * instance based on the parameter, followed by register contents.
 *
 * Define the register contents (i.e. bit and bit field macros) from most
 * significant to least significant bit. Indent the register content macros
 * using two extra spaces between ``#define`` and the macro name.
 *
 * For bit fields, define a ``_MASK`` and a ``_SHIFT`` macro. Define bit field
 * contents so that they are already shifted in place, and can be directly
 * OR'd. For convenience, function-like macros may be used to define bit fields,
 * but do note that the macros may be needed to read as well as write the
 * register contents.
 *
 * Define bits using ``(1 << N)`` instead of ``BIT(N)``. We may change this in
 * the future, but this is the prevailing style. Do **not** add ``_BIT`` suffix
 * to the name.
 *
 * Group the register and its contents together without blank lines, separate
 * from other registers and their contents with one blank line.
 *
 * Indent macro values from macro names using TABs. Align values vertically. Use
 * braces in macro values as needed to avoid unintended precedence after macro
 * substitution. Use spaces in macro values according to kernel coding
 * style. Use lower case in hexadecimal values.
 *
 * Naming
 * ''''''
 *
 * Try to name registers according to the specs. If the register name changes in
 * the specs from platform to another, stick to the original name.
 *
 * Try to re-use existing register macro definitions. Only add new macros for
 * new register offsets, or when the register contents have changed enough to
 * warrant a full redefinition.
 *
 * When a register macro changes for a new platform, prefix the new macro using
 * the platform acronym or generation. For example, ``SKL_`` or ``GEN8_``. The
 * prefix signifies the start platform/generation using the register.
 *
 * When a bit (field) macro changes or gets added for a new platform, while
 * retaining the existing register macro, add a platform acronym or generation
 * suffix to the name. For example, ``_SKL`` or ``_GEN8``.
 *
 * Examples
 * ''''''''
 *
 * (Note that the values in the example are indented using spaces instead of
 * TABs to avoid misalignment in generated documentation. Use TABs in the
 * definitions.)::
 *
 *  #define _FOO_A                      0xf000
 *  #define _FOO_B                      0xf001
 *  #define FOO(pipe)                   _MMIO_PIPE(pipe, _FOO_A, _FOO_B)
 *  #define   FOO_ENABLE                (1 << 31)
 *  #define   FOO_MODE_MASK             (0xf << 16)
 *  #define   FOO_MODE_SHIFT            16
 *  #define   FOO_MODE_BAR              (0 << 16)
 *  #define   FOO_MODE_BAZ              (1 << 16)
 *  #define   FOO_MODE_QUX_SNB          (2 << 16)
 *
 *  #define BAR                         _MMIO(0xb000)
 *  #define GEN8_BAR                    _MMIO(0xb888)
 */

typedef struct {
	uint32_t reg;
} i915_reg_t;

#define _MMIO(r) ((const i915_reg_t){ .reg = (r) })

#define INVALID_MMIO_REG _MMIO(0)

static inline uint32_t i915_mmio_reg_offset(i915_reg_t reg)
{
	return reg.reg;
}

static inline bool i915_mmio_reg_equal(i915_reg_t a, i915_reg_t b)
{
	return i915_mmio_reg_offset(a) == i915_mmio_reg_offset(b);
}

static inline bool i915_mmio_reg_valid(i915_reg_t reg)
{
	return !i915_mmio_reg_equal(reg, INVALID_MMIO_REG);
}

#define _PICK(__index, ...) (((const u32 []){ __VA_ARGS__ })[__index])

#define _PIPE(pipe, a, b) ((a) + (pipe)*((b)-(a)))
#define _MMIO_PIPE(pipe, a, b) _MMIO(_PIPE(pipe, a, b))
#define _PLANE(plane, a, b) _PIPE(plane, a, b)
#define _MMIO_PLANE(plane, a, b) _MMIO_PIPE(plane, a, b)
#define _TRANS(tran, a, b) ((a) + (tran)*((b)-(a)))
#define _MMIO_TRANS(tran, a, b) _MMIO(_TRANS(tran, a, b))
#define _PORT(port, a, b) ((a) + (port)*((b)-(a)))
#define _MMIO_PORT(port, a, b) _MMIO(_PORT(port, a, b))
#define _MMIO_PIPE3(pipe, a, b, c) _MMIO(_PICK(pipe, a, b, c))
#define _MMIO_PORT3(pipe, a, b, c) _MMIO(_PICK(pipe, a, b, c))
#define _PLL(pll, a, b) ((a) + (pll)*((b)-(a)))
#define _MMIO_PLL(pll, a, b) _MMIO(_PLL(pll, a, b))
#define _MMIO_PORT6(port, a, b, c, d, e, f) _MMIO(_PICK(port, a, b, c, d, e, f))
#define _MMIO_PORT6_LN(port, ln, a0, a1, b, c, d, e, f)			\
	_MMIO(_PICK(port, a0, b, c, d, e, f) + (ln * (a1 - a0)))
#define _PHY3(phy, ...) _PICK(phy, __VA_ARGS__)
#define _MMIO_PHY3(phy, a, b, c) _MMIO(_PHY3(phy, a, b, c))

#define _MASKED_FIELD(mask, value) ({					   \
	if (__builtin_constant_p(mask))					   \
		BUILD_BUG_ON_MSG(((mask) & 0xffff0000), "Incorrect mask"); \
	if (__builtin_constant_p(value))				   \
		BUILD_BUG_ON_MSG((value) & 0xffff0000, "Incorrect value"); \
	if (__builtin_constant_p(mask) && __builtin_constant_p(value))	   \
		BUILD_BUG_ON_MSG((value) & ~(mask),			   \
				 "Incorrect value for mask");		   \
	(mask) << 16 | (value); })
#define _MASKED_BIT_ENABLE(a)	({ typeof(a) _a = (a); _MASKED_FIELD(_a, _a); })
#define _MASKED_BIT_DISABLE(a)	(_MASKED_FIELD((a), 0))

/* Engine ID */

#define RCS_HW		0
#define VCS_HW		1
#define BCS_HW		2
#define VECS_HW		3
#define VCS2_HW		4

/* Engine class */

#define RENDER_CLASS		0
#define VIDEO_DECODE_CLASS	1
#define VIDEO_ENHANCEMENT_CLASS	2
#define COPY_ENGINE_CLASS	3
#define OTHER_CLASS		4
#define MAX_ENGINE_CLASS	4

#define MAX_ENGINE_INSTANCE    1

/* PCI config space */

#define MCHBAR_I915 0x44
#define MCHBAR_I965 0x48
#define MCHBAR_SIZE (4 * 4096)

#define DEVEN 0x54
#define   DEVEN_MCHBAR_EN (1 << 28)

/* BSM in include/drm/i915_drm.h */

#define HPLLCC	0xc0 /* 85x only */
#define   GC_CLOCK_CONTROL_MASK		(0x7 << 0)
#define   GC_CLOCK_133_200		(0 << 0)
#define   GC_CLOCK_100_200		(1 << 0)
#define   GC_CLOCK_100_133		(2 << 0)
#define   GC_CLOCK_133_266		(3 << 0)
#define   GC_CLOCK_133_200_2		(4 << 0)
#define   GC_CLOCK_133_266_2		(5 << 0)
#define   GC_CLOCK_166_266		(6 << 0)
#define   GC_CLOCK_166_250		(7 << 0)

#define I915_GDRST 0xc0 /* PCI config register */
#define   GRDOM_FULL		(0 << 2)
#define   GRDOM_RENDER		(1 << 2)
#define   GRDOM_MEDIA		(3 << 2)
#define   GRDOM_MASK		(3 << 2)
#define   GRDOM_RESET_STATUS	(1 << 1)
#define   GRDOM_RESET_ENABLE	(1 << 0)

/* BSpec only has register offset, PCI device and bit found empirically */
#define I830_CLOCK_GATE	0xc8 /* device 0 */
#define   I830_L2_CACHE_CLOCK_GATE_DISABLE	(1 << 2)

#define GCDGMBUS 0xcc

#define GCFGC2	0xda
#define GCFGC	0xf0 /* 915+ only */
#define   GC_LOW_FREQUENCY_ENABLE	(1 << 7)
#define   GC_DISPLAY_CLOCK_190_200_MHZ	(0 << 4)
#define   GC_DISPLAY_CLOCK_333_320_MHZ	(4 << 4)
#define   GC_DISPLAY_CLOCK_267_MHZ_PNV	(0 << 4)
#define   GC_DISPLAY_CLOCK_333_MHZ_PNV	(1 << 4)
#define   GC_DISPLAY_CLOCK_444_MHZ_PNV	(2 << 4)
#define   GC_DISPLAY_CLOCK_200_MHZ_PNV	(5 << 4)
#define   GC_DISPLAY_CLOCK_133_MHZ_PNV	(6 << 4)
#define   GC_DISPLAY_CLOCK_167_MHZ_PNV	(7 << 4)
#define   GC_DISPLAY_CLOCK_MASK		(7 << 4)
#define   GM45_GC_RENDER_CLOCK_MASK	(0xf << 0)
#define   GM45_GC_RENDER_CLOCK_266_MHZ	(8 << 0)
#define   GM45_GC_RENDER_CLOCK_320_MHZ	(9 << 0)
#define   GM45_GC_RENDER_CLOCK_400_MHZ	(0xb << 0)
#define   GM45_GC_RENDER_CLOCK_533_MHZ	(0xc << 0)
#define   I965_GC_RENDER_CLOCK_MASK	(0xf << 0)
#define   I965_GC_RENDER_CLOCK_267_MHZ	(2 << 0)
#define   I965_GC_RENDER_CLOCK_333_MHZ	(3 << 0)
#define   I965_GC_RENDER_CLOCK_444_MHZ	(4 << 0)
#define   I965_GC_RENDER_CLOCK_533_MHZ	(5 << 0)
#define   I945_GC_RENDER_CLOCK_MASK	(7 << 0)
#define   I945_GC_RENDER_CLOCK_166_MHZ	(0 << 0)
#define   I945_GC_RENDER_CLOCK_200_MHZ	(1 << 0)
#define   I945_GC_RENDER_CLOCK_250_MHZ	(3 << 0)
#define   I945_GC_RENDER_CLOCK_400_MHZ	(5 << 0)
#define   I915_GC_RENDER_CLOCK_MASK	(7 << 0)
#define   I915_GC_RENDER_CLOCK_166_MHZ	(0 << 0)
#define   I915_GC_RENDER_CLOCK_200_MHZ	(1 << 0)
#define   I915_GC_RENDER_CLOCK_333_MHZ	(4 << 0)

#define ASLE	0xe4
#define ASLS	0xfc

#define SWSCI	0xe8
#define   SWSCI_SCISEL	(1 << 15)
#define   SWSCI_GSSCIE	(1 << 0)

#define LBPC 0xf4 /* legacy/combination backlight modes, also called LBB */


#define ILK_GDSR _MMIO(MCHBAR_MIRROR_BASE + 0x2ca4)
#define  ILK_GRDOM_FULL		(0<<1)
#define  ILK_GRDOM_RENDER	(1<<1)
#define  ILK_GRDOM_MEDIA	(3<<1)
#define  ILK_GRDOM_MASK		(3<<1)
#define  ILK_GRDOM_RESET_ENABLE (1<<0)

#define GEN6_MBCUNIT_SNPCR	_MMIO(0x900c) /* for LLC config */
#define   GEN6_MBC_SNPCR_SHIFT	21
#define   GEN6_MBC_SNPCR_MASK	(3<<21)
#define   GEN6_MBC_SNPCR_MAX	(0<<21)
#define   GEN6_MBC_SNPCR_MED	(1<<21)
#define   GEN6_MBC_SNPCR_LOW	(2<<21)
#define   GEN6_MBC_SNPCR_MIN	(3<<21) /* only 1/16th of the cache is shared */

#define VLV_G3DCTL		_MMIO(0x9024)
#define VLV_GSCKGCTL		_MMIO(0x9028)

#define GEN6_MBCTL		_MMIO(0x0907c)
#define   GEN6_MBCTL_ENABLE_BOOT_FETCH	(1 << 4)
#define   GEN6_MBCTL_CTX_FETCH_NEEDED	(1 << 3)
#define   GEN6_MBCTL_BME_UPDATE_ENABLE	(1 << 2)
#define   GEN6_MBCTL_MAE_UPDATE_ENABLE	(1 << 1)
#define   GEN6_MBCTL_BOOT_FETCH_MECH	(1 << 0)

#define GEN6_GDRST	_MMIO(0x941c)
#define  GEN6_GRDOM_FULL		(1 << 0)
#define  GEN6_GRDOM_RENDER		(1 << 1)
#define  GEN6_GRDOM_MEDIA		(1 << 2)
#define  GEN6_GRDOM_BLT			(1 << 3)
#define  GEN6_GRDOM_VECS		(1 << 4)
#define  GEN9_GRDOM_GUC			(1 << 5)
#define  GEN8_GRDOM_MEDIA2		(1 << 7)

#define RING_PP_DIR_BASE(engine)	_MMIO((engine)->mmio_base+0x228)
#define RING_PP_DIR_BASE_READ(engine)	_MMIO((engine)->mmio_base+0x518)
#define RING_PP_DIR_DCLV(engine)	_MMIO((engine)->mmio_base+0x220)
#define   PP_DIR_DCLV_2G		0xffffffff

#define GEN8_RING_PDP_UDW(engine, n)	_MMIO((engine)->mmio_base+0x270 + (n) * 8 + 4)
#define GEN8_RING_PDP_LDW(engine, n)	_MMIO((engine)->mmio_base+0x270 + (n) * 8)

#define GEN8_R_PWR_CLK_STATE		_MMIO(0x20C8)
#define   GEN8_RPCS_ENABLE		(1 << 31)
#define   GEN8_RPCS_S_CNT_ENABLE	(1 << 18)
#define   GEN8_RPCS_S_CNT_SHIFT		15
#define   GEN8_RPCS_S_CNT_MASK		(0x7 << GEN8_RPCS_S_CNT_SHIFT)
#define   GEN8_RPCS_SS_CNT_ENABLE	(1 << 11)
#define   GEN8_RPCS_SS_CNT_SHIFT	8
#define   GEN8_RPCS_SS_CNT_MASK		(0x7 << GEN8_RPCS_SS_CNT_SHIFT)
#define   GEN8_RPCS_EU_MAX_SHIFT	4
#define   GEN8_RPCS_EU_MAX_MASK		(0xf << GEN8_RPCS_EU_MAX_SHIFT)
#define   GEN8_RPCS_EU_MIN_SHIFT	0
#define   GEN8_RPCS_EU_MIN_MASK		(0xf << GEN8_RPCS_EU_MIN_SHIFT)

#define WAIT_FOR_RC6_EXIT		_MMIO(0x20CC)
/* HSW only */
#define   HSW_SELECTIVE_READ_ADDRESSING_SHIFT		2
#define   HSW_SELECTIVE_READ_ADDRESSING_MASK		(0x3 << HSW_SLECTIVE_READ_ADDRESSING_SHIFT)
#define   HSW_SELECTIVE_WRITE_ADDRESS_SHIFT		4
#define   HSW_SELECTIVE_WRITE_ADDRESS_MASK		(0x7 << HSW_SELECTIVE_WRITE_ADDRESS_SHIFT)
/* HSW+ */
#define   HSW_WAIT_FOR_RC6_EXIT_ENABLE			(1 << 0)
#define   HSW_RCS_CONTEXT_ENABLE			(1 << 7)
#define   HSW_RCS_INHIBIT				(1 << 8)
/* Gen8 */
#define   GEN8_SELECTIVE_WRITE_ADDRESS_SHIFT		4
#define   GEN8_SELECTIVE_WRITE_ADDRESS_MASK		(0x3 << GEN8_SELECTIVE_WRITE_ADDRESS_SHIFT)
#define   GEN8_SELECTIVE_WRITE_ADDRESS_SHIFT		4
#define   GEN8_SELECTIVE_WRITE_ADDRESS_MASK		(0x3 << GEN8_SELECTIVE_WRITE_ADDRESS_SHIFT)
#define   GEN8_SELECTIVE_WRITE_ADDRESSING_ENABLE	(1 << 6)
#define   GEN8_SELECTIVE_READ_SUBSLICE_SELECT_SHIFT	9
#define   GEN8_SELECTIVE_READ_SUBSLICE_SELECT_MASK	(0x3 << GEN8_SELECTIVE_READ_SUBSLICE_SELECT_SHIFT)
#define   GEN8_SELECTIVE_READ_SLICE_SELECT_SHIFT	11
#define   GEN8_SELECTIVE_READ_SLICE_SELECT_MASK		(0x3 << GEN8_SELECTIVE_READ_SLICE_SELECT_SHIFT)
#define   GEN8_SELECTIVE_READ_ADDRESSING_ENABLE         (1 << 13)

#define GAM_ECOCHK			_MMIO(0x4090)
#define   BDW_DISABLE_HDC_INVALIDATION	(1<<25)
#define   ECOCHK_SNB_BIT		(1<<10)
#define   ECOCHK_DIS_TLB		(1<<8)
#define   HSW_ECOCHK_ARB_PRIO_SOL	(1<<6)
#define   ECOCHK_PPGTT_CACHE64B		(0x3<<3)
#define   ECOCHK_PPGTT_CACHE4B		(0x0<<3)
#define   ECOCHK_PPGTT_GFDT_IVB		(0x1<<4)
#define   ECOCHK_PPGTT_LLC_IVB		(0x1<<3)
#define   ECOCHK_PPGTT_UC_HSW		(0x1<<3)
#define   ECOCHK_PPGTT_WT_HSW		(0x2<<3)
#define   ECOCHK_PPGTT_WB_HSW		(0x3<<3)

#define GAC_ECO_BITS			_MMIO(0x14090)
#define   ECOBITS_SNB_BIT		(1<<13)
#define   ECOBITS_PPGTT_CACHE64B	(3<<8)
#define   ECOBITS_PPGTT_CACHE4B		(0<<8)

#define GAB_CTL				_MMIO(0x24000)
#define   GAB_CTL_CONT_AFTER_PAGEFAULT	(1<<8)

#define GEN6_STOLEN_RESERVED		_MMIO(0x1082C0)
#define GEN6_STOLEN_RESERVED_ADDR_MASK	(0xFFF << 20)
#define GEN7_STOLEN_RESERVED_ADDR_MASK	(0x3FFF << 18)
#define GEN6_STOLEN_RESERVED_SIZE_MASK	(3 << 4)
#define GEN6_STOLEN_RESERVED_1M		(0 << 4)
#define GEN6_STOLEN_RESERVED_512K	(1 << 4)
#define GEN6_STOLEN_RESERVED_256K	(2 << 4)
#define GEN6_STOLEN_RESERVED_128K	(3 << 4)
#define GEN7_STOLEN_RESERVED_SIZE_MASK	(1 << 5)
#define GEN7_STOLEN_RESERVED_1M		(0 << 5)
#define GEN7_STOLEN_RESERVED_256K	(1 << 5)
#define GEN8_STOLEN_RESERVED_SIZE_MASK	(3 << 7)
#define GEN8_STOLEN_RESERVED_1M		(0 << 7)
#define GEN8_STOLEN_RESERVED_2M		(1 << 7)
#define GEN8_STOLEN_RESERVED_4M		(2 << 7)
#define GEN8_STOLEN_RESERVED_8M		(3 << 7)
#define GEN6_STOLEN_RESERVED_ENABLE	(1 << 0)

/* VGA stuff */

#define VGA_ST01_MDA 0x3ba
#define VGA_ST01_CGA 0x3da

#define _VGA_MSR_WRITE _MMIO(0x3c2)
#define VGA_MSR_WRITE 0x3c2
#define VGA_MSR_READ 0x3cc
#define   VGA_MSR_MEM_EN (1<<1)
#define   VGA_MSR_CGA_MODE (1<<0)

#define VGA_SR_INDEX 0x3c4
#define SR01			1
#define VGA_SR_DATA 0x3c5

#define VGA_AR_INDEX 0x3c0
#define   VGA_AR_VID_EN (1<<5)
#define VGA_AR_DATA_WRITE 0x3c0
#define VGA_AR_DATA_READ 0x3c1

#define VGA_GR_INDEX 0x3ce
#define VGA_GR_DATA 0x3cf
/* GR05 */
#define   VGA_GR_MEM_READ_MODE_SHIFT 3
#define     VGA_GR_MEM_READ_MODE_PLANE 1
/* GR06 */
#define   VGA_GR_MEM_MODE_MASK 0xc
#define   VGA_GR_MEM_MODE_SHIFT 2
#define   VGA_GR_MEM_A0000_AFFFF 0
#define   VGA_GR_MEM_A0000_BFFFF 1
#define   VGA_GR_MEM_B0000_B7FFF 2
#define   VGA_GR_MEM_B0000_BFFFF 3

#define VGA_DACMASK 0x3c6
#define VGA_DACRX 0x3c7
#define VGA_DACWX 0x3c8
#define VGA_DACDATA 0x3c9

#define VGA_CR_INDEX_MDA 0x3b4
#define VGA_CR_DATA_MDA 0x3b5
#define VGA_CR_INDEX_CGA 0x3d4
#define VGA_CR_DATA_CGA 0x3d5

/*
 * Instruction field definitions used by the command parser
 */
#define INSTR_CLIENT_SHIFT      29
#define   INSTR_MI_CLIENT       0x0
#define   INSTR_BC_CLIENT       0x2
#define   INSTR_RC_CLIENT       0x3
#define INSTR_SUBCLIENT_SHIFT   27
#define INSTR_SUBCLIENT_MASK    0x18000000
#define   INSTR_MEDIA_SUBCLIENT 0x2
#define INSTR_26_TO_24_MASK	0x7000000
#define   INSTR_26_TO_24_SHIFT	24

/*
 * Memory interface instructions used by the kernel
 */
#define MI_INSTR(opcode, flags) (((opcode) << 23) | (flags))
/* Many MI commands use bit 22 of the header dword for GGTT vs PPGTT */
#define  MI_GLOBAL_GTT    (1<<22)

#define MI_NOOP			MI_INSTR(0, 0)
#define MI_USER_INTERRUPT	MI_INSTR(0x02, 0)
#define MI_WAIT_FOR_EVENT       MI_INSTR(0x03, 0)
#define   MI_WAIT_FOR_OVERLAY_FLIP	(1<<16)
#define   MI_WAIT_FOR_PLANE_B_FLIP      (1<<6)
#define   MI_WAIT_FOR_PLANE_A_FLIP      (1<<2)
#define   MI_WAIT_FOR_PLANE_A_SCANLINES (1<<1)
#define MI_FLUSH		MI_INSTR(0x04, 0)
#define   MI_READ_FLUSH		(1 << 0)
#define   MI_EXE_FLUSH		(1 << 1)
#define   MI_NO_WRITE_FLUSH	(1 << 2)
#define   MI_SCENE_COUNT	(1 << 3) /* just increment scene count */
#define   MI_END_SCENE		(1 << 4) /* flush binner and incr scene count */
#define   MI_INVALIDATE_ISP	(1 << 5) /* invalidate indirect state pointers */
#define MI_REPORT_HEAD		MI_INSTR(0x07, 0)
#define MI_ARB_ON_OFF		MI_INSTR(0x08, 0)
#define   MI_ARB_ENABLE			(1<<0)
#define   MI_ARB_DISABLE		(0<<0)
#define MI_BATCH_BUFFER_END	MI_INSTR(0x0a, 0)
#define MI_SUSPEND_FLUSH	MI_INSTR(0x0b, 0)
#define   MI_SUSPEND_FLUSH_EN	(1<<0)
#define MI_SET_APPID		MI_INSTR(0x0e, 0)
#define MI_OVERLAY_FLIP		MI_INSTR(0x11, 0)
#define   MI_OVERLAY_CONTINUE	(0x0<<21)
#define   MI_OVERLAY_ON		(0x1<<21)
#define   MI_OVERLAY_OFF	(0x2<<21)
#define MI_LOAD_SCAN_LINES_INCL MI_INSTR(0x12, 0)
#define MI_DISPLAY_FLIP		MI_INSTR(0x14, 2)
#define MI_DISPLAY_FLIP_I915	MI_INSTR(0x14, 1)
#define   MI_DISPLAY_FLIP_PLANE(n) ((n) << 20)
/* IVB has funny definitions for which plane to flip. */
#define   MI_DISPLAY_FLIP_IVB_PLANE_A  (0 << 19)
#define   MI_DISPLAY_FLIP_IVB_PLANE_B  (1 << 19)
#define   MI_DISPLAY_FLIP_IVB_SPRITE_A (2 << 19)
#define   MI_DISPLAY_FLIP_IVB_SPRITE_B (3 << 19)
#define   MI_DISPLAY_FLIP_IVB_PLANE_C  (4 << 19)
#define   MI_DISPLAY_FLIP_IVB_SPRITE_C (5 << 19)
/* SKL ones */
#define   MI_DISPLAY_FLIP_SKL_PLANE_1_A	(0 << 8)
#define   MI_DISPLAY_FLIP_SKL_PLANE_1_B	(1 << 8)
#define   MI_DISPLAY_FLIP_SKL_PLANE_1_C	(2 << 8)
#define   MI_DISPLAY_FLIP_SKL_PLANE_2_A	(4 << 8)
#define   MI_DISPLAY_FLIP_SKL_PLANE_2_B	(5 << 8)
#define   MI_DISPLAY_FLIP_SKL_PLANE_2_C	(6 << 8)
#define   MI_DISPLAY_FLIP_SKL_PLANE_3_A	(7 << 8)
#define   MI_DISPLAY_FLIP_SKL_PLANE_3_B	(8 << 8)
#define   MI_DISPLAY_FLIP_SKL_PLANE_3_C	(9 << 8)
#define MI_SEMAPHORE_MBOX	MI_INSTR(0x16, 1) /* gen6, gen7 */
#define   MI_SEMAPHORE_GLOBAL_GTT    (1<<22)
#define   MI_SEMAPHORE_UPDATE	    (1<<21)
#define   MI_SEMAPHORE_COMPARE	    (1<<20)
#define   MI_SEMAPHORE_REGISTER	    (1<<18)
#define   MI_SEMAPHORE_SYNC_VR	    (0<<16) /* RCS  wait for VCS  (RVSYNC) */
#define   MI_SEMAPHORE_SYNC_VER	    (1<<16) /* RCS  wait for VECS (RVESYNC) */
#define   MI_SEMAPHORE_SYNC_BR	    (2<<16) /* RCS  wait for BCS  (RBSYNC) */
#define   MI_SEMAPHORE_SYNC_BV	    (0<<16) /* VCS  wait for BCS  (VBSYNC) */
#define   MI_SEMAPHORE_SYNC_VEV	    (1<<16) /* VCS  wait for VECS (VVESYNC) */
#define   MI_SEMAPHORE_SYNC_RV	    (2<<16) /* VCS  wait for RCS  (VRSYNC) */
#define   MI_SEMAPHORE_SYNC_RB	    (0<<16) /* BCS  wait for RCS  (BRSYNC) */
#define   MI_SEMAPHORE_SYNC_VEB	    (1<<16) /* BCS  wait for VECS (BVESYNC) */
#define   MI_SEMAPHORE_SYNC_VB	    (2<<16) /* BCS  wait for VCS  (BVSYNC) */
#define   MI_SEMAPHORE_SYNC_BVE	    (0<<16) /* VECS wait for BCS  (VEBSYNC) */
#define   MI_SEMAPHORE_SYNC_VVE	    (1<<16) /* VECS wait for VCS  (VEVSYNC) */
#define   MI_SEMAPHORE_SYNC_RVE	    (2<<16) /* VECS wait for RCS  (VERSYNC) */
#define   MI_SEMAPHORE_SYNC_INVALID (3<<16)
#define   MI_SEMAPHORE_SYNC_MASK    (3<<16)
#define MI_SET_CONTEXT		MI_INSTR(0x18, 0)
#define   MI_MM_SPACE_GTT		(1<<8)
#define   MI_MM_SPACE_PHYSICAL		(0<<8)
#define   MI_SAVE_EXT_STATE_EN		(1<<3)
#define   MI_RESTORE_EXT_STATE_EN	(1<<2)
#define   MI_FORCE_RESTORE		(1<<1)
#define   MI_RESTORE_INHIBIT		(1<<0)
#define   HSW_MI_RS_SAVE_STATE_EN       (1<<3)
#define   HSW_MI_RS_RESTORE_STATE_EN    (1<<2)
#define MI_SEMAPHORE_SIGNAL	MI_INSTR(0x1b, 0) /* GEN8+ */
#define   MI_SEMAPHORE_TARGET(engine)	((engine)<<15)
#define MI_SEMAPHORE_WAIT	MI_INSTR(0x1c, 2) /* GEN8+ */
#define   MI_SEMAPHORE_POLL		(1<<15)
#define   MI_SEMAPHORE_SAD_GTE_SDD	(1<<12)
#define MI_STORE_DWORD_IMM	MI_INSTR(0x20, 1)
#define MI_STORE_DWORD_IMM_GEN4	MI_INSTR(0x20, 2)
#define   MI_MEM_VIRTUAL	(1 << 22) /* 945,g33,965 */
#define   MI_USE_GGTT		(1 << 22) /* g4x+ */
#define MI_STORE_DWORD_INDEX	MI_INSTR(0x21, 1)
#define   MI_STORE_DWORD_INDEX_SHIFT 2
/* Official intel docs are somewhat sloppy concerning MI_LOAD_REGISTER_IMM:
 * - Always issue a MI_NOOP _before_ the MI_LOAD_REGISTER_IMM - otherwise hw
 *   simply ignores the register load under certain conditions.
 * - One can actually load arbitrary many arbitrary registers: Simply issue x
 *   address/value pairs. Don't overdue it, though, x <= 2^4 must hold!
 */
#define MI_LOAD_REGISTER_IMM(x)	MI_INSTR(0x22, 2*(x)-1)
#define   MI_LRI_FORCE_POSTED		(1<<12)
#define MI_STORE_REGISTER_MEM        MI_INSTR(0x24, 1)
#define MI_STORE_REGISTER_MEM_GEN8   MI_INSTR(0x24, 2)
#define   MI_SRM_LRM_GLOBAL_GTT		(1<<22)
#define MI_FLUSH_DW		MI_INSTR(0x26, 1) /* for GEN6 */
#define   MI_FLUSH_DW_STORE_INDEX	(1<<21)
#define   MI_INVALIDATE_TLB		(1<<18)
#define   MI_FLUSH_DW_OP_STOREDW	(1<<14)
#define   MI_FLUSH_DW_OP_MASK		(3<<14)
#define   MI_FLUSH_DW_NOTIFY		(1<<8)
#define   MI_INVALIDATE_BSD		(1<<7)
#define   MI_FLUSH_DW_USE_GTT		(1<<2)
#define   MI_FLUSH_DW_USE_PPGTT		(0<<2)
#define MI_LOAD_REGISTER_MEM	   MI_INSTR(0x29, 1)
#define MI_LOAD_REGISTER_MEM_GEN8  MI_INSTR(0x29, 2)
#define MI_BATCH_BUFFER		MI_INSTR(0x30, 1)
#define   MI_BATCH_NON_SECURE		(1)
/* for snb/ivb/vlv this also means "batch in ppgtt" when ppgtt is enabled. */
#define   MI_BATCH_NON_SECURE_I965	(1<<8)
#define   MI_BATCH_PPGTT_HSW		(1<<8)
#define   MI_BATCH_NON_SECURE_HSW	(1<<13)
#define MI_BATCH_BUFFER_START	MI_INSTR(0x31, 0)
#define   MI_BATCH_GTT		    (2<<6) /* aliased with (1<<7) on gen4 */
#define MI_BATCH_BUFFER_START_GEN8	MI_INSTR(0x31, 1)
#define   MI_BATCH_RESOURCE_STREAMER (1<<10)

#define MI_PREDICATE_SRC0	_MMIO(0x2400)
#define MI_PREDICATE_SRC0_UDW	_MMIO(0x2400 + 4)
#define MI_PREDICATE_SRC1	_MMIO(0x2408)
#define MI_PREDICATE_SRC1_UDW	_MMIO(0x2408 + 4)

#define MI_PREDICATE_RESULT_2	_MMIO(0x2214)
#define  LOWER_SLICE_ENABLED	(1<<0)
#define  LOWER_SLICE_DISABLED	(0<<0)

/*
 * 3D instructions used by the kernel
 */
#define GFX_INSTR(opcode, flags) ((0x3 << 29) | ((opcode) << 24) | (flags))

#define GEN9_MEDIA_POOL_STATE     ((0x3 << 29) | (0x2 << 27) | (0x5 << 16) | 4)
#define   GEN9_MEDIA_POOL_ENABLE  (1 << 31)
#define GFX_OP_RASTER_RULES    ((0x3<<29)|(0x7<<24))
#define GFX_OP_SCISSOR         ((0x3<<29)|(0x1c<<24)|(0x10<<19))
#define   SC_UPDATE_SCISSOR       (0x1<<1)
#define   SC_ENABLE_MASK          (0x1<<0)
#define   SC_ENABLE               (0x1<<0)
#define GFX_OP_LOAD_INDIRECT   ((0x3<<29)|(0x1d<<24)|(0x7<<16))
#define GFX_OP_SCISSOR_INFO    ((0x3<<29)|(0x1d<<24)|(0x81<<16)|(0x1))
#define   SCI_YMIN_MASK      (0xffff<<16)
#define   SCI_XMIN_MASK      (0xffff<<0)
#define   SCI_YMAX_MASK      (0xffff<<16)
#define   SCI_XMAX_MASK      (0xffff<<0)
#define GFX_OP_SCISSOR_ENABLE	 ((0x3<<29)|(0x1c<<24)|(0x10<<19))
#define GFX_OP_SCISSOR_RECT	 ((0x3<<29)|(0x1d<<24)|(0x81<<16)|1)
#define GFX_OP_COLOR_FACTOR      ((0x3<<29)|(0x1d<<24)|(0x1<<16)|0x0)
#define GFX_OP_STIPPLE           ((0x3<<29)|(0x1d<<24)|(0x83<<16))
#define GFX_OP_MAP_INFO          ((0x3<<29)|(0x1d<<24)|0x4)
#define GFX_OP_DESTBUFFER_VARS   ((0x3<<29)|(0x1d<<24)|(0x85<<16)|0x0)
#define GFX_OP_DESTBUFFER_INFO	 ((0x3<<29)|(0x1d<<24)|(0x8e<<16)|1)
#define GFX_OP_DRAWRECT_INFO     ((0x3<<29)|(0x1d<<24)|(0x80<<16)|(0x3))
#define GFX_OP_DRAWRECT_INFO_I965  ((0x7900<<16)|0x2)

#define COLOR_BLT_CMD			(2<<29 | 0x40<<22 | (5-2))
#define SRC_COPY_BLT_CMD		((2<<29)|(0x43<<22)|4)
#define XY_SRC_COPY_BLT_CMD		((2<<29)|(0x53<<22)|6)
#define XY_MONO_SRC_COPY_IMM_BLT	((2<<29)|(0x71<<22)|5)
#define   BLT_WRITE_A			(2<<20)
#define   BLT_WRITE_RGB			(1<<20)
#define   BLT_WRITE_RGBA		(BLT_WRITE_RGB | BLT_WRITE_A)
#define   BLT_DEPTH_8			(0<<24)
#define   BLT_DEPTH_16_565		(1<<24)
#define   BLT_DEPTH_16_1555		(2<<24)
#define   BLT_DEPTH_32			(3<<24)
#define   BLT_ROP_SRC_COPY		(0xcc<<16)
#define   BLT_ROP_COLOR_COPY		(0xf0<<16)
#define XY_SRC_COPY_BLT_SRC_TILED	(1<<15) /* 965+ only */
#define XY_SRC_COPY_BLT_DST_TILED	(1<<11) /* 965+ only */
#define CMD_OP_DISPLAYBUFFER_INFO ((0x0<<29)|(0x14<<23)|2)
#define   ASYNC_FLIP                (1<<22)
#define   DISPLAY_PLANE_A           (0<<20)
#define   DISPLAY_PLANE_B           (1<<20)
#define GFX_OP_PIPE_CONTROL(len)	((0x3<<29)|(0x3<<27)|(0x2<<24)|((len)-2))
#define   PIPE_CONTROL_FLUSH_L3				(1<<27)
#define   PIPE_CONTROL_GLOBAL_GTT_IVB			(1<<24) /* gen7+ */
#define   PIPE_CONTROL_MMIO_WRITE			(1<<23)
#define   PIPE_CONTROL_STORE_DATA_INDEX			(1<<21)
#define   PIPE_CONTROL_CS_STALL				(1<<20)
#define   PIPE_CONTROL_TLB_INVALIDATE			(1<<18)
#define   PIPE_CONTROL_MEDIA_STATE_CLEAR		(1<<16)
#define   PIPE_CONTROL_QW_WRITE				(1<<14)
#define   PIPE_CONTROL_POST_SYNC_OP_MASK                (3<<14)
#define   PIPE_CONTROL_DEPTH_STALL			(1<<13)
#define   PIPE_CONTROL_WRITE_FLUSH			(1<<12)
#define   PIPE_CONTROL_RENDER_TARGET_CACHE_FLUSH	(1<<12) /* gen6+ */
#define   PIPE_CONTROL_INSTRUCTION_CACHE_INVALIDATE	(1<<11) /* MBZ on Ironlake */
#define   PIPE_CONTROL_TEXTURE_CACHE_INVALIDATE		(1<<10) /* GM45+ only */
#define   PIPE_CONTROL_INDIRECT_STATE_DISABLE		(1<<9)
#define   PIPE_CONTROL_NOTIFY				(1<<8)
#define   PIPE_CONTROL_FLUSH_ENABLE			(1<<7) /* gen7+ */
#define   PIPE_CONTROL_DC_FLUSH_ENABLE			(1<<5)
#define   PIPE_CONTROL_VF_CACHE_INVALIDATE		(1<<4)
#define   PIPE_CONTROL_CONST_CACHE_INVALIDATE		(1<<3)
#define   PIPE_CONTROL_STATE_CACHE_INVALIDATE		(1<<2)
#define   PIPE_CONTROL_STALL_AT_SCOREBOARD		(1<<1)
#define   PIPE_CONTROL_DEPTH_CACHE_FLUSH		(1<<0)
#define   PIPE_CONTROL_GLOBAL_GTT (1<<2) /* in addr dword */

/*
 * Commands used only by the command parser
 */
#define MI_SET_PREDICATE        MI_INSTR(0x01, 0)
#define MI_ARB_CHECK            MI_INSTR(0x05, 0)
#define MI_RS_CONTROL           MI_INSTR(0x06, 0)
#define MI_URB_ATOMIC_ALLOC     MI_INSTR(0x09, 0)
#define MI_PREDICATE            MI_INSTR(0x0C, 0)
#define MI_RS_CONTEXT           MI_INSTR(0x0F, 0)
#define MI_TOPOLOGY_FILTER      MI_INSTR(0x0D, 0)
#define MI_LOAD_SCAN_LINES_EXCL MI_INSTR(0x13, 0)
#define MI_URB_CLEAR            MI_INSTR(0x19, 0)
#define MI_UPDATE_GTT           MI_INSTR(0x23, 0)
#define MI_CLFLUSH              MI_INSTR(0x27, 0)
#define MI_REPORT_PERF_COUNT    MI_INSTR(0x28, 0)
#define   MI_REPORT_PERF_COUNT_GGTT (1<<0)
#define MI_LOAD_REGISTER_REG    MI_INSTR(0x2A, 0)
#define MI_RS_STORE_DATA_IMM    MI_INSTR(0x2B, 0)
#define MI_LOAD_URB_MEM         MI_INSTR(0x2C, 0)
#define MI_STORE_URB_MEM        MI_INSTR(0x2D, 0)
#define MI_CONDITIONAL_BATCH_BUFFER_END MI_INSTR(0x36, 0)

#define PIPELINE_SELECT                ((0x3<<29)|(0x1<<27)|(0x1<<24)|(0x4<<16))
#define GFX_OP_3DSTATE_VF_STATISTICS   ((0x3<<29)|(0x1<<27)|(0x0<<24)|(0xB<<16))
#define MEDIA_VFE_STATE                ((0x3<<29)|(0x2<<27)|(0x0<<24)|(0x0<<16))
#define  MEDIA_VFE_STATE_MMIO_ACCESS_MASK (0x18)
#define GPGPU_OBJECT                   ((0x3<<29)|(0x2<<27)|(0x1<<24)|(0x4<<16))
#define GPGPU_WALKER                   ((0x3<<29)|(0x2<<27)|(0x1<<24)|(0x5<<16))
#define GFX_OP_3DSTATE_DX9_CONSTANTF_VS \
	((0x3<<29)|(0x3<<27)|(0x0<<24)|(0x39<<16))
#define GFX_OP_3DSTATE_DX9_CONSTANTF_PS \
	((0x3<<29)|(0x3<<27)|(0x0<<24)|(0x3A<<16))
#define GFX_OP_3DSTATE_SO_DECL_LIST \
	((0x3<<29)|(0x3<<27)|(0x1<<24)|(0x17<<16))

#define GFX_OP_3DSTATE_BINDING_TABLE_EDIT_VS \
	((0x3<<29)|(0x3<<27)|(0x0<<24)|(0x43<<16))
#define GFX_OP_3DSTATE_BINDING_TABLE_EDIT_GS \
	((0x3<<29)|(0x3<<27)|(0x0<<24)|(0x44<<16))
#define GFX_OP_3DSTATE_BINDING_TABLE_EDIT_HS \
	((0x3<<29)|(0x3<<27)|(0x0<<24)|(0x45<<16))
#define GFX_OP_3DSTATE_BINDING_TABLE_EDIT_DS \
	((0x3<<29)|(0x3<<27)|(0x0<<24)|(0x46<<16))
#define GFX_OP_3DSTATE_BINDING_TABLE_EDIT_PS \
	((0x3<<29)|(0x3<<27)|(0x0<<24)|(0x47<<16))

#define MFX_WAIT  ((0x3<<29)|(0x1<<27)|(0x0<<16))

#define COLOR_BLT     ((0x2<<29)|(0x40<<22))
#define SRC_COPY_BLT  ((0x2<<29)|(0x43<<22))

/*
 * Registers used only by the command parser
 */
#define BCS_SWCTRL _MMIO(0x22200)

#define GPGPU_THREADS_DISPATCHED        _MMIO(0x2290)
#define GPGPU_THREADS_DISPATCHED_UDW	_MMIO(0x2290 + 4)
#define HS_INVOCATION_COUNT             _MMIO(0x2300)
#define HS_INVOCATION_COUNT_UDW		_MMIO(0x2300 + 4)
#define DS_INVOCATION_COUNT             _MMIO(0x2308)
#define DS_INVOCATION_COUNT_UDW		_MMIO(0x2308 + 4)
#define IA_VERTICES_COUNT               _MMIO(0x2310)
#define IA_VERTICES_COUNT_UDW		_MMIO(0x2310 + 4)
#define IA_PRIMITIVES_COUNT             _MMIO(0x2318)
#define IA_PRIMITIVES_COUNT_UDW		_MMIO(0x2318 + 4)
#define VS_INVOCATION_COUNT             _MMIO(0x2320)
#define VS_INVOCATION_COUNT_UDW		_MMIO(0x2320 + 4)
#define GS_INVOCATION_COUNT             _MMIO(0x2328)
#define GS_INVOCATION_COUNT_UDW		_MMIO(0x2328 + 4)
#define GS_PRIMITIVES_COUNT             _MMIO(0x2330)
#define GS_PRIMITIVES_COUNT_UDW		_MMIO(0x2330 + 4)
#define CL_INVOCATION_COUNT             _MMIO(0x2338)
#define CL_INVOCATION_COUNT_UDW		_MMIO(0x2338 + 4)
#define CL_PRIMITIVES_COUNT             _MMIO(0x2340)
#define CL_PRIMITIVES_COUNT_UDW		_MMIO(0x2340 + 4)
#define PS_INVOCATION_COUNT             _MMIO(0x2348)
#define PS_INVOCATION_COUNT_UDW		_MMIO(0x2348 + 4)
#define PS_DEPTH_COUNT                  _MMIO(0x2350)
#define PS_DEPTH_COUNT_UDW		_MMIO(0x2350 + 4)

/* There are the 4 64-bit counter registers, one for each stream output */
#define GEN7_SO_NUM_PRIMS_WRITTEN(n)		_MMIO(0x5200 + (n) * 8)
#define GEN7_SO_NUM_PRIMS_WRITTEN_UDW(n)	_MMIO(0x5200 + (n) * 8 + 4)

#define GEN7_SO_PRIM_STORAGE_NEEDED(n)		_MMIO(0x5240 + (n) * 8)
#define GEN7_SO_PRIM_STORAGE_NEEDED_UDW(n)	_MMIO(0x5240 + (n) * 8 + 4)

#define GEN7_3DPRIM_END_OFFSET          _MMIO(0x2420)
#define GEN7_3DPRIM_START_VERTEX        _MMIO(0x2430)
#define GEN7_3DPRIM_VERTEX_COUNT        _MMIO(0x2434)
#define GEN7_3DPRIM_INSTANCE_COUNT      _MMIO(0x2438)
#define GEN7_3DPRIM_START_INSTANCE      _MMIO(0x243C)
#define GEN7_3DPRIM_BASE_VERTEX         _MMIO(0x2440)

#define GEN7_GPGPU_DISPATCHDIMX         _MMIO(0x2500)
#define GEN7_GPGPU_DISPATCHDIMY         _MMIO(0x2504)
#define GEN7_GPGPU_DISPATCHDIMZ         _MMIO(0x2508)

/* There are the 16 64-bit CS General Purpose Registers */
#define HSW_CS_GPR(n)                   _MMIO(0x2600 + (n) * 8)
#define HSW_CS_GPR_UDW(n)               _MMIO(0x2600 + (n) * 8 + 4)

#define GEN7_OACONTROL _MMIO(0x2360)
#define  GEN7_OACONTROL_CTX_MASK	    0xFFFFF000
#define  GEN7_OACONTROL_TIMER_PERIOD_MASK   0x3F
#define  GEN7_OACONTROL_TIMER_PERIOD_SHIFT  6
#define  GEN7_OACONTROL_TIMER_ENABLE	    (1<<5)
#define  GEN7_OACONTROL_FORMAT_A13	    (0<<2)
#define  GEN7_OACONTROL_FORMAT_A29	    (1<<2)
#define  GEN7_OACONTROL_FORMAT_A13_B8_C8    (2<<2)
#define  GEN7_OACONTROL_FORMAT_A29_B8_C8    (3<<2)
#define  GEN7_OACONTROL_FORMAT_B4_C8	    (4<<2)
#define  GEN7_OACONTROL_FORMAT_A45_B8_C8    (5<<2)
#define  GEN7_OACONTROL_FORMAT_B4_C8_A16    (6<<2)
#define  GEN7_OACONTROL_FORMAT_C4_B8	    (7<<2)
#define  GEN7_OACONTROL_FORMAT_SHIFT	    2
#define  GEN7_OACONTROL_PER_CTX_ENABLE	    (1<<1)
#define  GEN7_OACONTROL_ENABLE		    (1<<0)

#define GEN8_OACTXID _MMIO(0x2364)

#define GEN8_OA_DEBUG _MMIO(0x2B04)
#define  GEN9_OA_DEBUG_DISABLE_CLK_RATIO_REPORTS    (1<<5)
#define  GEN9_OA_DEBUG_INCLUDE_CLK_RATIO	    (1<<6)
#define  GEN9_OA_DEBUG_DISABLE_GO_1_0_REPORTS	    (1<<2)
#define  GEN9_OA_DEBUG_DISABLE_CTX_SWITCH_REPORTS   (1<<1)

#define GEN8_OACONTROL _MMIO(0x2B00)
#define  GEN8_OA_REPORT_FORMAT_A12	    (0<<2)
#define  GEN8_OA_REPORT_FORMAT_A12_B8_C8    (2<<2)
#define  GEN8_OA_REPORT_FORMAT_A36_B8_C8    (5<<2)
#define  GEN8_OA_REPORT_FORMAT_C4_B8	    (7<<2)
#define  GEN8_OA_REPORT_FORMAT_SHIFT	    2
#define  GEN8_OA_SPECIFIC_CONTEXT_ENABLE    (1<<1)
#define  GEN8_OA_COUNTER_ENABLE             (1<<0)

#define GEN8_OACTXCONTROL _MMIO(0x2360)
#define  GEN8_OA_TIMER_PERIOD_MASK	    0x3F
#define  GEN8_OA_TIMER_PERIOD_SHIFT	    2
#define  GEN8_OA_TIMER_ENABLE		    (1<<1)
#define  GEN8_OA_COUNTER_RESUME		    (1<<0)

#define GEN7_OABUFFER _MMIO(0x23B0) /* R/W */
#define  GEN7_OABUFFER_OVERRUN_DISABLE	    (1<<3)
#define  GEN7_OABUFFER_EDGE_TRIGGER	    (1<<2)
#define  GEN7_OABUFFER_STOP_RESUME_ENABLE   (1<<1)
#define  GEN7_OABUFFER_RESUME		    (1<<0)

#define GEN8_OABUFFER_UDW _MMIO(0x23b4)
#define GEN8_OABUFFER _MMIO(0x2b14)

#define GEN7_OASTATUS1 _MMIO(0x2364)
#define  GEN7_OASTATUS1_TAIL_MASK	    0xffffffc0
#define  GEN7_OASTATUS1_COUNTER_OVERFLOW    (1<<2)
#define  GEN7_OASTATUS1_OABUFFER_OVERFLOW   (1<<1)
#define  GEN7_OASTATUS1_REPORT_LOST	    (1<<0)

#define GEN7_OASTATUS2 _MMIO(0x2368)
#define GEN7_OASTATUS2_HEAD_MASK    0xffffffc0

#define GEN8_OASTATUS _MMIO(0x2b08)
#define  GEN8_OASTATUS_OVERRUN_STATUS	    (1<<3)
#define  GEN8_OASTATUS_COUNTER_OVERFLOW     (1<<2)
#define  GEN8_OASTATUS_OABUFFER_OVERFLOW    (1<<1)
#define  GEN8_OASTATUS_REPORT_LOST	    (1<<0)

#define GEN8_OAHEADPTR _MMIO(0x2B0C)
#define GEN8_OAHEADPTR_MASK    0xffffffc0
#define GEN8_OATAILPTR _MMIO(0x2B10)
#define GEN8_OATAILPTR_MASK    0xffffffc0

#define OABUFFER_SIZE_128K  (0<<3)
#define OABUFFER_SIZE_256K  (1<<3)
#define OABUFFER_SIZE_512K  (2<<3)
#define OABUFFER_SIZE_1M    (3<<3)
#define OABUFFER_SIZE_2M    (4<<3)
#define OABUFFER_SIZE_4M    (5<<3)
#define OABUFFER_SIZE_8M    (6<<3)
#define OABUFFER_SIZE_16M   (7<<3)

#define OA_MEM_SELECT_GGTT  (1<<0)

/*
 * Flexible, Aggregate EU Counter Registers.
 * Note: these aren't contiguous
 */
#define EU_PERF_CNTL0	    _MMIO(0xe458)
#define EU_PERF_CNTL1	    _MMIO(0xe558)
#define EU_PERF_CNTL2	    _MMIO(0xe658)
#define EU_PERF_CNTL3	    _MMIO(0xe758)
#define EU_PERF_CNTL4	    _MMIO(0xe45c)
#define EU_PERF_CNTL5	    _MMIO(0xe55c)
#define EU_PERF_CNTL6	    _MMIO(0xe65c)

/*
 * OA Boolean state
 */

#define OASTARTTRIG1 _MMIO(0x2710)
#define OASTARTTRIG1_THRESHOLD_COUNT_MASK_MBZ 0xffff0000
#define OASTARTTRIG1_THRESHOLD_MASK	      0xffff

#define OASTARTTRIG2 _MMIO(0x2714)
#define OASTARTTRIG2_INVERT_A_0 (1<<0)
#define OASTARTTRIG2_INVERT_A_1 (1<<1)
#define OASTARTTRIG2_INVERT_A_2 (1<<2)
#define OASTARTTRIG2_INVERT_A_3 (1<<3)
#define OASTARTTRIG2_INVERT_A_4 (1<<4)
#define OASTARTTRIG2_INVERT_A_5 (1<<5)
#define OASTARTTRIG2_INVERT_A_6 (1<<6)
#define OASTARTTRIG2_INVERT_A_7 (1<<7)
#define OASTARTTRIG2_INVERT_A_8 (1<<8)
#define OASTARTTRIG2_INVERT_A_9 (1<<9)
#define OASTARTTRIG2_INVERT_A_10 (1<<10)
#define OASTARTTRIG2_INVERT_A_11 (1<<11)
#define OASTARTTRIG2_INVERT_A_12 (1<<12)
#define OASTARTTRIG2_INVERT_A_13 (1<<13)
#define OASTARTTRIG2_INVERT_A_14 (1<<14)
#define OASTARTTRIG2_INVERT_A_15 (1<<15)
#define OASTARTTRIG2_INVERT_B_0 (1<<16)
#define OASTARTTRIG2_INVERT_B_1 (1<<17)
#define OASTARTTRIG2_INVERT_B_2 (1<<18)
#define OASTARTTRIG2_INVERT_B_3 (1<<19)
#define OASTARTTRIG2_INVERT_C_0 (1<<20)
#define OASTARTTRIG2_INVERT_C_1 (1<<21)
#define OASTARTTRIG2_INVERT_D_0 (1<<22)
#define OASTARTTRIG2_THRESHOLD_ENABLE	    (1<<23)
#define OASTARTTRIG2_START_TRIG_FLAG_MBZ    (1<<24)
#define OASTARTTRIG2_EVENT_SELECT_0  (1<<28)
#define OASTARTTRIG2_EVENT_SELECT_1  (1<<29)
#define OASTARTTRIG2_EVENT_SELECT_2  (1<<30)
#define OASTARTTRIG2_EVENT_SELECT_3  (1<<31)

#define OASTARTTRIG3 _MMIO(0x2718)
#define OASTARTTRIG3_NOA_SELECT_MASK	   0xf
#define OASTARTTRIG3_NOA_SELECT_8_SHIFT    0
#define OASTARTTRIG3_NOA_SELECT_9_SHIFT    4
#define OASTARTTRIG3_NOA_SELECT_10_SHIFT   8
#define OASTARTTRIG3_NOA_SELECT_11_SHIFT   12
#define OASTARTTRIG3_NOA_SELECT_12_SHIFT   16
#define OASTARTTRIG3_NOA_SELECT_13_SHIFT   20
#define OASTARTTRIG3_NOA_SELECT_14_SHIFT   24
#define OASTARTTRIG3_NOA_SELECT_15_SHIFT   28

#define OASTARTTRIG4 _MMIO(0x271c)
#define OASTARTTRIG4_NOA_SELECT_MASK	    0xf
#define OASTARTTRIG4_NOA_SELECT_0_SHIFT    0
#define OASTARTTRIG4_NOA_SELECT_1_SHIFT    4
#define OASTARTTRIG4_NOA_SELECT_2_SHIFT    8
#define OASTARTTRIG4_NOA_SELECT_3_SHIFT    12
#define OASTARTTRIG4_NOA_SELECT_4_SHIFT    16
#define OASTARTTRIG4_NOA_SELECT_5_SHIFT    20
#define OASTARTTRIG4_NOA_SELECT_6_SHIFT    24
#define OASTARTTRIG4_NOA_SELECT_7_SHIFT    28

#define OASTARTTRIG5 _MMIO(0x2720)
#define OASTARTTRIG5_THRESHOLD_COUNT_MASK_MBZ 0xffff0000
#define OASTARTTRIG5_THRESHOLD_MASK	      0xffff

#define OASTARTTRIG6 _MMIO(0x2724)
#define OASTARTTRIG6_INVERT_A_0 (1<<0)
#define OASTARTTRIG6_INVERT_A_1 (1<<1)
#define OASTARTTRIG6_INVERT_A_2 (1<<2)
#define OASTARTTRIG6_INVERT_A_3 (1<<3)
#define OASTARTTRIG6_INVERT_A_4 (1<<4)
#define OASTARTTRIG6_INVERT_A_5 (1<<5)
#define OASTARTTRIG6_INVERT_A_6 (1<<6)
#define OASTARTTRIG6_INVERT_A_7 (1<<7)
#define OASTARTTRIG6_INVERT_A_8 (1<<8)
#define OASTARTTRIG6_INVERT_A_9 (1<<9)
#define OASTARTTRIG6_INVERT_A_10 (1<<10)
#define OASTARTTRIG6_INVERT_A_11 (1<<11)
#define OASTARTTRIG6_INVERT_A_12 (1<<12)
#define OASTARTTRIG6_INVERT_A_13 (1<<13)
#define OASTARTTRIG6_INVERT_A_14 (1<<14)
#define OASTARTTRIG6_INVERT_A_15 (1<<15)
#define OASTARTTRIG6_INVERT_B_0 (1<<16)
#define OASTARTTRIG6_INVERT_B_1 (1<<17)
#define OASTARTTRIG6_INVERT_B_2 (1<<18)
#define OASTARTTRIG6_INVERT_B_3 (1<<19)
#define OASTARTTRIG6_INVERT_C_0 (1<<20)
#define OASTARTTRIG6_INVERT_C_1 (1<<21)
#define OASTARTTRIG6_INVERT_D_0 (1<<22)
#define OASTARTTRIG6_THRESHOLD_ENABLE	    (1<<23)
#define OASTARTTRIG6_START_TRIG_FLAG_MBZ    (1<<24)
#define OASTARTTRIG6_EVENT_SELECT_4  (1<<28)
#define OASTARTTRIG6_EVENT_SELECT_5  (1<<29)
#define OASTARTTRIG6_EVENT_SELECT_6  (1<<30)
#define OASTARTTRIG6_EVENT_SELECT_7  (1<<31)

#define OASTARTTRIG7 _MMIO(0x2728)
#define OASTARTTRIG7_NOA_SELECT_MASK	   0xf
#define OASTARTTRIG7_NOA_SELECT_8_SHIFT    0
#define OASTARTTRIG7_NOA_SELECT_9_SHIFT    4
#define OASTARTTRIG7_NOA_SELECT_10_SHIFT   8
#define OASTARTTRIG7_NOA_SELECT_11_SHIFT   12
#define OASTARTTRIG7_NOA_SELECT_12_SHIFT   16
#define OASTARTTRIG7_NOA_SELECT_13_SHIFT   20
#define OASTARTTRIG7_NOA_SELECT_14_SHIFT   24
#define OASTARTTRIG7_NOA_SELECT_15_SHIFT   28

#define OASTARTTRIG8 _MMIO(0x272c)
#define OASTARTTRIG8_NOA_SELECT_MASK	   0xf
#define OASTARTTRIG8_NOA_SELECT_0_SHIFT    0
#define OASTARTTRIG8_NOA_SELECT_1_SHIFT    4
#define OASTARTTRIG8_NOA_SELECT_2_SHIFT    8
#define OASTARTTRIG8_NOA_SELECT_3_SHIFT    12
#define OASTARTTRIG8_NOA_SELECT_4_SHIFT    16
#define OASTARTTRIG8_NOA_SELECT_5_SHIFT    20
#define OASTARTTRIG8_NOA_SELECT_6_SHIFT    24
#define OASTARTTRIG8_NOA_SELECT_7_SHIFT    28

#define OAREPORTTRIG1 _MMIO(0x2740)
#define OAREPORTTRIG1_THRESHOLD_MASK 0xffff
#define OAREPORTTRIG1_EDGE_LEVEL_TRIGER_SELECT_MASK 0xffff0000 /* 0=level */

#define OAREPORTTRIG2 _MMIO(0x2744)
#define OAREPORTTRIG2_INVERT_A_0  (1<<0)
#define OAREPORTTRIG2_INVERT_A_1  (1<<1)
#define OAREPORTTRIG2_INVERT_A_2  (1<<2)
#define OAREPORTTRIG2_INVERT_A_3  (1<<3)
#define OAREPORTTRIG2_INVERT_A_4  (1<<4)
#define OAREPORTTRIG2_INVERT_A_5  (1<<5)
#define OAREPORTTRIG2_INVERT_A_6  (1<<6)
#define OAREPORTTRIG2_INVERT_A_7  (1<<7)
#define OAREPORTTRIG2_INVERT_A_8  (1<<8)
#define OAREPORTTRIG2_INVERT_A_9  (1<<9)
#define OAREPORTTRIG2_INVERT_A_10 (1<<10)
#define OAREPORTTRIG2_INVERT_A_11 (1<<11)
#define OAREPORTTRIG2_INVERT_A_12 (1<<12)
#define OAREPORTTRIG2_INVERT_A_13 (1<<13)
#define OAREPORTTRIG2_INVERT_A_14 (1<<14)
#define OAREPORTTRIG2_INVERT_A_15 (1<<15)
#define OAREPORTTRIG2_INVERT_B_0  (1<<16)
#define OAREPORTTRIG2_INVERT_B_1  (1<<17)
#define OAREPORTTRIG2_INVERT_B_2  (1<<18)
#define OAREPORTTRIG2_INVERT_B_3  (1<<19)
#define OAREPORTTRIG2_INVERT_C_0  (1<<20)
#define OAREPORTTRIG2_INVERT_C_1  (1<<21)
#define OAREPORTTRIG2_INVERT_D_0  (1<<22)
#define OAREPORTTRIG2_THRESHOLD_ENABLE	    (1<<23)
#define OAREPORTTRIG2_REPORT_TRIGGER_ENABLE (1<<31)

#define OAREPORTTRIG3 _MMIO(0x2748)
#define OAREPORTTRIG3_NOA_SELECT_MASK	    0xf
#define OAREPORTTRIG3_NOA_SELECT_8_SHIFT    0
#define OAREPORTTRIG3_NOA_SELECT_9_SHIFT    4
#define OAREPORTTRIG3_NOA_SELECT_10_SHIFT   8
#define OAREPORTTRIG3_NOA_SELECT_11_SHIFT   12
#define OAREPORTTRIG3_NOA_SELECT_12_SHIFT   16
#define OAREPORTTRIG3_NOA_SELECT_13_SHIFT   20
#define OAREPORTTRIG3_NOA_SELECT_14_SHIFT   24
#define OAREPORTTRIG3_NOA_SELECT_15_SHIFT   28

#define OAREPORTTRIG4 _MMIO(0x274c)
#define OAREPORTTRIG4_NOA_SELECT_MASK	    0xf
#define OAREPORTTRIG4_NOA_SELECT_0_SHIFT    0
#define OAREPORTTRIG4_NOA_SELECT_1_SHIFT    4
#define OAREPORTTRIG4_NOA_SELECT_2_SHIFT    8
#define OAREPORTTRIG4_NOA_SELECT_3_SHIFT    12
#define OAREPORTTRIG4_NOA_SELECT_4_SHIFT    16
#define OAREPORTTRIG4_NOA_SELECT_5_SHIFT    20
#define OAREPORTTRIG4_NOA_SELECT_6_SHIFT    24
#define OAREPORTTRIG4_NOA_SELECT_7_SHIFT    28

#define OAREPORTTRIG5 _MMIO(0x2750)
#define OAREPORTTRIG5_THRESHOLD_MASK 0xffff
#define OAREPORTTRIG5_EDGE_LEVEL_TRIGER_SELECT_MASK 0xffff0000 /* 0=level */

#define OAREPORTTRIG6 _MMIO(0x2754)
#define OAREPORTTRIG6_INVERT_A_0  (1<<0)
#define OAREPORTTRIG6_INVERT_A_1  (1<<1)
#define OAREPORTTRIG6_INVERT_A_2  (1<<2)
#define OAREPORTTRIG6_INVERT_A_3  (1<<3)
#define OAREPORTTRIG6_INVERT_A_4  (1<<4)
#define OAREPORTTRIG6_INVERT_A_5  (1<<5)
#define OAREPORTTRIG6_INVERT_A_6  (1<<6)
#define OAREPORTTRIG6_INVERT_A_7  (1<<7)
#define OAREPORTTRIG6_INVERT_A_8  (1<<8)
#define OAREPORTTRIG6_INVERT_A_9  (1<<9)
#define OAREPORTTRIG6_INVERT_A_10 (1<<10)
#define OAREPORTTRIG6_INVERT_A_11 (1<<11)
#define OAREPORTTRIG6_INVERT_A_12 (1<<12)
#define OAREPORTTRIG6_INVERT_A_13 (1<<13)
#define OAREPORTTRIG6_INVERT_A_14 (1<<14)
#define OAREPORTTRIG6_INVERT_A_15 (1<<15)
#define OAREPORTTRIG6_INVERT_B_0  (1<<16)
#define OAREPORTTRIG6_INVERT_B_1  (1<<17)
#define OAREPORTTRIG6_INVERT_B_2  (1<<18)
#define OAREPORTTRIG6_INVERT_B_3  (1<<19)
#define OAREPORTTRIG6_INVERT_C_0  (1<<20)
#define OAREPORTTRIG6_INVERT_C_1  (1<<21)
#define OAREPORTTRIG6_INVERT_D_0  (1<<22)
#define OAREPORTTRIG6_THRESHOLD_ENABLE	    (1<<23)
#define OAREPORTTRIG6_REPORT_TRIGGER_ENABLE (1<<31)

#define OAREPORTTRIG7 _MMIO(0x2758)
#define OAREPORTTRIG7_NOA_SELECT_MASK	    0xf
#define OAREPORTTRIG7_NOA_SELECT_8_SHIFT    0
#define OAREPORTTRIG7_NOA_SELECT_9_SHIFT    4
#define OAREPORTTRIG7_NOA_SELECT_10_SHIFT   8
#define OAREPORTTRIG7_NOA_SELECT_11_SHIFT   12
#define OAREPORTTRIG7_NOA_SELECT_12_SHIFT   16
#define OAREPORTTRIG7_NOA_SELECT_13_SHIFT   20
#define OAREPORTTRIG7_NOA_SELECT_14_SHIFT   24
#define OAREPORTTRIG7_NOA_SELECT_15_SHIFT   28

#define OAREPORTTRIG8 _MMIO(0x275c)
#define OAREPORTTRIG8_NOA_SELECT_MASK	    0xf
#define OAREPORTTRIG8_NOA_SELECT_0_SHIFT    0
#define OAREPORTTRIG8_NOA_SELECT_1_SHIFT    4
#define OAREPORTTRIG8_NOA_SELECT_2_SHIFT    8
#define OAREPORTTRIG8_NOA_SELECT_3_SHIFT    12
#define OAREPORTTRIG8_NOA_SELECT_4_SHIFT    16
#define OAREPORTTRIG8_NOA_SELECT_5_SHIFT    20
#define OAREPORTTRIG8_NOA_SELECT_6_SHIFT    24
#define OAREPORTTRIG8_NOA_SELECT_7_SHIFT    28

/* CECX_0 */
#define OACEC_COMPARE_LESS_OR_EQUAL	6
#define OACEC_COMPARE_NOT_EQUAL		5
#define OACEC_COMPARE_LESS_THAN		4
#define OACEC_COMPARE_GREATER_OR_EQUAL	3
#define OACEC_COMPARE_EQUAL		2
#define OACEC_COMPARE_GREATER_THAN	1
#define OACEC_COMPARE_ANY_EQUAL		0

#define OACEC_COMPARE_VALUE_MASK    0xffff
#define OACEC_COMPARE_VALUE_SHIFT   3

#define OACEC_SELECT_NOA	(0<<19)
#define OACEC_SELECT_PREV	(1<<19)
#define OACEC_SELECT_BOOLEAN	(2<<19)

/* CECX_1 */
#define OACEC_MASK_MASK		    0xffff
#define OACEC_CONSIDERATIONS_MASK   0xffff
#define OACEC_CONSIDERATIONS_SHIFT  16

#define OACEC0_0 _MMIO(0x2770)
#define OACEC0_1 _MMIO(0x2774)
#define OACEC1_0 _MMIO(0x2778)
#define OACEC1_1 _MMIO(0x277c)
#define OACEC2_0 _MMIO(0x2780)
#define OACEC2_1 _MMIO(0x2784)
#define OACEC3_0 _MMIO(0x2788)
#define OACEC3_1 _MMIO(0x278c)
#define OACEC4_0 _MMIO(0x2790)
#define OACEC4_1 _MMIO(0x2794)
#define OACEC5_0 _MMIO(0x2798)
#define OACEC5_1 _MMIO(0x279c)
#define OACEC6_0 _MMIO(0x27a0)
#define OACEC6_1 _MMIO(0x27a4)
#define OACEC7_0 _MMIO(0x27a8)
#define OACEC7_1 _MMIO(0x27ac)

/* OA perf counters */
#define OA_PERFCNT1_LO      _MMIO(0x91B8)
#define OA_PERFCNT1_HI      _MMIO(0x91BC)
#define OA_PERFCNT2_LO      _MMIO(0x91C0)
#define OA_PERFCNT2_HI      _MMIO(0x91C4)
#define OA_PERFCNT3_LO      _MMIO(0x91C8)
#define OA_PERFCNT3_HI      _MMIO(0x91CC)
#define OA_PERFCNT4_LO      _MMIO(0x91D8)
#define OA_PERFCNT4_HI      _MMIO(0x91DC)

#define OA_PERFMATRIX_LO    _MMIO(0x91C8)
#define OA_PERFMATRIX_HI    _MMIO(0x91CC)

/* RPM unit config (Gen8+) */
#define RPM_CONFIG0	    _MMIO(0x0D00)
#define  GEN9_RPM_CONFIG0_CRYSTAL_CLOCK_FREQ_SHIFT	3
#define  GEN9_RPM_CONFIG0_CRYSTAL_CLOCK_FREQ_MASK	(1 << GEN9_RPM_CONFIG0_CRYSTAL_CLOCK_FREQ_SHIFT)
#define  GEN9_RPM_CONFIG0_CRYSTAL_CLOCK_FREQ_19_2_MHZ	0
#define  GEN9_RPM_CONFIG0_CRYSTAL_CLOCK_FREQ_24_MHZ	1
#define  GEN10_RPM_CONFIG0_CTC_SHIFT_PARAMETER_SHIFT	1
#define  GEN10_RPM_CONFIG0_CTC_SHIFT_PARAMETER_MASK	(0x3 << GEN10_RPM_CONFIG0_CTC_SHIFT_PARAMETER_SHIFT)

#define RPM_CONFIG1	    _MMIO(0x0D04)
#define  GEN10_GT_NOA_ENABLE  (1 << 9)

/* GPM unit config (Gen9+) */
#define CTC_MODE			_MMIO(0xA26C)
#define  CTC_SOURCE_PARAMETER_MASK 1
#define  CTC_SOURCE_CRYSTAL_CLOCK	0
#define  CTC_SOURCE_DIVIDE_LOGIC	1
#define  CTC_SHIFT_PARAMETER_SHIFT	1
#define  CTC_SHIFT_PARAMETER_MASK	(0x3 << CTC_SHIFT_PARAMETER_SHIFT)

/* RCP unit config (Gen8+) */
#define RCP_CONFIG	    _MMIO(0x0D08)

/* NOA (HSW) */
#define HSW_MBVID2_NOA0		_MMIO(0x9E80)
#define HSW_MBVID2_NOA1		_MMIO(0x9E84)
#define HSW_MBVID2_NOA2		_MMIO(0x9E88)
#define HSW_MBVID2_NOA3		_MMIO(0x9E8C)
#define HSW_MBVID2_NOA4		_MMIO(0x9E90)
#define HSW_MBVID2_NOA5		_MMIO(0x9E94)
#define HSW_MBVID2_NOA6		_MMIO(0x9E98)
#define HSW_MBVID2_NOA7		_MMIO(0x9E9C)
#define HSW_MBVID2_NOA8		_MMIO(0x9EA0)
#define HSW_MBVID2_NOA9		_MMIO(0x9EA4)

#define HSW_MBVID2_MISR0	_MMIO(0x9EC0)

/* NOA (Gen8+) */
#define NOA_CONFIG(i)	    _MMIO(0x0D0C + (i) * 4)

#define MICRO_BP0_0	    _MMIO(0x9800)
#define MICRO_BP0_2	    _MMIO(0x9804)
#define MICRO_BP0_1	    _MMIO(0x9808)

#define MICRO_BP1_0	    _MMIO(0x980C)
#define MICRO_BP1_2	    _MMIO(0x9810)
#define MICRO_BP1_1	    _MMIO(0x9814)

#define MICRO_BP2_0	    _MMIO(0x9818)
#define MICRO_BP2_2	    _MMIO(0x981C)
#define MICRO_BP2_1	    _MMIO(0x9820)

#define MICRO_BP3_0	    _MMIO(0x9824)
#define MICRO_BP3_2	    _MMIO(0x9828)
#define MICRO_BP3_1	    _MMIO(0x982C)

#define MICRO_BP_TRIGGER		_MMIO(0x9830)
#define MICRO_BP3_COUNT_STATUS01	_MMIO(0x9834)
#define MICRO_BP3_COUNT_STATUS23	_MMIO(0x9838)
#define MICRO_BP_FIRED_ARMED		_MMIO(0x983C)

#define GDT_CHICKEN_BITS    _MMIO(0x9840)
#define   GT_NOA_ENABLE	    0x00000080

#define NOA_DATA	    _MMIO(0x986C)
#define NOA_WRITE	    _MMIO(0x9888)

#define _GEN7_PIPEA_DE_LOAD_SL	0x70068
#define _GEN7_PIPEB_DE_LOAD_SL	0x71068
#define GEN7_PIPE_DE_LOAD_SL(pipe) _MMIO_PIPE(pipe, _GEN7_PIPEA_DE_LOAD_SL, _GEN7_PIPEB_DE_LOAD_SL)

/*
 * Reset registers
 */
#define DEBUG_RESET_I830		_MMIO(0x6070)
#define  DEBUG_RESET_FULL		(1<<7)
#define  DEBUG_RESET_RENDER		(1<<8)
#define  DEBUG_RESET_DISPLAY		(1<<9)

/*
 * IOSF sideband
 */
#define VLV_IOSF_DOORBELL_REQ			_MMIO(VLV_DISPLAY_BASE + 0x2100)
#define   IOSF_DEVFN_SHIFT			24
#define   IOSF_OPCODE_SHIFT			16
#define   IOSF_PORT_SHIFT			8
#define   IOSF_BYTE_ENABLES_SHIFT		4
#define   IOSF_BAR_SHIFT			1
#define   IOSF_SB_BUSY				(1<<0)
#define   IOSF_PORT_BUNIT			0x03
#define   IOSF_PORT_PUNIT			0x04
#define   IOSF_PORT_NC				0x11
#define   IOSF_PORT_DPIO			0x12
#define   IOSF_PORT_GPIO_NC			0x13
#define   IOSF_PORT_CCK				0x14
#define   IOSF_PORT_DPIO_2			0x1a
#define   IOSF_PORT_FLISDSI			0x1b
#define   IOSF_PORT_GPIO_SC			0x48
#define   IOSF_PORT_GPIO_SUS			0xa8
#define   IOSF_PORT_CCU				0xa9
#define   CHV_IOSF_PORT_GPIO_N			0x13
#define   CHV_IOSF_PORT_GPIO_SE			0x48
#define   CHV_IOSF_PORT_GPIO_E			0xa8
#define   CHV_IOSF_PORT_GPIO_SW			0xb2
#define VLV_IOSF_DATA				_MMIO(VLV_DISPLAY_BASE + 0x2104)
#define VLV_IOSF_ADDR				_MMIO(VLV_DISPLAY_BASE + 0x2108)

/* See configdb bunit SB addr map */
#define BUNIT_REG_BISOC				0x11

#define PUNIT_REG_DSPFREQ			0x36
#define   DSPFREQSTAT_SHIFT_CHV			24
#define   DSPFREQSTAT_MASK_CHV			(0x1f << DSPFREQSTAT_SHIFT_CHV)
#define   DSPFREQGUAR_SHIFT_CHV			8
#define   DSPFREQGUAR_MASK_CHV			(0x1f << DSPFREQGUAR_SHIFT_CHV)
#define   DSPFREQSTAT_SHIFT			30
#define   DSPFREQSTAT_MASK			(0x3 << DSPFREQSTAT_SHIFT)
#define   DSPFREQGUAR_SHIFT			14
#define   DSPFREQGUAR_MASK			(0x3 << DSPFREQGUAR_SHIFT)
#define   DSP_MAXFIFO_PM5_STATUS		(1 << 22) /* chv */
#define   DSP_AUTO_CDCLK_GATE_DISABLE		(1 << 7) /* chv */
#define   DSP_MAXFIFO_PM5_ENABLE		(1 << 6) /* chv */
#define   _DP_SSC(val, pipe)			((val) << (2 * (pipe)))
#define   DP_SSC_MASK(pipe)			_DP_SSC(0x3, (pipe))
#define   DP_SSC_PWR_ON(pipe)			_DP_SSC(0x0, (pipe))
#define   DP_SSC_CLK_GATE(pipe)			_DP_SSC(0x1, (pipe))
#define   DP_SSC_RESET(pipe)			_DP_SSC(0x2, (pipe))
#define   DP_SSC_PWR_GATE(pipe)			_DP_SSC(0x3, (pipe))
#define   _DP_SSS(val, pipe)			((val) << (2 * (pipe) + 16))
#define   DP_SSS_MASK(pipe)			_DP_SSS(0x3, (pipe))
#define   DP_SSS_PWR_ON(pipe)			_DP_SSS(0x0, (pipe))
#define   DP_SSS_CLK_GATE(pipe)			_DP_SSS(0x1, (pipe))
#define   DP_SSS_RESET(pipe)			_DP_SSS(0x2, (pipe))
#define   DP_SSS_PWR_GATE(pipe)			_DP_SSS(0x3, (pipe))

/*
 * i915_power_well_id:
 *
 * Platform specific IDs used to look up power wells and - except for custom
 * power wells - to define request/status register flag bit positions. As such
 * the set of IDs on a given platform must be unique and except for custom
 * power wells their value must stay fixed.
 */
enum i915_power_well_id {
	/*
	 * I830
	 *  - custom power well
	 */
	I830_DISP_PW_PIPES = 0,

	/*
	 * VLV/CHV
	 *  - PUNIT_REG_PWRGT_CTRL (bit: id*2),
	 *    PUNIT_REG_PWRGT_STATUS (bit: id*2) (PUNIT HAS v0.8)
	 */
	PUNIT_POWER_WELL_RENDER			= 0,
	PUNIT_POWER_WELL_MEDIA			= 1,
	PUNIT_POWER_WELL_DISP2D			= 3,
	PUNIT_POWER_WELL_DPIO_CMN_BC		= 5,
	PUNIT_POWER_WELL_DPIO_TX_B_LANES_01	= 6,
	PUNIT_POWER_WELL_DPIO_TX_B_LANES_23	= 7,
	PUNIT_POWER_WELL_DPIO_TX_C_LANES_01	= 8,
	PUNIT_POWER_WELL_DPIO_TX_C_LANES_23	= 9,
	PUNIT_POWER_WELL_DPIO_RX0		= 10,
	PUNIT_POWER_WELL_DPIO_RX1		= 11,
	PUNIT_POWER_WELL_DPIO_CMN_D		= 12,
	/*  - custom power well */
	CHV_DISP_PW_PIPE_A,			/* 13 */

	/*
	 * HSW/BDW
	 *  - HSW_PWR_WELL_CTL_DRIVER(0) (status bit: id*2, req bit: id*2+1)
	 */
	HSW_DISP_PW_GLOBAL = 15,

	/*
	 * GEN9+
	 *  - HSW_PWR_WELL_CTL_DRIVER(0) (status bit: id*2, req bit: id*2+1)
	 */
	SKL_DISP_PW_MISC_IO = 0,
	SKL_DISP_PW_DDI_A_E,
	GLK_DISP_PW_DDI_A = SKL_DISP_PW_DDI_A_E,
	CNL_DISP_PW_DDI_A = SKL_DISP_PW_DDI_A_E,
	SKL_DISP_PW_DDI_B,
	SKL_DISP_PW_DDI_C,
	SKL_DISP_PW_DDI_D,
	CNL_DISP_PW_DDI_F = 6,

	GLK_DISP_PW_AUX_A = 8,
	GLK_DISP_PW_AUX_B,
	GLK_DISP_PW_AUX_C,
	CNL_DISP_PW_AUX_A = GLK_DISP_PW_AUX_A,
	CNL_DISP_PW_AUX_B = GLK_DISP_PW_AUX_B,
	CNL_DISP_PW_AUX_C = GLK_DISP_PW_AUX_C,
	CNL_DISP_PW_AUX_D,
	CNL_DISP_PW_AUX_F,

	SKL_DISP_PW_1 = 14,
	SKL_DISP_PW_2,

	/* - custom power wells */
	SKL_DISP_PW_DC_OFF,
	BXT_DPIO_CMN_A,
	BXT_DPIO_CMN_BC,
	GLK_DPIO_CMN_C,			/* 19 */

	/*
	 * Multiple platforms.
	 * Must start following the highest ID of any platform.
	 * - custom power wells
	 */
	I915_DISP_PW_ALWAYS_ON = 20,
};

#define PUNIT_REG_PWRGT_CTRL			0x60
#define PUNIT_REG_PWRGT_STATUS			0x61
#define   PUNIT_PWRGT_MASK(power_well)		(3 << ((power_well) * 2))
#define   PUNIT_PWRGT_PWR_ON(power_well)	(0 << ((power_well) * 2))
#define   PUNIT_PWRGT_CLK_GATE(power_well)	(1 << ((power_well) * 2))
#define   PUNIT_PWRGT_RESET(power_well)		(2 << ((power_well) * 2))
#define   PUNIT_PWRGT_PWR_GATE(power_well)	(3 << ((power_well) * 2))

#define PUNIT_REG_GPU_LFM			0xd3
#define PUNIT_REG_GPU_FREQ_REQ			0xd4
#define PUNIT_REG_GPU_FREQ_STS			0xd8
#define   GPLLENABLE				(1<<4)
#define   GENFREQSTATUS				(1<<0)
#define PUNIT_REG_MEDIA_TURBO_FREQ_REQ		0xdc
#define PUNIT_REG_CZ_TIMESTAMP			0xce

#define PUNIT_FUSE_BUS2				0xf6 /* bits 47:40 */
#define PUNIT_FUSE_BUS1				0xf5 /* bits 55:48 */

#define FB_GFX_FMAX_AT_VMAX_FUSE		0x136
#define FB_GFX_FREQ_FUSE_MASK			0xff
#define FB_GFX_FMAX_AT_VMAX_2SS4EU_FUSE_SHIFT	24
#define FB_GFX_FMAX_AT_VMAX_2SS6EU_FUSE_SHIFT	16
#define FB_GFX_FMAX_AT_VMAX_2SS8EU_FUSE_SHIFT	8

#define FB_GFX_FMIN_AT_VMIN_FUSE		0x137
#define FB_GFX_FMIN_AT_VMIN_FUSE_SHIFT		8

#define PUNIT_REG_DDR_SETUP2			0x139
#define   FORCE_DDR_FREQ_REQ_ACK		(1 << 8)
#define   FORCE_DDR_LOW_FREQ			(1 << 1)
#define   FORCE_DDR_HIGH_FREQ			(1 << 0)

#define PUNIT_GPU_STATUS_REG			0xdb
#define PUNIT_GPU_STATUS_MAX_FREQ_SHIFT	16
#define PUNIT_GPU_STATUS_MAX_FREQ_MASK		0xff
#define PUNIT_GPU_STATIS_GFX_MIN_FREQ_SHIFT	8
#define PUNIT_GPU_STATUS_GFX_MIN_FREQ_MASK	0xff

#define PUNIT_GPU_DUTYCYCLE_REG		0xdf
#define PUNIT_GPU_DUTYCYCLE_RPE_FREQ_SHIFT	8
#define PUNIT_GPU_DUTYCYCLE_RPE_FREQ_MASK	0xff

#define IOSF_NC_FB_GFX_FREQ_FUSE		0x1c
#define   FB_GFX_MAX_FREQ_FUSE_SHIFT		3
#define   FB_GFX_MAX_FREQ_FUSE_MASK		0x000007f8
#define   FB_GFX_FGUARANTEED_FREQ_FUSE_SHIFT	11
#define   FB_GFX_FGUARANTEED_FREQ_FUSE_MASK	0x0007f800
#define IOSF_NC_FB_GFX_FMAX_FUSE_HI		0x34
#define   FB_FMAX_VMIN_FREQ_HI_MASK		0x00000007
#define IOSF_NC_FB_GFX_FMAX_FUSE_LO		0x30
#define   FB_FMAX_VMIN_FREQ_LO_SHIFT		27
#define   FB_FMAX_VMIN_FREQ_LO_MASK		0xf8000000

#define VLV_TURBO_SOC_OVERRIDE	0x04
#define 	VLV_OVERRIDE_EN	1
#define 	VLV_SOC_TDP_EN	(1 << 1)
#define 	VLV_BIAS_CPU_125_SOC_875 (6 << 2)
#define 	CHV_BIAS_CPU_50_SOC_50 (3 << 2)

/* vlv2 north clock has */
#define CCK_FUSE_REG				0x8
#define  CCK_FUSE_HPLL_FREQ_MASK		0x3
#define CCK_REG_DSI_PLL_FUSE			0x44
#define CCK_REG_DSI_PLL_CONTROL			0x48
#define  DSI_PLL_VCO_EN				(1 << 31)
#define  DSI_PLL_LDO_GATE			(1 << 30)
#define  DSI_PLL_P1_POST_DIV_SHIFT		17
#define  DSI_PLL_P1_POST_DIV_MASK		(0x1ff << 17)
#define  DSI_PLL_P2_MUX_DSI0_DIV2		(1 << 13)
#define  DSI_PLL_P3_MUX_DSI1_DIV2		(1 << 12)
#define  DSI_PLL_MUX_MASK			(3 << 9)
#define  DSI_PLL_MUX_DSI0_DSIPLL		(0 << 10)
#define  DSI_PLL_MUX_DSI0_CCK			(1 << 10)
#define  DSI_PLL_MUX_DSI1_DSIPLL		(0 << 9)
#define  DSI_PLL_MUX_DSI1_CCK			(1 << 9)
#define  DSI_PLL_CLK_GATE_MASK			(0xf << 5)
#define  DSI_PLL_CLK_GATE_DSI0_DSIPLL		(1 << 8)
#define  DSI_PLL_CLK_GATE_DSI1_DSIPLL		(1 << 7)
#define  DSI_PLL_CLK_GATE_DSI0_CCK		(1 << 6)
#define  DSI_PLL_CLK_GATE_DSI1_CCK		(1 << 5)
#define  DSI_PLL_LOCK				(1 << 0)
#define CCK_REG_DSI_PLL_DIVIDER			0x4c
#define  DSI_PLL_LFSR				(1 << 31)
#define  DSI_PLL_FRACTION_EN			(1 << 30)
#define  DSI_PLL_FRAC_COUNTER_SHIFT		27
#define  DSI_PLL_FRAC_COUNTER_MASK		(7 << 27)
#define  DSI_PLL_USYNC_CNT_SHIFT		18
#define  DSI_PLL_USYNC_CNT_MASK			(0x1ff << 18)
#define  DSI_PLL_N1_DIV_SHIFT			16
#define  DSI_PLL_N1_DIV_MASK			(3 << 16)
#define  DSI_PLL_M1_DIV_SHIFT			0
#define  DSI_PLL_M1_DIV_MASK			(0x1ff << 0)
#define CCK_CZ_CLOCK_CONTROL			0x62
#define CCK_GPLL_CLOCK_CONTROL			0x67
#define CCK_DISPLAY_CLOCK_CONTROL		0x6b
#define CCK_DISPLAY_REF_CLOCK_CONTROL		0x6c
#define  CCK_TRUNK_FORCE_ON			(1 << 17)
#define  CCK_TRUNK_FORCE_OFF			(1 << 16)
#define  CCK_FREQUENCY_STATUS			(0x1f << 8)
#define  CCK_FREQUENCY_STATUS_SHIFT		8
#define  CCK_FREQUENCY_VALUES			(0x1f << 0)

/* DPIO registers */
#define DPIO_DEVFN			0

#define DPIO_CTL			_MMIO(VLV_DISPLAY_BASE + 0x2110)
#define  DPIO_MODSEL1			(1<<3) /* if ref clk b == 27 */
#define  DPIO_MODSEL0			(1<<2) /* if ref clk a == 27 */
#define  DPIO_SFR_BYPASS		(1<<1)
#define  DPIO_CMNRST			(1<<0)

#define DPIO_PHY(pipe)			((pipe) >> 1)
#define DPIO_PHY_IOSF_PORT(phy)		(dev_priv->dpio_phy_iosf_port[phy])

/*
 * Per pipe/PLL DPIO regs
 */
#define _VLV_PLL_DW3_CH0		0x800c
#define   DPIO_POST_DIV_SHIFT		(28) /* 3 bits */
#define   DPIO_POST_DIV_DAC		0
#define   DPIO_POST_DIV_HDMIDP		1 /* DAC 225-400M rate */
#define   DPIO_POST_DIV_LVDS1		2
#define   DPIO_POST_DIV_LVDS2		3
#define   DPIO_K_SHIFT			(24) /* 4 bits */
#define   DPIO_P1_SHIFT			(21) /* 3 bits */
#define   DPIO_P2_SHIFT			(16) /* 5 bits */
#define   DPIO_N_SHIFT			(12) /* 4 bits */
#define   DPIO_ENABLE_CALIBRATION	(1<<11)
#define   DPIO_M1DIV_SHIFT		(8) /* 3 bits */
#define   DPIO_M2DIV_MASK		0xff
#define _VLV_PLL_DW3_CH1		0x802c
#define VLV_PLL_DW3(ch) _PIPE(ch, _VLV_PLL_DW3_CH0, _VLV_PLL_DW3_CH1)

#define _VLV_PLL_DW5_CH0		0x8014
#define   DPIO_REFSEL_OVERRIDE		27
#define   DPIO_PLL_MODESEL_SHIFT	24 /* 3 bits */
#define   DPIO_BIAS_CURRENT_CTL_SHIFT	21 /* 3 bits, always 0x7 */
#define   DPIO_PLL_REFCLK_SEL_SHIFT	16 /* 2 bits */
#define   DPIO_PLL_REFCLK_SEL_MASK	3
#define   DPIO_DRIVER_CTL_SHIFT		12 /* always set to 0x8 */
#define   DPIO_CLK_BIAS_CTL_SHIFT	8 /* always set to 0x5 */
#define _VLV_PLL_DW5_CH1		0x8034
#define VLV_PLL_DW5(ch) _PIPE(ch, _VLV_PLL_DW5_CH0, _VLV_PLL_DW5_CH1)

#define _VLV_PLL_DW7_CH0		0x801c
#define _VLV_PLL_DW7_CH1		0x803c
#define VLV_PLL_DW7(ch) _PIPE(ch, _VLV_PLL_DW7_CH0, _VLV_PLL_DW7_CH1)

#define _VLV_PLL_DW8_CH0		0x8040
#define _VLV_PLL_DW8_CH1		0x8060
#define VLV_PLL_DW8(ch) _PIPE(ch, _VLV_PLL_DW8_CH0, _VLV_PLL_DW8_CH1)

#define VLV_PLL_DW9_BCAST		0xc044
#define _VLV_PLL_DW9_CH0		0x8044
#define _VLV_PLL_DW9_CH1		0x8064
#define VLV_PLL_DW9(ch) _PIPE(ch, _VLV_PLL_DW9_CH0, _VLV_PLL_DW9_CH1)

#define _VLV_PLL_DW10_CH0		0x8048
#define _VLV_PLL_DW10_CH1		0x8068
#define VLV_PLL_DW10(ch) _PIPE(ch, _VLV_PLL_DW10_CH0, _VLV_PLL_DW10_CH1)

#define _VLV_PLL_DW11_CH0		0x804c
#define _VLV_PLL_DW11_CH1		0x806c
#define VLV_PLL_DW11(ch) _PIPE(ch, _VLV_PLL_DW11_CH0, _VLV_PLL_DW11_CH1)

/* Spec for ref block start counts at DW10 */
#define VLV_REF_DW13			0x80ac

#define VLV_CMN_DW0			0x8100

/*
 * Per DDI channel DPIO regs
 */

#define _VLV_PCS_DW0_CH0		0x8200
#define _VLV_PCS_DW0_CH1		0x8400
#define   DPIO_PCS_TX_LANE2_RESET	(1<<16)
#define   DPIO_PCS_TX_LANE1_RESET	(1<<7)
#define   DPIO_LEFT_TXFIFO_RST_MASTER2	(1<<4)
#define   DPIO_RIGHT_TXFIFO_RST_MASTER2	(1<<3)
#define VLV_PCS_DW0(ch) _PORT(ch, _VLV_PCS_DW0_CH0, _VLV_PCS_DW0_CH1)

#define _VLV_PCS01_DW0_CH0		0x200
#define _VLV_PCS23_DW0_CH0		0x400
#define _VLV_PCS01_DW0_CH1		0x2600
#define _VLV_PCS23_DW0_CH1		0x2800
#define VLV_PCS01_DW0(ch) _PORT(ch, _VLV_PCS01_DW0_CH0, _VLV_PCS01_DW0_CH1)
#define VLV_PCS23_DW0(ch) _PORT(ch, _VLV_PCS23_DW0_CH0, _VLV_PCS23_DW0_CH1)

#define _VLV_PCS_DW1_CH0		0x8204
#define _VLV_PCS_DW1_CH1		0x8404
#define   CHV_PCS_REQ_SOFTRESET_EN	(1<<23)
#define   DPIO_PCS_CLK_CRI_RXEB_EIOS_EN	(1<<22)
#define   DPIO_PCS_CLK_CRI_RXDIGFILTSG_EN (1<<21)
#define   DPIO_PCS_CLK_DATAWIDTH_SHIFT	(6)
#define   DPIO_PCS_CLK_SOFT_RESET	(1<<5)
#define VLV_PCS_DW1(ch) _PORT(ch, _VLV_PCS_DW1_CH0, _VLV_PCS_DW1_CH1)

#define _VLV_PCS01_DW1_CH0		0x204
#define _VLV_PCS23_DW1_CH0		0x404
#define _VLV_PCS01_DW1_CH1		0x2604
#define _VLV_PCS23_DW1_CH1		0x2804
#define VLV_PCS01_DW1(ch) _PORT(ch, _VLV_PCS01_DW1_CH0, _VLV_PCS01_DW1_CH1)
#define VLV_PCS23_DW1(ch) _PORT(ch, _VLV_PCS23_DW1_CH0, _VLV_PCS23_DW1_CH1)

#define _VLV_PCS_DW8_CH0		0x8220
#define _VLV_PCS_DW8_CH1		0x8420
#define   CHV_PCS_USEDCLKCHANNEL_OVRRIDE	(1 << 20)
#define   CHV_PCS_USEDCLKCHANNEL		(1 << 21)
#define VLV_PCS_DW8(ch) _PORT(ch, _VLV_PCS_DW8_CH0, _VLV_PCS_DW8_CH1)

#define _VLV_PCS01_DW8_CH0		0x0220
#define _VLV_PCS23_DW8_CH0		0x0420
#define _VLV_PCS01_DW8_CH1		0x2620
#define _VLV_PCS23_DW8_CH1		0x2820
#define VLV_PCS01_DW8(port) _PORT(port, _VLV_PCS01_DW8_CH0, _VLV_PCS01_DW8_CH1)
#define VLV_PCS23_DW8(port) _PORT(port, _VLV_PCS23_DW8_CH0, _VLV_PCS23_DW8_CH1)

#define _VLV_PCS_DW9_CH0		0x8224
#define _VLV_PCS_DW9_CH1		0x8424
#define   DPIO_PCS_TX2MARGIN_MASK	(0x7<<13)
#define   DPIO_PCS_TX2MARGIN_000	(0<<13)
#define   DPIO_PCS_TX2MARGIN_101	(1<<13)
#define   DPIO_PCS_TX1MARGIN_MASK	(0x7<<10)
#define   DPIO_PCS_TX1MARGIN_000	(0<<10)
#define   DPIO_PCS_TX1MARGIN_101	(1<<10)
#define	VLV_PCS_DW9(ch) _PORT(ch, _VLV_PCS_DW9_CH0, _VLV_PCS_DW9_CH1)

#define _VLV_PCS01_DW9_CH0		0x224
#define _VLV_PCS23_DW9_CH0		0x424
#define _VLV_PCS01_DW9_CH1		0x2624
#define _VLV_PCS23_DW9_CH1		0x2824
#define VLV_PCS01_DW9(ch) _PORT(ch, _VLV_PCS01_DW9_CH0, _VLV_PCS01_DW9_CH1)
#define VLV_PCS23_DW9(ch) _PORT(ch, _VLV_PCS23_DW9_CH0, _VLV_PCS23_DW9_CH1)

#define _CHV_PCS_DW10_CH0		0x8228
#define _CHV_PCS_DW10_CH1		0x8428
#define   DPIO_PCS_SWING_CALC_TX0_TX2	(1<<30)
#define   DPIO_PCS_SWING_CALC_TX1_TX3	(1<<31)
#define   DPIO_PCS_TX2DEEMP_MASK	(0xf<<24)
#define   DPIO_PCS_TX2DEEMP_9P5		(0<<24)
#define   DPIO_PCS_TX2DEEMP_6P0		(2<<24)
#define   DPIO_PCS_TX1DEEMP_MASK	(0xf<<16)
#define   DPIO_PCS_TX1DEEMP_9P5		(0<<16)
#define   DPIO_PCS_TX1DEEMP_6P0		(2<<16)
#define CHV_PCS_DW10(ch) _PORT(ch, _CHV_PCS_DW10_CH0, _CHV_PCS_DW10_CH1)

#define _VLV_PCS01_DW10_CH0		0x0228
#define _VLV_PCS23_DW10_CH0		0x0428
#define _VLV_PCS01_DW10_CH1		0x2628
#define _VLV_PCS23_DW10_CH1		0x2828
#define VLV_PCS01_DW10(port) _PORT(port, _VLV_PCS01_DW10_CH0, _VLV_PCS01_DW10_CH1)
#define VLV_PCS23_DW10(port) _PORT(port, _VLV_PCS23_DW10_CH0, _VLV_PCS23_DW10_CH1)

#define _VLV_PCS_DW11_CH0		0x822c
#define _VLV_PCS_DW11_CH1		0x842c
#define   DPIO_TX2_STAGGER_MASK(x)	((x)<<24)
#define   DPIO_LANEDESKEW_STRAP_OVRD	(1<<3)
#define   DPIO_LEFT_TXFIFO_RST_MASTER	(1<<1)
#define   DPIO_RIGHT_TXFIFO_RST_MASTER	(1<<0)
#define VLV_PCS_DW11(ch) _PORT(ch, _VLV_PCS_DW11_CH0, _VLV_PCS_DW11_CH1)

#define _VLV_PCS01_DW11_CH0		0x022c
#define _VLV_PCS23_DW11_CH0		0x042c
#define _VLV_PCS01_DW11_CH1		0x262c
#define _VLV_PCS23_DW11_CH1		0x282c
#define VLV_PCS01_DW11(ch) _PORT(ch, _VLV_PCS01_DW11_CH0, _VLV_PCS01_DW11_CH1)
#define VLV_PCS23_DW11(ch) _PORT(ch, _VLV_PCS23_DW11_CH0, _VLV_PCS23_DW11_CH1)

#define _VLV_PCS01_DW12_CH0		0x0230
#define _VLV_PCS23_DW12_CH0		0x0430
#define _VLV_PCS01_DW12_CH1		0x2630
#define _VLV_PCS23_DW12_CH1		0x2830
#define VLV_PCS01_DW12(ch) _PORT(ch, _VLV_PCS01_DW12_CH0, _VLV_PCS01_DW12_CH1)
#define VLV_PCS23_DW12(ch) _PORT(ch, _VLV_PCS23_DW12_CH0, _VLV_PCS23_DW12_CH1)

#define _VLV_PCS_DW12_CH0		0x8230
#define _VLV_PCS_DW12_CH1		0x8430
#define   DPIO_TX2_STAGGER_MULT(x)	((x)<<20)
#define   DPIO_TX1_STAGGER_MULT(x)	((x)<<16)
#define   DPIO_TX1_STAGGER_MASK(x)	((x)<<8)
#define   DPIO_LANESTAGGER_STRAP_OVRD	(1<<6)
#define   DPIO_LANESTAGGER_STRAP(x)	((x)<<0)
#define VLV_PCS_DW12(ch) _PORT(ch, _VLV_PCS_DW12_CH0, _VLV_PCS_DW12_CH1)

#define _VLV_PCS_DW14_CH0		0x8238
#define _VLV_PCS_DW14_CH1		0x8438
#define	VLV_PCS_DW14(ch) _PORT(ch, _VLV_PCS_DW14_CH0, _VLV_PCS_DW14_CH1)

#define _VLV_PCS_DW23_CH0		0x825c
#define _VLV_PCS_DW23_CH1		0x845c
#define VLV_PCS_DW23(ch) _PORT(ch, _VLV_PCS_DW23_CH0, _VLV_PCS_DW23_CH1)

#define _VLV_TX_DW2_CH0			0x8288
#define _VLV_TX_DW2_CH1			0x8488
#define   DPIO_SWING_MARGIN000_SHIFT	16
#define   DPIO_SWING_MARGIN000_MASK	(0xff << DPIO_SWING_MARGIN000_SHIFT)
#define   DPIO_UNIQ_TRANS_SCALE_SHIFT	8
#define VLV_TX_DW2(ch) _PORT(ch, _VLV_TX_DW2_CH0, _VLV_TX_DW2_CH1)

#define _VLV_TX_DW3_CH0			0x828c
#define _VLV_TX_DW3_CH1			0x848c
/* The following bit for CHV phy */
#define   DPIO_TX_UNIQ_TRANS_SCALE_EN	(1<<27)
#define   DPIO_SWING_MARGIN101_SHIFT	16
#define   DPIO_SWING_MARGIN101_MASK	(0xff << DPIO_SWING_MARGIN101_SHIFT)
#define VLV_TX_DW3(ch) _PORT(ch, _VLV_TX_DW3_CH0, _VLV_TX_DW3_CH1)

#define _VLV_TX_DW4_CH0			0x8290
#define _VLV_TX_DW4_CH1			0x8490
#define   DPIO_SWING_DEEMPH9P5_SHIFT	24
#define   DPIO_SWING_DEEMPH9P5_MASK	(0xff << DPIO_SWING_DEEMPH9P5_SHIFT)
#define   DPIO_SWING_DEEMPH6P0_SHIFT	16
#define   DPIO_SWING_DEEMPH6P0_MASK	(0xff << DPIO_SWING_DEEMPH6P0_SHIFT)
#define VLV_TX_DW4(ch) _PORT(ch, _VLV_TX_DW4_CH0, _VLV_TX_DW4_CH1)

#define _VLV_TX3_DW4_CH0		0x690
#define _VLV_TX3_DW4_CH1		0x2a90
#define VLV_TX3_DW4(ch) _PORT(ch, _VLV_TX3_DW4_CH0, _VLV_TX3_DW4_CH1)

#define _VLV_TX_DW5_CH0			0x8294
#define _VLV_TX_DW5_CH1			0x8494
#define   DPIO_TX_OCALINIT_EN		(1<<31)
#define VLV_TX_DW5(ch) _PORT(ch, _VLV_TX_DW5_CH0, _VLV_TX_DW5_CH1)

#define _VLV_TX_DW11_CH0		0x82ac
#define _VLV_TX_DW11_CH1		0x84ac
#define VLV_TX_DW11(ch) _PORT(ch, _VLV_TX_DW11_CH0, _VLV_TX_DW11_CH1)

#define _VLV_TX_DW14_CH0		0x82b8
#define _VLV_TX_DW14_CH1		0x84b8
#define VLV_TX_DW14(ch) _PORT(ch, _VLV_TX_DW14_CH0, _VLV_TX_DW14_CH1)

/* CHV dpPhy registers */
#define _CHV_PLL_DW0_CH0		0x8000
#define _CHV_PLL_DW0_CH1		0x8180
#define CHV_PLL_DW0(ch) _PIPE(ch, _CHV_PLL_DW0_CH0, _CHV_PLL_DW0_CH1)

#define _CHV_PLL_DW1_CH0		0x8004
#define _CHV_PLL_DW1_CH1		0x8184
#define   DPIO_CHV_N_DIV_SHIFT		8
#define   DPIO_CHV_M1_DIV_BY_2		(0 << 0)
#define CHV_PLL_DW1(ch) _PIPE(ch, _CHV_PLL_DW1_CH0, _CHV_PLL_DW1_CH1)

#define _CHV_PLL_DW2_CH0		0x8008
#define _CHV_PLL_DW2_CH1		0x8188
#define CHV_PLL_DW2(ch) _PIPE(ch, _CHV_PLL_DW2_CH0, _CHV_PLL_DW2_CH1)

#define _CHV_PLL_DW3_CH0		0x800c
#define _CHV_PLL_DW3_CH1		0x818c
#define  DPIO_CHV_FRAC_DIV_EN		(1 << 16)
#define  DPIO_CHV_FIRST_MOD		(0 << 8)
#define  DPIO_CHV_SECOND_MOD		(1 << 8)
#define  DPIO_CHV_FEEDFWD_GAIN_SHIFT	0
#define  DPIO_CHV_FEEDFWD_GAIN_MASK		(0xF << 0)
#define CHV_PLL_DW3(ch) _PIPE(ch, _CHV_PLL_DW3_CH0, _CHV_PLL_DW3_CH1)

#define _CHV_PLL_DW6_CH0		0x8018
#define _CHV_PLL_DW6_CH1		0x8198
#define   DPIO_CHV_GAIN_CTRL_SHIFT	16
#define	  DPIO_CHV_INT_COEFF_SHIFT	8
#define   DPIO_CHV_PROP_COEFF_SHIFT	0
#define CHV_PLL_DW6(ch) _PIPE(ch, _CHV_PLL_DW6_CH0, _CHV_PLL_DW6_CH1)

#define _CHV_PLL_DW8_CH0		0x8020
#define _CHV_PLL_DW8_CH1		0x81A0
#define   DPIO_CHV_TDC_TARGET_CNT_SHIFT 0
#define   DPIO_CHV_TDC_TARGET_CNT_MASK  (0x3FF << 0)
#define CHV_PLL_DW8(ch) _PIPE(ch, _CHV_PLL_DW8_CH0, _CHV_PLL_DW8_CH1)

#define _CHV_PLL_DW9_CH0		0x8024
#define _CHV_PLL_DW9_CH1		0x81A4
#define  DPIO_CHV_INT_LOCK_THRESHOLD_SHIFT		1 /* 3 bits */
#define  DPIO_CHV_INT_LOCK_THRESHOLD_MASK		(7 << 1)
#define  DPIO_CHV_INT_LOCK_THRESHOLD_SEL_COARSE	1 /* 1: coarse & 0 : fine  */
#define CHV_PLL_DW9(ch) _PIPE(ch, _CHV_PLL_DW9_CH0, _CHV_PLL_DW9_CH1)

#define _CHV_CMN_DW0_CH0               0x8100
#define   DPIO_ALLDL_POWERDOWN_SHIFT_CH0	19
#define   DPIO_ANYDL_POWERDOWN_SHIFT_CH0	18
#define   DPIO_ALLDL_POWERDOWN			(1 << 1)
#define   DPIO_ANYDL_POWERDOWN			(1 << 0)

#define _CHV_CMN_DW5_CH0               0x8114
#define   CHV_BUFRIGHTENA1_DISABLE	(0 << 20)
#define   CHV_BUFRIGHTENA1_NORMAL	(1 << 20)
#define   CHV_BUFRIGHTENA1_FORCE	(3 << 20)
#define   CHV_BUFRIGHTENA1_MASK		(3 << 20)
#define   CHV_BUFLEFTENA1_DISABLE	(0 << 22)
#define   CHV_BUFLEFTENA1_NORMAL	(1 << 22)
#define   CHV_BUFLEFTENA1_FORCE		(3 << 22)
#define   CHV_BUFLEFTENA1_MASK		(3 << 22)

#define _CHV_CMN_DW13_CH0		0x8134
#define _CHV_CMN_DW0_CH1		0x8080
#define   DPIO_CHV_S1_DIV_SHIFT		21
#define   DPIO_CHV_P1_DIV_SHIFT		13 /* 3 bits */
#define   DPIO_CHV_P2_DIV_SHIFT		8  /* 5 bits */
#define   DPIO_CHV_K_DIV_SHIFT		4
#define   DPIO_PLL_FREQLOCK		(1 << 1)
#define   DPIO_PLL_LOCK			(1 << 0)
#define CHV_CMN_DW13(ch) _PIPE(ch, _CHV_CMN_DW13_CH0, _CHV_CMN_DW0_CH1)

#define _CHV_CMN_DW14_CH0		0x8138
#define _CHV_CMN_DW1_CH1		0x8084
#define   DPIO_AFC_RECAL		(1 << 14)
#define   DPIO_DCLKP_EN			(1 << 13)
#define   CHV_BUFLEFTENA2_DISABLE	(0 << 17) /* CL2 DW1 only */
#define   CHV_BUFLEFTENA2_NORMAL	(1 << 17) /* CL2 DW1 only */
#define   CHV_BUFLEFTENA2_FORCE		(3 << 17) /* CL2 DW1 only */
#define   CHV_BUFLEFTENA2_MASK		(3 << 17) /* CL2 DW1 only */
#define   CHV_BUFRIGHTENA2_DISABLE	(0 << 19) /* CL2 DW1 only */
#define   CHV_BUFRIGHTENA2_NORMAL	(1 << 19) /* CL2 DW1 only */
#define   CHV_BUFRIGHTENA2_FORCE	(3 << 19) /* CL2 DW1 only */
#define   CHV_BUFRIGHTENA2_MASK		(3 << 19) /* CL2 DW1 only */
#define CHV_CMN_DW14(ch) _PIPE(ch, _CHV_CMN_DW14_CH0, _CHV_CMN_DW1_CH1)

#define _CHV_CMN_DW19_CH0		0x814c
#define _CHV_CMN_DW6_CH1		0x8098
#define   DPIO_ALLDL_POWERDOWN_SHIFT_CH1	30 /* CL2 DW6 only */
#define   DPIO_ANYDL_POWERDOWN_SHIFT_CH1	29 /* CL2 DW6 only */
#define   DPIO_DYNPWRDOWNEN_CH1		(1 << 28) /* CL2 DW6 only */
#define   CHV_CMN_USEDCLKCHANNEL	(1 << 13)

#define CHV_CMN_DW19(ch) _PIPE(ch, _CHV_CMN_DW19_CH0, _CHV_CMN_DW6_CH1)

#define CHV_CMN_DW28			0x8170
#define   DPIO_CL1POWERDOWNEN		(1 << 23)
#define   DPIO_DYNPWRDOWNEN_CH0		(1 << 22)
#define   DPIO_SUS_CLK_CONFIG_ON		(0 << 0)
#define   DPIO_SUS_CLK_CONFIG_CLKREQ		(1 << 0)
#define   DPIO_SUS_CLK_CONFIG_GATE		(2 << 0)
#define   DPIO_SUS_CLK_CONFIG_GATE_CLKREQ	(3 << 0)

#define CHV_CMN_DW30			0x8178
#define   DPIO_CL2_LDOFUSE_PWRENB	(1 << 6)
#define   DPIO_LRC_BYPASS		(1 << 3)

#define _TXLANE(ch, lane, offset) ((ch ? 0x2400 : 0) + \
					(lane) * 0x200 + (offset))

#define CHV_TX_DW0(ch, lane) _TXLANE(ch, lane, 0x80)
#define CHV_TX_DW1(ch, lane) _TXLANE(ch, lane, 0x84)
#define CHV_TX_DW2(ch, lane) _TXLANE(ch, lane, 0x88)
#define CHV_TX_DW3(ch, lane) _TXLANE(ch, lane, 0x8c)
#define CHV_TX_DW4(ch, lane) _TXLANE(ch, lane, 0x90)
#define CHV_TX_DW5(ch, lane) _TXLANE(ch, lane, 0x94)
#define CHV_TX_DW6(ch, lane) _TXLANE(ch, lane, 0x98)
#define CHV_TX_DW7(ch, lane) _TXLANE(ch, lane, 0x9c)
#define CHV_TX_DW8(ch, lane) _TXLANE(ch, lane, 0xa0)
#define CHV_TX_DW9(ch, lane) _TXLANE(ch, lane, 0xa4)
#define CHV_TX_DW10(ch, lane) _TXLANE(ch, lane, 0xa8)
#define CHV_TX_DW11(ch, lane) _TXLANE(ch, lane, 0xac)
#define   DPIO_FRC_LATENCY_SHFIT	8
#define CHV_TX_DW14(ch, lane) _TXLANE(ch, lane, 0xb8)
#define   DPIO_UPAR_SHIFT		30

/* BXT PHY registers */
#define _BXT_PHY0_BASE			0x6C000
#define _BXT_PHY1_BASE			0x162000
#define _BXT_PHY2_BASE			0x163000
#define BXT_PHY_BASE(phy)		_PHY3((phy), _BXT_PHY0_BASE, \
						     _BXT_PHY1_BASE, \
						     _BXT_PHY2_BASE)

#define _BXT_PHY(phy, reg)						\
	_MMIO(BXT_PHY_BASE(phy) - _BXT_PHY0_BASE + (reg))

#define _BXT_PHY_CH(phy, ch, reg_ch0, reg_ch1)		\
	(BXT_PHY_BASE(phy) + _PIPE((ch), (reg_ch0) - _BXT_PHY0_BASE,	\
					 (reg_ch1) - _BXT_PHY0_BASE))
#define _MMIO_BXT_PHY_CH(phy, ch, reg_ch0, reg_ch1)		\
	_MMIO(_BXT_PHY_CH(phy, ch, reg_ch0, reg_ch1))

#define BXT_P_CR_GT_DISP_PWRON		_MMIO(0x138090)
#define  MIPIO_RST_CTRL				(1 << 2)

#define _BXT_PHY_CTL_DDI_A		0x64C00
#define _BXT_PHY_CTL_DDI_B		0x64C10
#define _BXT_PHY_CTL_DDI_C		0x64C20
#define   BXT_PHY_CMNLANE_POWERDOWN_ACK	(1 << 10)
#define   BXT_PHY_LANE_POWERDOWN_ACK	(1 << 9)
#define   BXT_PHY_LANE_ENABLED		(1 << 8)
#define BXT_PHY_CTL(port)		_MMIO_PORT(port, _BXT_PHY_CTL_DDI_A, \
							 _BXT_PHY_CTL_DDI_B)

#define _PHY_CTL_FAMILY_EDP		0x64C80
#define _PHY_CTL_FAMILY_DDI		0x64C90
#define _PHY_CTL_FAMILY_DDI_C		0x64CA0
#define   COMMON_RESET_DIS		(1 << 31)
#define BXT_PHY_CTL_FAMILY(phy)		_MMIO_PHY3((phy), _PHY_CTL_FAMILY_DDI, \
							  _PHY_CTL_FAMILY_EDP, \
							  _PHY_CTL_FAMILY_DDI_C)

/* BXT PHY PLL registers */
#define _PORT_PLL_A			0x46074
#define _PORT_PLL_B			0x46078
#define _PORT_PLL_C			0x4607c
#define   PORT_PLL_ENABLE		(1 << 31)
#define   PORT_PLL_LOCK			(1 << 30)
#define   PORT_PLL_REF_SEL		(1 << 27)
#define   PORT_PLL_POWER_ENABLE		(1 << 26)
#define   PORT_PLL_POWER_STATE		(1 << 25)
#define BXT_PORT_PLL_ENABLE(port)	_MMIO_PORT(port, _PORT_PLL_A, _PORT_PLL_B)

#define _PORT_PLL_EBB_0_A		0x162034
#define _PORT_PLL_EBB_0_B		0x6C034
#define _PORT_PLL_EBB_0_C		0x6C340
#define   PORT_PLL_P1_SHIFT		13
#define   PORT_PLL_P1_MASK		(0x07 << PORT_PLL_P1_SHIFT)
#define   PORT_PLL_P1(x)		((x)  << PORT_PLL_P1_SHIFT)
#define   PORT_PLL_P2_SHIFT		8
#define   PORT_PLL_P2_MASK		(0x1f << PORT_PLL_P2_SHIFT)
#define   PORT_PLL_P2(x)		((x)  << PORT_PLL_P2_SHIFT)
#define BXT_PORT_PLL_EBB_0(phy, ch)	_MMIO_BXT_PHY_CH(phy, ch, \
							 _PORT_PLL_EBB_0_B, \
							 _PORT_PLL_EBB_0_C)

#define _PORT_PLL_EBB_4_A		0x162038
#define _PORT_PLL_EBB_4_B		0x6C038
#define _PORT_PLL_EBB_4_C		0x6C344
#define   PORT_PLL_10BIT_CLK_ENABLE	(1 << 13)
#define   PORT_PLL_RECALIBRATE		(1 << 14)
#define BXT_PORT_PLL_EBB_4(phy, ch)	_MMIO_BXT_PHY_CH(phy, ch, \
							 _PORT_PLL_EBB_4_B, \
							 _PORT_PLL_EBB_4_C)

#define _PORT_PLL_0_A			0x162100
#define _PORT_PLL_0_B			0x6C100
#define _PORT_PLL_0_C			0x6C380
/* PORT_PLL_0_A */
#define   PORT_PLL_M2_MASK		0xFF
/* PORT_PLL_1_A */
#define   PORT_PLL_N_SHIFT		8
#define   PORT_PLL_N_MASK		(0x0F << PORT_PLL_N_SHIFT)
#define   PORT_PLL_N(x)			((x) << PORT_PLL_N_SHIFT)
/* PORT_PLL_2_A */
#define   PORT_PLL_M2_FRAC_MASK		0x3FFFFF
/* PORT_PLL_3_A */
#define   PORT_PLL_M2_FRAC_ENABLE	(1 << 16)
/* PORT_PLL_6_A */
#define   PORT_PLL_PROP_COEFF_MASK	0xF
#define   PORT_PLL_INT_COEFF_MASK	(0x1F << 8)
#define   PORT_PLL_INT_COEFF(x)		((x)  << 8)
#define   PORT_PLL_GAIN_CTL_MASK	(0x07 << 16)
#define   PORT_PLL_GAIN_CTL(x)		((x)  << 16)
/* PORT_PLL_8_A */
#define   PORT_PLL_TARGET_CNT_MASK	0x3FF
/* PORT_PLL_9_A */
#define  PORT_PLL_LOCK_THRESHOLD_SHIFT	1
#define  PORT_PLL_LOCK_THRESHOLD_MASK	(0x7 << PORT_PLL_LOCK_THRESHOLD_SHIFT)
/* PORT_PLL_10_A */
#define  PORT_PLL_DCO_AMP_OVR_EN_H	(1<<27)
#define  PORT_PLL_DCO_AMP_DEFAULT	15
#define  PORT_PLL_DCO_AMP_MASK		0x3c00
#define  PORT_PLL_DCO_AMP(x)		((x)<<10)
#define _PORT_PLL_BASE(phy, ch)		_BXT_PHY_CH(phy, ch, \
						    _PORT_PLL_0_B, \
						    _PORT_PLL_0_C)
#define BXT_PORT_PLL(phy, ch, idx)	_MMIO(_PORT_PLL_BASE(phy, ch) + \
					      (idx) * 4)

/* BXT PHY common lane registers */
#define _PORT_CL1CM_DW0_A		0x162000
#define _PORT_CL1CM_DW0_BC		0x6C000
#define   PHY_POWER_GOOD		(1 << 16)
#define   PHY_RESERVED			(1 << 7)
#define BXT_PORT_CL1CM_DW0(phy)		_BXT_PHY((phy), _PORT_CL1CM_DW0_BC)

#define CNL_PORT_CL1CM_DW5		_MMIO(0x162014)
#define   CL_POWER_DOWN_ENABLE		(1 << 4)
#define   SUS_CLOCK_CONFIG		(3 << 0)

#define _PORT_CL1CM_DW9_A		0x162024
#define _PORT_CL1CM_DW9_BC		0x6C024
#define   IREF0RC_OFFSET_SHIFT		8
#define   IREF0RC_OFFSET_MASK		(0xFF << IREF0RC_OFFSET_SHIFT)
#define BXT_PORT_CL1CM_DW9(phy)		_BXT_PHY((phy), _PORT_CL1CM_DW9_BC)

#define _PORT_CL1CM_DW10_A		0x162028
#define _PORT_CL1CM_DW10_BC		0x6C028
#define   IREF1RC_OFFSET_SHIFT		8
#define   IREF1RC_OFFSET_MASK		(0xFF << IREF1RC_OFFSET_SHIFT)
#define BXT_PORT_CL1CM_DW10(phy)	_BXT_PHY((phy), _PORT_CL1CM_DW10_BC)

#define _PORT_CL1CM_DW28_A		0x162070
#define _PORT_CL1CM_DW28_BC		0x6C070
#define   OCL1_POWER_DOWN_EN		(1 << 23)
#define   DW28_OLDO_DYN_PWR_DOWN_EN	(1 << 22)
#define   SUS_CLK_CONFIG		0x3
#define BXT_PORT_CL1CM_DW28(phy)	_BXT_PHY((phy), _PORT_CL1CM_DW28_BC)

#define _PORT_CL1CM_DW30_A		0x162078
#define _PORT_CL1CM_DW30_BC		0x6C078
#define   OCL2_LDOFUSE_PWR_DIS		(1 << 6)
#define BXT_PORT_CL1CM_DW30(phy)	_BXT_PHY((phy), _PORT_CL1CM_DW30_BC)

#define _CNL_PORT_PCS_DW1_GRP_AE	0x162304
#define _CNL_PORT_PCS_DW1_GRP_B		0x162384
#define _CNL_PORT_PCS_DW1_GRP_C		0x162B04
#define _CNL_PORT_PCS_DW1_GRP_D		0x162B84
#define _CNL_PORT_PCS_DW1_GRP_F		0x162A04
#define _CNL_PORT_PCS_DW1_LN0_AE	0x162404
#define _CNL_PORT_PCS_DW1_LN0_B		0x162604
#define _CNL_PORT_PCS_DW1_LN0_C		0x162C04
#define _CNL_PORT_PCS_DW1_LN0_D		0x162E04
#define _CNL_PORT_PCS_DW1_LN0_F		0x162804
#define CNL_PORT_PCS_DW1_GRP(port)	_MMIO_PORT6(port, \
						    _CNL_PORT_PCS_DW1_GRP_AE, \
						    _CNL_PORT_PCS_DW1_GRP_B, \
						    _CNL_PORT_PCS_DW1_GRP_C, \
						    _CNL_PORT_PCS_DW1_GRP_D, \
						    _CNL_PORT_PCS_DW1_GRP_AE, \
						    _CNL_PORT_PCS_DW1_GRP_F)
#define CNL_PORT_PCS_DW1_LN0(port)	_MMIO_PORT6(port, \
						    _CNL_PORT_PCS_DW1_LN0_AE, \
						    _CNL_PORT_PCS_DW1_LN0_B, \
						    _CNL_PORT_PCS_DW1_LN0_C, \
						    _CNL_PORT_PCS_DW1_LN0_D, \
						    _CNL_PORT_PCS_DW1_LN0_AE, \
						    _CNL_PORT_PCS_DW1_LN0_F)
#define   COMMON_KEEPER_EN		(1 << 26)

#define _CNL_PORT_TX_DW2_GRP_AE		0x162348
#define _CNL_PORT_TX_DW2_GRP_B		0x1623C8
#define _CNL_PORT_TX_DW2_GRP_C		0x162B48
#define _CNL_PORT_TX_DW2_GRP_D		0x162BC8
#define _CNL_PORT_TX_DW2_GRP_F		0x162A48
#define _CNL_PORT_TX_DW2_LN0_AE		0x162448
#define _CNL_PORT_TX_DW2_LN0_B		0x162648
#define _CNL_PORT_TX_DW2_LN0_C		0x162C48
#define _CNL_PORT_TX_DW2_LN0_D		0x162E48
#define _CNL_PORT_TX_DW2_LN0_F		0x162848
#define CNL_PORT_TX_DW2_GRP(port)	_MMIO_PORT6(port, \
						    _CNL_PORT_TX_DW2_GRP_AE, \
						    _CNL_PORT_TX_DW2_GRP_B, \
						    _CNL_PORT_TX_DW2_GRP_C, \
						    _CNL_PORT_TX_DW2_GRP_D, \
						    _CNL_PORT_TX_DW2_GRP_AE, \
						    _CNL_PORT_TX_DW2_GRP_F)
#define CNL_PORT_TX_DW2_LN0(port)	_MMIO_PORT6(port, \
						    _CNL_PORT_TX_DW2_LN0_AE, \
						    _CNL_PORT_TX_DW2_LN0_B, \
						    _CNL_PORT_TX_DW2_LN0_C, \
						    _CNL_PORT_TX_DW2_LN0_D, \
						    _CNL_PORT_TX_DW2_LN0_AE, \
						    _CNL_PORT_TX_DW2_LN0_F)
#define   SWING_SEL_UPPER(x)		((x >> 3) << 15)
#define   SWING_SEL_UPPER_MASK		(1 << 15)
#define   SWING_SEL_LOWER(x)		((x & 0x7) << 11)
#define   SWING_SEL_LOWER_MASK		(0x7 << 11)
#define   RCOMP_SCALAR(x)		((x) << 0)
#define   RCOMP_SCALAR_MASK		(0xFF << 0)

#define _CNL_PORT_TX_DW4_GRP_AE		0x162350
#define _CNL_PORT_TX_DW4_GRP_B		0x1623D0
#define _CNL_PORT_TX_DW4_GRP_C		0x162B50
#define _CNL_PORT_TX_DW4_GRP_D		0x162BD0
#define _CNL_PORT_TX_DW4_GRP_F		0x162A50
#define _CNL_PORT_TX_DW4_LN0_AE		0x162450
#define _CNL_PORT_TX_DW4_LN1_AE		0x1624D0
#define _CNL_PORT_TX_DW4_LN0_B		0x162650
#define _CNL_PORT_TX_DW4_LN0_C		0x162C50
#define _CNL_PORT_TX_DW4_LN0_D		0x162E50
#define _CNL_PORT_TX_DW4_LN0_F		0x162850
#define CNL_PORT_TX_DW4_GRP(port)       _MMIO_PORT6(port, \
						    _CNL_PORT_TX_DW4_GRP_AE, \
						    _CNL_PORT_TX_DW4_GRP_B, \
						    _CNL_PORT_TX_DW4_GRP_C, \
						    _CNL_PORT_TX_DW4_GRP_D, \
						    _CNL_PORT_TX_DW4_GRP_AE, \
						    _CNL_PORT_TX_DW4_GRP_F)
#define CNL_PORT_TX_DW4_LN(port, ln)       _MMIO_PORT6_LN(port, ln,	\
						    _CNL_PORT_TX_DW4_LN0_AE, \
						    _CNL_PORT_TX_DW4_LN1_AE, \
						    _CNL_PORT_TX_DW4_LN0_B, \
						    _CNL_PORT_TX_DW4_LN0_C, \
						    _CNL_PORT_TX_DW4_LN0_D, \
						    _CNL_PORT_TX_DW4_LN0_AE, \
						    _CNL_PORT_TX_DW4_LN0_F)
#define   LOADGEN_SELECT		(1 << 31)
#define   POST_CURSOR_1(x)		((x) << 12)
#define   POST_CURSOR_1_MASK		(0x3F << 12)
#define   POST_CURSOR_2(x)		((x) << 6)
#define   POST_CURSOR_2_MASK		(0x3F << 6)
#define   CURSOR_COEFF(x)		((x) << 0)
#define   CURSOR_COEFF_MASK		(0x3F << 0)

#define _CNL_PORT_TX_DW5_GRP_AE		0x162354
#define _CNL_PORT_TX_DW5_GRP_B		0x1623D4
#define _CNL_PORT_TX_DW5_GRP_C		0x162B54
#define _CNL_PORT_TX_DW5_GRP_D		0x162BD4
#define _CNL_PORT_TX_DW5_GRP_F		0x162A54
#define _CNL_PORT_TX_DW5_LN0_AE		0x162454
#define _CNL_PORT_TX_DW5_LN0_B		0x162654
#define _CNL_PORT_TX_DW5_LN0_C		0x162C54
#define _CNL_PORT_TX_DW5_LN0_D		0x162ED4
#define _CNL_PORT_TX_DW5_LN0_F		0x162854
#define CNL_PORT_TX_DW5_GRP(port)	_MMIO_PORT6(port, \
						    _CNL_PORT_TX_DW5_GRP_AE, \
						    _CNL_PORT_TX_DW5_GRP_B, \
						    _CNL_PORT_TX_DW5_GRP_C, \
						    _CNL_PORT_TX_DW5_GRP_D, \
						    _CNL_PORT_TX_DW5_GRP_AE, \
						    _CNL_PORT_TX_DW5_GRP_F)
#define CNL_PORT_TX_DW5_LN0(port)	_MMIO_PORT6(port, \
						    _CNL_PORT_TX_DW5_LN0_AE, \
						    _CNL_PORT_TX_DW5_LN0_B, \
						    _CNL_PORT_TX_DW5_LN0_C, \
						    _CNL_PORT_TX_DW5_LN0_D, \
						    _CNL_PORT_TX_DW5_LN0_AE, \
						    _CNL_PORT_TX_DW5_LN0_F)
#define   TX_TRAINING_EN		(1 << 31)
#define   TAP3_DISABLE			(1 << 29)
#define   SCALING_MODE_SEL(x)		((x) << 18)
#define   SCALING_MODE_SEL_MASK		(0x7 << 18)
#define   RTERM_SELECT(x)		((x) << 3)
#define   RTERM_SELECT_MASK		(0x7 << 3)

#define _CNL_PORT_TX_DW7_GRP_AE		0x16235C
#define _CNL_PORT_TX_DW7_GRP_B		0x1623DC
#define _CNL_PORT_TX_DW7_GRP_C		0x162B5C
#define _CNL_PORT_TX_DW7_GRP_D		0x162BDC
#define _CNL_PORT_TX_DW7_GRP_F		0x162A5C
#define _CNL_PORT_TX_DW7_LN0_AE		0x16245C
#define _CNL_PORT_TX_DW7_LN0_B		0x16265C
#define _CNL_PORT_TX_DW7_LN0_C		0x162C5C
#define _CNL_PORT_TX_DW7_LN0_D		0x162EDC
#define _CNL_PORT_TX_DW7_LN0_F		0x16285C
#define CNL_PORT_TX_DW7_GRP(port)	_MMIO_PORT6(port, \
						    _CNL_PORT_TX_DW7_GRP_AE, \
						    _CNL_PORT_TX_DW7_GRP_B, \
						    _CNL_PORT_TX_DW7_GRP_C, \
						    _CNL_PORT_TX_DW7_GRP_D, \
						    _CNL_PORT_TX_DW7_GRP_AE, \
						    _CNL_PORT_TX_DW7_GRP_F)
#define CNL_PORT_TX_DW7_LN0(port)	_MMIO_PORT6(port, \
						    _CNL_PORT_TX_DW7_LN0_AE, \
						    _CNL_PORT_TX_DW7_LN0_B, \
						    _CNL_PORT_TX_DW7_LN0_C, \
						    _CNL_PORT_TX_DW7_LN0_D, \
						    _CNL_PORT_TX_DW7_LN0_AE, \
						    _CNL_PORT_TX_DW7_LN0_F)
#define   N_SCALAR(x)			((x) << 24)
#define   N_SCALAR_MASK			(0x7F << 24)

/* The spec defines this only for BXT PHY0, but lets assume that this
 * would exist for PHY1 too if it had a second channel.
 */
#define _PORT_CL2CM_DW6_A		0x162358
#define _PORT_CL2CM_DW6_BC		0x6C358
#define BXT_PORT_CL2CM_DW6(phy)		_BXT_PHY((phy), _PORT_CL2CM_DW6_BC)
#define   DW6_OLDO_DYN_PWR_DOWN_EN	(1 << 28)

#define CNL_PORT_COMP_DW0		_MMIO(0x162100)
#define   COMP_INIT			(1 << 31)
#define CNL_PORT_COMP_DW1		_MMIO(0x162104)
#define CNL_PORT_COMP_DW3		_MMIO(0x16210c)
#define   PROCESS_INFO_DOT_0		(0 << 26)
#define   PROCESS_INFO_DOT_1		(1 << 26)
#define   PROCESS_INFO_DOT_4		(2 << 26)
#define   PROCESS_INFO_MASK		(7 << 26)
#define   PROCESS_INFO_SHIFT		26
#define   VOLTAGE_INFO_0_85V		(0 << 24)
#define   VOLTAGE_INFO_0_95V		(1 << 24)
#define   VOLTAGE_INFO_1_05V		(2 << 24)
#define   VOLTAGE_INFO_MASK		(3 << 24)
#define   VOLTAGE_INFO_SHIFT		24
#define CNL_PORT_COMP_DW9		_MMIO(0x162124)
#define CNL_PORT_COMP_DW10		_MMIO(0x162128)

/* BXT PHY Ref registers */
#define _PORT_REF_DW3_A			0x16218C
#define _PORT_REF_DW3_BC		0x6C18C
#define   GRC_DONE			(1 << 22)
#define BXT_PORT_REF_DW3(phy)		_BXT_PHY((phy), _PORT_REF_DW3_BC)

#define _PORT_REF_DW6_A			0x162198
#define _PORT_REF_DW6_BC		0x6C198
#define   GRC_CODE_SHIFT		24
#define   GRC_CODE_MASK			(0xFF << GRC_CODE_SHIFT)
#define   GRC_CODE_FAST_SHIFT		16
#define   GRC_CODE_FAST_MASK		(0xFF << GRC_CODE_FAST_SHIFT)
#define   GRC_CODE_SLOW_SHIFT		8
#define   GRC_CODE_SLOW_MASK		(0xFF << GRC_CODE_SLOW_SHIFT)
#define   GRC_CODE_NOM_MASK		0xFF
#define BXT_PORT_REF_DW6(phy)		_BXT_PHY((phy), _PORT_REF_DW6_BC)

#define _PORT_REF_DW8_A			0x1621A0
#define _PORT_REF_DW8_BC		0x6C1A0
#define   GRC_DIS			(1 << 15)
#define   GRC_RDY_OVRD			(1 << 1)
#define BXT_PORT_REF_DW8(phy)		_BXT_PHY((phy), _PORT_REF_DW8_BC)

/* BXT PHY PCS registers */
#define _PORT_PCS_DW10_LN01_A		0x162428
#define _PORT_PCS_DW10_LN01_B		0x6C428
#define _PORT_PCS_DW10_LN01_C		0x6C828
#define _PORT_PCS_DW10_GRP_A		0x162C28
#define _PORT_PCS_DW10_GRP_B		0x6CC28
#define _PORT_PCS_DW10_GRP_C		0x6CE28
#define BXT_PORT_PCS_DW10_LN01(phy, ch)	_MMIO_BXT_PHY_CH(phy, ch, \
							 _PORT_PCS_DW10_LN01_B, \
							 _PORT_PCS_DW10_LN01_C)
#define BXT_PORT_PCS_DW10_GRP(phy, ch)	_MMIO_BXT_PHY_CH(phy, ch, \
							 _PORT_PCS_DW10_GRP_B, \
							 _PORT_PCS_DW10_GRP_C)

#define   TX2_SWING_CALC_INIT		(1 << 31)
#define   TX1_SWING_CALC_INIT		(1 << 30)

#define _PORT_PCS_DW12_LN01_A		0x162430
#define _PORT_PCS_DW12_LN01_B		0x6C430
#define _PORT_PCS_DW12_LN01_C		0x6C830
#define _PORT_PCS_DW12_LN23_A		0x162630
#define _PORT_PCS_DW12_LN23_B		0x6C630
#define _PORT_PCS_DW12_LN23_C		0x6CA30
#define _PORT_PCS_DW12_GRP_A		0x162c30
#define _PORT_PCS_DW12_GRP_B		0x6CC30
#define _PORT_PCS_DW12_GRP_C		0x6CE30
#define   LANESTAGGER_STRAP_OVRD	(1 << 6)
#define   LANE_STAGGER_MASK		0x1F
#define BXT_PORT_PCS_DW12_LN01(phy, ch)	_MMIO_BXT_PHY_CH(phy, ch, \
							 _PORT_PCS_DW12_LN01_B, \
							 _PORT_PCS_DW12_LN01_C)
#define BXT_PORT_PCS_DW12_LN23(phy, ch)	_MMIO_BXT_PHY_CH(phy, ch, \
							 _PORT_PCS_DW12_LN23_B, \
							 _PORT_PCS_DW12_LN23_C)
#define BXT_PORT_PCS_DW12_GRP(phy, ch)	_MMIO_BXT_PHY_CH(phy, ch, \
							 _PORT_PCS_DW12_GRP_B, \
							 _PORT_PCS_DW12_GRP_C)

/* BXT PHY TX registers */
#define _BXT_LANE_OFFSET(lane)           (((lane) >> 1) * 0x200 +	\
					  ((lane) & 1) * 0x80)

#define _PORT_TX_DW2_LN0_A		0x162508
#define _PORT_TX_DW2_LN0_B		0x6C508
#define _PORT_TX_DW2_LN0_C		0x6C908
#define _PORT_TX_DW2_GRP_A		0x162D08
#define _PORT_TX_DW2_GRP_B		0x6CD08
#define _PORT_TX_DW2_GRP_C		0x6CF08
#define BXT_PORT_TX_DW2_LN0(phy, ch)	_MMIO_BXT_PHY_CH(phy, ch, \
							 _PORT_TX_DW2_LN0_B, \
							 _PORT_TX_DW2_LN0_C)
#define BXT_PORT_TX_DW2_GRP(phy, ch)	_MMIO_BXT_PHY_CH(phy, ch, \
							 _PORT_TX_DW2_GRP_B, \
							 _PORT_TX_DW2_GRP_C)
#define   MARGIN_000_SHIFT		16
#define   MARGIN_000			(0xFF << MARGIN_000_SHIFT)
#define   UNIQ_TRANS_SCALE_SHIFT	8
#define   UNIQ_TRANS_SCALE		(0xFF << UNIQ_TRANS_SCALE_SHIFT)

#define _PORT_TX_DW3_LN0_A		0x16250C
#define _PORT_TX_DW3_LN0_B		0x6C50C
#define _PORT_TX_DW3_LN0_C		0x6C90C
#define _PORT_TX_DW3_GRP_A		0x162D0C
#define _PORT_TX_DW3_GRP_B		0x6CD0C
#define _PORT_TX_DW3_GRP_C		0x6CF0C
#define BXT_PORT_TX_DW3_LN0(phy, ch)	_MMIO_BXT_PHY_CH(phy, ch, \
							 _PORT_TX_DW3_LN0_B, \
							 _PORT_TX_DW3_LN0_C)
#define BXT_PORT_TX_DW3_GRP(phy, ch)	_MMIO_BXT_PHY_CH(phy, ch, \
							 _PORT_TX_DW3_GRP_B, \
							 _PORT_TX_DW3_GRP_C)
#define   SCALE_DCOMP_METHOD		(1 << 26)
#define   UNIQUE_TRANGE_EN_METHOD	(1 << 27)

#define _PORT_TX_DW4_LN0_A		0x162510
#define _PORT_TX_DW4_LN0_B		0x6C510
#define _PORT_TX_DW4_LN0_C		0x6C910
#define _PORT_TX_DW4_GRP_A		0x162D10
#define _PORT_TX_DW4_GRP_B		0x6CD10
#define _PORT_TX_DW4_GRP_C		0x6CF10
#define BXT_PORT_TX_DW4_LN0(phy, ch)	_MMIO_BXT_PHY_CH(phy, ch, \
							 _PORT_TX_DW4_LN0_B, \
							 _PORT_TX_DW4_LN0_C)
#define BXT_PORT_TX_DW4_GRP(phy, ch)	_MMIO_BXT_PHY_CH(phy, ch, \
							 _PORT_TX_DW4_GRP_B, \
							 _PORT_TX_DW4_GRP_C)
#define   DEEMPH_SHIFT			24
#define   DE_EMPHASIS			(0xFF << DEEMPH_SHIFT)

#define _PORT_TX_DW5_LN0_A		0x162514
#define _PORT_TX_DW5_LN0_B		0x6C514
#define _PORT_TX_DW5_LN0_C		0x6C914
#define _PORT_TX_DW5_GRP_A		0x162D14
#define _PORT_TX_DW5_GRP_B		0x6CD14
#define _PORT_TX_DW5_GRP_C		0x6CF14
#define BXT_PORT_TX_DW5_LN0(phy, ch)	_MMIO_BXT_PHY_CH(phy, ch, \
							 _PORT_TX_DW5_LN0_B, \
							 _PORT_TX_DW5_LN0_C)
#define BXT_PORT_TX_DW5_GRP(phy, ch)	_MMIO_BXT_PHY_CH(phy, ch, \
							 _PORT_TX_DW5_GRP_B, \
							 _PORT_TX_DW5_GRP_C)
#define   DCC_DELAY_RANGE_1		(1 << 9)
#define   DCC_DELAY_RANGE_2		(1 << 8)

#define _PORT_TX_DW14_LN0_A		0x162538
#define _PORT_TX_DW14_LN0_B		0x6C538
#define _PORT_TX_DW14_LN0_C		0x6C938
#define   LATENCY_OPTIM_SHIFT		30
#define   LATENCY_OPTIM			(1 << LATENCY_OPTIM_SHIFT)
#define BXT_PORT_TX_DW14_LN(phy, ch, lane)				\
	_MMIO(_BXT_PHY_CH(phy, ch, _PORT_TX_DW14_LN0_B,			\
				   _PORT_TX_DW14_LN0_C) +		\
	      _BXT_LANE_OFFSET(lane))

/* UAIMI scratch pad register 1 */
#define UAIMI_SPR1			_MMIO(0x4F074)
/* SKL VccIO mask */
#define SKL_VCCIO_MASK			0x1
/* SKL balance leg register */
#define DISPIO_CR_TX_BMU_CR0		_MMIO(0x6C00C)
/* I_boost values */
#define BALANCE_LEG_SHIFT(port)		(8+3*(port))
#define BALANCE_LEG_MASK(port)		(7<<(8+3*(port)))
/* Balance leg disable bits */
#define BALANCE_LEG_DISABLE_SHIFT	23
#define BALANCE_LEG_DISABLE(port)	(1 << (23 + (port)))

/*
 * Fence registers
 * [0-7]  @ 0x2000 gen2,gen3
 * [8-15] @ 0x3000 945,g33,pnv
 *
 * [0-15] @ 0x3000 gen4,gen5
 *
 * [0-15] @ 0x100000 gen6,vlv,chv
 * [0-31] @ 0x100000 gen7+
 */
#define FENCE_REG(i)			_MMIO(0x2000 + (((i) & 8) << 9) + ((i) & 7) * 4)
#define   I830_FENCE_START_MASK		0x07f80000
#define   I830_FENCE_TILING_Y_SHIFT	12
#define   I830_FENCE_SIZE_BITS(size)	((ffs((size) >> 19) - 1) << 8)
#define   I830_FENCE_PITCH_SHIFT	4
#define   I830_FENCE_REG_VALID		(1<<0)
#define   I915_FENCE_MAX_PITCH_VAL	4
#define   I830_FENCE_MAX_PITCH_VAL	6
#define   I830_FENCE_MAX_SIZE_VAL	(1<<8)

#define   I915_FENCE_START_MASK		0x0ff00000
#define   I915_FENCE_SIZE_BITS(size)	((ffs((size) >> 20) - 1) << 8)

#define FENCE_REG_965_LO(i)		_MMIO(0x03000 + (i) * 8)
#define FENCE_REG_965_HI(i)		_MMIO(0x03000 + (i) * 8 + 4)
#define   I965_FENCE_PITCH_SHIFT	2
#define   I965_FENCE_TILING_Y_SHIFT	1
#define   I965_FENCE_REG_VALID		(1<<0)
#define   I965_FENCE_MAX_PITCH_VAL	0x0400

#define FENCE_REG_GEN6_LO(i)		_MMIO(0x100000 + (i) * 8)
#define FENCE_REG_GEN6_HI(i)		_MMIO(0x100000 + (i) * 8 + 4)
#define   GEN6_FENCE_PITCH_SHIFT	32
#define   GEN7_FENCE_MAX_PITCH_VAL	0x0800


/* control register for cpu gtt access */
#define TILECTL				_MMIO(0x101000)
#define   TILECTL_SWZCTL			(1 << 0)
#define   TILECTL_TLBPF			(1 << 1)
#define   TILECTL_TLB_PREFETCH_DIS	(1 << 2)
#define   TILECTL_BACKSNOOP_DIS		(1 << 3)

/*
 * Instruction and interrupt control regs
 */
#define PGTBL_CTL	_MMIO(0x02020)
#define   PGTBL_ADDRESS_LO_MASK	0xfffff000 /* bits [31:12] */
#define   PGTBL_ADDRESS_HI_MASK	0x000000f0 /* bits [35:32] (gen4) */
#define PGTBL_ER	_MMIO(0x02024)
#define PRB0_BASE	(0x2030-0x30)
#define PRB1_BASE	(0x2040-0x30) /* 830,gen3 */
#define PRB2_BASE	(0x2050-0x30) /* gen3 */
#define SRB0_BASE	(0x2100-0x30) /* gen2 */
#define SRB1_BASE	(0x2110-0x30) /* gen2 */
#define SRB2_BASE	(0x2120-0x30) /* 830 */
#define SRB3_BASE	(0x2130-0x30) /* 830 */
#define RENDER_RING_BASE	0x02000
#define BSD_RING_BASE		0x04000
#define GEN6_BSD_RING_BASE	0x12000
#define GEN8_BSD2_RING_BASE	0x1c000
#define VEBOX_RING_BASE		0x1a000
#define BLT_RING_BASE		0x22000
#define RING_TAIL(base)		_MMIO((base)+0x30)
#define RING_HEAD(base)		_MMIO((base)+0x34)
#define RING_START(base)	_MMIO((base)+0x38)
#define RING_CTL(base)		_MMIO((base)+0x3c)
#define   RING_CTL_SIZE(size)	((size) - PAGE_SIZE) /* in bytes -> pages */
#define RING_SYNC_0(base)	_MMIO((base)+0x40)
#define RING_SYNC_1(base)	_MMIO((base)+0x44)
#define RING_SYNC_2(base)	_MMIO((base)+0x48)
#define GEN6_RVSYNC	(RING_SYNC_0(RENDER_RING_BASE))
#define GEN6_RBSYNC	(RING_SYNC_1(RENDER_RING_BASE))
#define GEN6_RVESYNC	(RING_SYNC_2(RENDER_RING_BASE))
#define GEN6_VBSYNC	(RING_SYNC_0(GEN6_BSD_RING_BASE))
#define GEN6_VRSYNC	(RING_SYNC_1(GEN6_BSD_RING_BASE))
#define GEN6_VVESYNC	(RING_SYNC_2(GEN6_BSD_RING_BASE))
#define GEN6_BRSYNC	(RING_SYNC_0(BLT_RING_BASE))
#define GEN6_BVSYNC	(RING_SYNC_1(BLT_RING_BASE))
#define GEN6_BVESYNC	(RING_SYNC_2(BLT_RING_BASE))
#define GEN6_VEBSYNC	(RING_SYNC_0(VEBOX_RING_BASE))
#define GEN6_VERSYNC	(RING_SYNC_1(VEBOX_RING_BASE))
#define GEN6_VEVSYNC	(RING_SYNC_2(VEBOX_RING_BASE))
#define GEN6_NOSYNC	INVALID_MMIO_REG
#define RING_PSMI_CTL(base)	_MMIO((base)+0x50)
#define RING_MAX_IDLE(base)	_MMIO((base)+0x54)
#define RING_HWS_PGA(base)	_MMIO((base)+0x80)
#define RING_HWS_PGA_GEN6(base)	_MMIO((base)+0x2080)
#define RING_RESET_CTL(base)	_MMIO((base)+0xd0)
#define   RESET_CTL_REQUEST_RESET  (1 << 0)
#define   RESET_CTL_READY_TO_RESET (1 << 1)

#define HSW_GTT_CACHE_EN	_MMIO(0x4024)
#define   GTT_CACHE_EN_ALL	0xF0007FFF
#define GEN7_WR_WATERMARK	_MMIO(0x4028)
#define GEN7_GFX_PRIO_CTRL	_MMIO(0x402C)
#define ARB_MODE		_MMIO(0x4030)
#define   ARB_MODE_SWIZZLE_SNB	(1<<4)
#define   ARB_MODE_SWIZZLE_IVB	(1<<5)
#define GEN7_GFX_PEND_TLB0	_MMIO(0x4034)
#define GEN7_GFX_PEND_TLB1	_MMIO(0x4038)
/* L3, CVS, ZTLB, RCC, CASC LRA min, max values */
#define GEN7_LRA_LIMITS(i)	_MMIO(0x403C + (i) * 4)
#define GEN7_LRA_LIMITS_REG_NUM	13
#define GEN7_MEDIA_MAX_REQ_COUNT	_MMIO(0x4070)
#define GEN7_GFX_MAX_REQ_COUNT		_MMIO(0x4074)

#define GAMTARBMODE		_MMIO(0x04a08)
#define   ARB_MODE_BWGTLB_DISABLE (1<<9)
#define   ARB_MODE_SWIZZLE_BDW	(1<<1)
#define RENDER_HWS_PGA_GEN7	_MMIO(0x04080)
#define RING_FAULT_REG(engine)	_MMIO(0x4094 + 0x100*(engine)->hw_id)
#define GEN8_RING_FAULT_REG	_MMIO(0x4094)
#define   GEN8_RING_FAULT_ENGINE_ID(x)	(((x) >> 12) & 0x7)
#define   RING_FAULT_GTTSEL_MASK (1<<11)
#define   RING_FAULT_SRCID(x)	(((x) >> 3) & 0xff)
#define   RING_FAULT_FAULT_TYPE(x) (((x) >> 1) & 0x3)
#define   RING_FAULT_VALID	(1<<0)
#define DONE_REG		_MMIO(0x40b0)
#define GEN8_PRIVATE_PAT_LO	_MMIO(0x40e0)
#define GEN8_PRIVATE_PAT_HI	_MMIO(0x40e0 + 4)
#define GEN10_PAT_INDEX(index)	_MMIO(0x40e0 + (index)*4)
#define BSD_HWS_PGA_GEN7	_MMIO(0x04180)
#define BLT_HWS_PGA_GEN7	_MMIO(0x04280)
#define VEBOX_HWS_PGA_GEN7	_MMIO(0x04380)
#define RING_ACTHD(base)	_MMIO((base)+0x74)
#define RING_ACTHD_UDW(base)	_MMIO((base)+0x5c)
#define RING_NOPID(base)	_MMIO((base)+0x94)
#define RING_IMR(base)		_MMIO((base)+0xa8)
#define RING_HWSTAM(base)	_MMIO((base)+0x98)
#define RING_TIMESTAMP(base)		_MMIO((base)+0x358)
#define RING_TIMESTAMP_UDW(base)	_MMIO((base)+0x358 + 4)
#define   TAIL_ADDR		0x001FFFF8
#define   HEAD_WRAP_COUNT	0xFFE00000
#define   HEAD_WRAP_ONE		0x00200000
#define   HEAD_ADDR		0x001FFFFC
#define   RING_NR_PAGES		0x001FF000
#define   RING_REPORT_MASK	0x00000006
#define   RING_REPORT_64K	0x00000002
#define   RING_REPORT_128K	0x00000004
#define   RING_NO_REPORT	0x00000000
#define   RING_VALID_MASK	0x00000001
#define   RING_VALID		0x00000001
#define   RING_INVALID		0x00000000
#define   RING_WAIT_I8XX	(1<<0) /* gen2, PRBx_HEAD */
#define   RING_WAIT		(1<<11) /* gen3+, PRBx_CTL */
#define   RING_WAIT_SEMAPHORE	(1<<10) /* gen6+ */

#define RING_FORCE_TO_NONPRIV(base, i) _MMIO(((base)+0x4D0) + (i)*4)
#define   RING_MAX_NONPRIV_SLOTS  12

#define GEN7_TLB_RD_ADDR	_MMIO(0x4700)

#define GEN9_GAMT_ECO_REG_RW_IA _MMIO(0x4ab0)
#define   GAMT_ECO_ENABLE_IN_PLACE_DECOMPRESS	(1<<18)

#define GEN8_GAMW_ECO_DEV_RW_IA _MMIO(0x4080)
#define   GAMW_ECO_ENABLE_64K_IPS_FIELD 0xF

#define GAMT_CHKN_BIT_REG	_MMIO(0x4ab8)
#define   GAMT_CHKN_DISABLE_DYNAMIC_CREDIT_SHARING	(1<<28)
#define   GAMT_CHKN_DISABLE_I2M_CYCLE_ON_WR_PORT	(1<<24)

#if 0
#define PRB0_TAIL	_MMIO(0x2030)
#define PRB0_HEAD	_MMIO(0x2034)
#define PRB0_START	_MMIO(0x2038)
#define PRB0_CTL	_MMIO(0x203c)
#define PRB1_TAIL	_MMIO(0x2040) /* 915+ only */
#define PRB1_HEAD	_MMIO(0x2044) /* 915+ only */
#define PRB1_START	_MMIO(0x2048) /* 915+ only */
#define PRB1_CTL	_MMIO(0x204c) /* 915+ only */
#endif
#define IPEIR_I965	_MMIO(0x2064)
#define IPEHR_I965	_MMIO(0x2068)
#define GEN7_SC_INSTDONE	_MMIO(0x7100)
#define GEN7_SAMPLER_INSTDONE	_MMIO(0xe160)
#define GEN7_ROW_INSTDONE	_MMIO(0xe164)
#define GEN8_MCR_SELECTOR		_MMIO(0xfdc)
#define   GEN8_MCR_SLICE(slice)		(((slice) & 3) << 26)
#define   GEN8_MCR_SLICE_MASK		GEN8_MCR_SLICE(3)
#define   GEN8_MCR_SUBSLICE(subslice)	(((subslice) & 3) << 24)
#define   GEN8_MCR_SUBSLICE_MASK	GEN8_MCR_SUBSLICE(3)
#define RING_IPEIR(base)	_MMIO((base)+0x64)
#define RING_IPEHR(base)	_MMIO((base)+0x68)
/*
 * On GEN4, only the render ring INSTDONE exists and has a different
 * layout than the GEN7+ version.
 * The GEN2 counterpart of this register is GEN2_INSTDONE.
 */
#define RING_INSTDONE(base)	_MMIO((base)+0x6c)
#define RING_INSTPS(base)	_MMIO((base)+0x70)
#define RING_DMA_FADD(base)	_MMIO((base)+0x78)
#define RING_DMA_FADD_UDW(base)	_MMIO((base)+0x60) /* gen8+ */
#define RING_INSTPM(base)	_MMIO((base)+0xc0)
#define RING_MI_MODE(base)	_MMIO((base)+0x9c)
#define INSTPS		_MMIO(0x2070) /* 965+ only */
#define GEN4_INSTDONE1	_MMIO(0x207c) /* 965+ only, aka INSTDONE_2 on SNB */
#define ACTHD_I965	_MMIO(0x2074)
#define HWS_PGA		_MMIO(0x2080)
#define HWS_ADDRESS_MASK	0xfffff000
#define HWS_START_ADDRESS_SHIFT	4
#define PWRCTXA		_MMIO(0x2088) /* 965GM+ only */
#define   PWRCTX_EN	(1<<0)
#define IPEIR		_MMIO(0x2088)
#define IPEHR		_MMIO(0x208c)
#define GEN2_INSTDONE	_MMIO(0x2090)
#define NOPID		_MMIO(0x2094)
#define HWSTAM		_MMIO(0x2098)
#define DMA_FADD_I8XX	_MMIO(0x20d0)
#define RING_BBSTATE(base)	_MMIO((base)+0x110)
#define   RING_BB_PPGTT		(1 << 5)
#define RING_SBBADDR(base)	_MMIO((base)+0x114) /* hsw+ */
#define RING_SBBSTATE(base)	_MMIO((base)+0x118) /* hsw+ */
#define RING_SBBADDR_UDW(base)	_MMIO((base)+0x11c) /* gen8+ */
#define RING_BBADDR(base)	_MMIO((base)+0x140)
#define RING_BBADDR_UDW(base)	_MMIO((base)+0x168) /* gen8+ */
#define RING_BB_PER_CTX_PTR(base)	_MMIO((base)+0x1c0) /* gen8+ */
#define RING_INDIRECT_CTX(base)		_MMIO((base)+0x1c4) /* gen8+ */
#define RING_INDIRECT_CTX_OFFSET(base)	_MMIO((base)+0x1c8) /* gen8+ */
#define RING_CTX_TIMESTAMP(base)	_MMIO((base)+0x3a8) /* gen8+ */

#define ERROR_GEN6	_MMIO(0x40a0)
#define GEN7_ERR_INT	_MMIO(0x44040)
#define   ERR_INT_POISON		(1<<31)
#define   ERR_INT_MMIO_UNCLAIMED	(1<<13)
#define   ERR_INT_PIPE_CRC_DONE_C	(1<<8)
#define   ERR_INT_FIFO_UNDERRUN_C	(1<<6)
#define   ERR_INT_PIPE_CRC_DONE_B	(1<<5)
#define   ERR_INT_FIFO_UNDERRUN_B	(1<<3)
#define   ERR_INT_PIPE_CRC_DONE_A	(1<<2)
#define   ERR_INT_PIPE_CRC_DONE(pipe)	(1<<(2 + (pipe)*3))
#define   ERR_INT_FIFO_UNDERRUN_A	(1<<0)
#define   ERR_INT_FIFO_UNDERRUN(pipe)	(1<<((pipe)*3))

#define GEN8_FAULT_TLB_DATA0		_MMIO(0x4b10)
#define GEN8_FAULT_TLB_DATA1		_MMIO(0x4b14)
#define   FAULT_VA_HIGH_BITS		(0xf << 0)
#define   FAULT_GTT_SEL			(1 << 4)

#define FPGA_DBG		_MMIO(0x42300)
#define   FPGA_DBG_RM_NOCLAIM	(1<<31)

#define CLAIM_ER		_MMIO(VLV_DISPLAY_BASE + 0x2028)
#define   CLAIM_ER_CLR		(1 << 31)
#define   CLAIM_ER_OVERFLOW	(1 << 16)
#define   CLAIM_ER_CTR_MASK	0xffff

#define DERRMR		_MMIO(0x44050)
/* Note that HBLANK events are reserved on bdw+ */
#define   DERRMR_PIPEA_SCANLINE		(1<<0)
#define   DERRMR_PIPEA_PRI_FLIP_DONE	(1<<1)
#define   DERRMR_PIPEA_SPR_FLIP_DONE	(1<<2)
#define   DERRMR_PIPEA_VBLANK		(1<<3)
#define   DERRMR_PIPEA_HBLANK		(1<<5)
#define   DERRMR_PIPEB_SCANLINE 	(1<<8)
#define   DERRMR_PIPEB_PRI_FLIP_DONE	(1<<9)
#define   DERRMR_PIPEB_SPR_FLIP_DONE	(1<<10)
#define   DERRMR_PIPEB_VBLANK		(1<<11)
#define   DERRMR_PIPEB_HBLANK		(1<<13)
/* Note that PIPEC is not a simple translation of PIPEA/PIPEB */
#define   DERRMR_PIPEC_SCANLINE		(1<<14)
#define   DERRMR_PIPEC_PRI_FLIP_DONE	(1<<15)
#define   DERRMR_PIPEC_SPR_FLIP_DONE	(1<<20)
#define   DERRMR_PIPEC_VBLANK		(1<<21)
#define   DERRMR_PIPEC_HBLANK		(1<<22)


/* GM45+ chicken bits -- debug workaround bits that may be required
 * for various sorts of correct behavior.  The top 16 bits of each are
 * the enables for writing to the corresponding low bit.
 */
#define _3D_CHICKEN	_MMIO(0x2084)
#define  _3D_CHICKEN_HIZ_PLANE_DISABLE_MSAA_4X_SNB	(1 << 10)
#define _3D_CHICKEN2	_MMIO(0x208c)
/* Disables pipelining of read flushes past the SF-WIZ interface.
 * Required on all Ironlake steppings according to the B-Spec, but the
 * particular danger of not doing so is not specified.
 */
# define _3D_CHICKEN2_WM_READ_PIPELINED			(1 << 14)
#define _3D_CHICKEN3	_MMIO(0x2090)
#define  _3D_CHICKEN_SF_DISABLE_OBJEND_CULL		(1 << 10)
#define  _3D_CHICKEN3_AA_LINE_QUALITY_FIX_ENABLE	(1 << 5)
#define  _3D_CHICKEN3_SF_DISABLE_FASTCLIP_CULL		(1 << 5)
#define  _3D_CHICKEN_SDE_LIMIT_FIFO_POLY_DEPTH(x)	((x)<<1) /* gen8+ */
#define  _3D_CHICKEN3_SF_DISABLE_PIPELINED_ATTR_FETCH	(1 << 1) /* gen6 */

#define MI_MODE		_MMIO(0x209c)
# define VS_TIMER_DISPATCH				(1 << 6)
# define MI_FLUSH_ENABLE				(1 << 12)
# define ASYNC_FLIP_PERF_DISABLE			(1 << 14)
# define MODE_IDLE					(1 << 9)
# define STOP_RING					(1 << 8)

#define GEN6_GT_MODE	_MMIO(0x20d0)
#define GEN7_GT_MODE	_MMIO(0x7008)
#define   GEN6_WIZ_HASHING(hi, lo)			(((hi) << 9) | ((lo) << 7))
#define   GEN6_WIZ_HASHING_8x8				GEN6_WIZ_HASHING(0, 0)
#define   GEN6_WIZ_HASHING_8x4				GEN6_WIZ_HASHING(0, 1)
#define   GEN6_WIZ_HASHING_16x4				GEN6_WIZ_HASHING(1, 0)
#define   GEN6_WIZ_HASHING_MASK				GEN6_WIZ_HASHING(1, 1)
#define   GEN6_TD_FOUR_ROW_DISPATCH_DISABLE		(1 << 5)
#define   GEN9_IZ_HASHING_MASK(slice)			(0x3 << ((slice) * 2))
#define   GEN9_IZ_HASHING(slice, val)			((val) << ((slice) * 2))

/* chicken reg for WaConextSwitchWithConcurrentTLBInvalidate */
#define GEN9_CSFE_CHICKEN1_RCS _MMIO(0x20D4)
#define   GEN9_PREEMPT_GPGPU_SYNC_SWITCH_DISABLE (1 << 2)

/* WaClearTdlStateAckDirtyBits */
#define GEN8_STATE_ACK		_MMIO(0x20F0)
#define GEN9_STATE_ACK_SLICE1	_MMIO(0x20F8)
#define GEN9_STATE_ACK_SLICE2	_MMIO(0x2100)
#define   GEN9_STATE_ACK_TDL0 (1 << 12)
#define   GEN9_STATE_ACK_TDL1 (1 << 13)
#define   GEN9_STATE_ACK_TDL2 (1 << 14)
#define   GEN9_STATE_ACK_TDL3 (1 << 15)
#define   GEN9_SUBSLICE_TDL_ACK_BITS \
	(GEN9_STATE_ACK_TDL3 | GEN9_STATE_ACK_TDL2 | \
	 GEN9_STATE_ACK_TDL1 | GEN9_STATE_ACK_TDL0)

#define GFX_MODE	_MMIO(0x2520)
#define GFX_MODE_GEN7	_MMIO(0x229c)
#define RING_MODE_GEN7(engine)	_MMIO((engine)->mmio_base+0x29c)
#define   GFX_RUN_LIST_ENABLE		(1<<15)
#define   GFX_INTERRUPT_STEERING	(1<<14)
#define   GFX_TLB_INVALIDATE_EXPLICIT	(1<<13)
#define   GFX_SURFACE_FAULT_ENABLE	(1<<12)
#define   GFX_REPLAY_MODE		(1<<11)
#define   GFX_PSMI_GRANULARITY		(1<<10)
#define   GFX_PPGTT_ENABLE		(1<<9)
#define   GEN8_GFX_PPGTT_48B		(1<<7)

#define   GFX_FORWARD_VBLANK_MASK	(3<<5)
#define   GFX_FORWARD_VBLANK_NEVER	(0<<5)
#define   GFX_FORWARD_VBLANK_ALWAYS	(1<<5)
#define   GFX_FORWARD_VBLANK_COND	(2<<5)

#define   GEN11_GFX_DISABLE_LEGACY_MODE	(1<<3)

#define VLV_DISPLAY_BASE 0x180000
#define VLV_MIPI_BASE VLV_DISPLAY_BASE
#define BXT_MIPI_BASE 0x60000

#define VLV_GU_CTL0	_MMIO(VLV_DISPLAY_BASE + 0x2030)
#define VLV_GU_CTL1	_MMIO(VLV_DISPLAY_BASE + 0x2034)
#define SCPD0		_MMIO(0x209c) /* 915+ only */
#define IER		_MMIO(0x20a0)
#define IIR		_MMIO(0x20a4)
#define IMR		_MMIO(0x20a8)
#define ISR		_MMIO(0x20ac)
#define VLV_GUNIT_CLOCK_GATE	_MMIO(VLV_DISPLAY_BASE + 0x2060)
#define   GINT_DIS		(1<<22)
#define   GCFG_DIS		(1<<8)
#define VLV_GUNIT_CLOCK_GATE2	_MMIO(VLV_DISPLAY_BASE + 0x2064)
#define VLV_IIR_RW	_MMIO(VLV_DISPLAY_BASE + 0x2084)
#define VLV_IER		_MMIO(VLV_DISPLAY_BASE + 0x20a0)
#define VLV_IIR		_MMIO(VLV_DISPLAY_BASE + 0x20a4)
#define VLV_IMR		_MMIO(VLV_DISPLAY_BASE + 0x20a8)
#define VLV_ISR		_MMIO(VLV_DISPLAY_BASE + 0x20ac)
#define VLV_PCBR	_MMIO(VLV_DISPLAY_BASE + 0x2120)
#define VLV_PCBR_ADDR_SHIFT	12

#define   DISPLAY_PLANE_FLIP_PENDING(plane) (1<<(11-(plane))) /* A and B only */
#define EIR		_MMIO(0x20b0)
#define EMR		_MMIO(0x20b4)
#define ESR		_MMIO(0x20b8)
#define   GM45_ERROR_PAGE_TABLE				(1<<5)
#define   GM45_ERROR_MEM_PRIV				(1<<4)
#define   I915_ERROR_PAGE_TABLE				(1<<4)
#define   GM45_ERROR_CP_PRIV				(1<<3)
#define   I915_ERROR_MEMORY_REFRESH			(1<<1)
#define   I915_ERROR_INSTRUCTION			(1<<0)
#define INSTPM	        _MMIO(0x20c0)
#define   INSTPM_SELF_EN (1<<12) /* 915GM only */
#define   INSTPM_AGPBUSY_INT_EN (1<<11) /* gen3: when disabled, pending interrupts
					will not assert AGPBUSY# and will only
					be delivered when out of C3. */
#define   INSTPM_FORCE_ORDERING				(1<<7) /* GEN6+ */
#define   INSTPM_TLB_INVALIDATE	(1<<9)
#define   INSTPM_SYNC_FLUSH	(1<<5)
#define ACTHD	        _MMIO(0x20c8)
#define MEM_MODE	_MMIO(0x20cc)
#define   MEM_DISPLAY_B_TRICKLE_FEED_DISABLE (1<<3) /* 830 only */
#define   MEM_DISPLAY_A_TRICKLE_FEED_DISABLE (1<<2) /* 830/845 only */
#define   MEM_DISPLAY_TRICKLE_FEED_DISABLE (1<<2) /* 85x only */
#define FW_BLC		_MMIO(0x20d8)
#define FW_BLC2		_MMIO(0x20dc)
#define FW_BLC_SELF	_MMIO(0x20e0) /* 915+ only */
#define   FW_BLC_SELF_EN_MASK      (1<<31)
#define   FW_BLC_SELF_FIFO_MASK    (1<<16) /* 945 only */
#define   FW_BLC_SELF_EN           (1<<15) /* 945 only */
#define MM_BURST_LENGTH     0x00700000
#define MM_FIFO_WATERMARK   0x0001F000
#define LM_BURST_LENGTH     0x00000700
#define LM_FIFO_WATERMARK   0x0000001F
#define MI_ARB_STATE	_MMIO(0x20e4) /* 915+ only */

#define MBUS_ABOX_CTL			_MMIO(0x45038)
#define MBUS_ABOX_BW_CREDIT_MASK	(3 << 20)
#define MBUS_ABOX_BW_CREDIT(x)		((x) << 20)
#define MBUS_ABOX_B_CREDIT_MASK		(0xF << 16)
#define MBUS_ABOX_B_CREDIT(x)		((x) << 16)
#define MBUS_ABOX_BT_CREDIT_POOL2_MASK	(0x1F << 8)
#define MBUS_ABOX_BT_CREDIT_POOL2(x)	((x) << 8)
#define MBUS_ABOX_BT_CREDIT_POOL1_MASK	(0x1F << 0)
#define MBUS_ABOX_BT_CREDIT_POOL1(x)	((x) << 0)

#define _PIPEA_MBUS_DBOX_CTL		0x7003C
#define _PIPEB_MBUS_DBOX_CTL		0x7103C
#define PIPE_MBUS_DBOX_CTL(pipe)	_MMIO_PIPE(pipe, _PIPEA_MBUS_DBOX_CTL, \
						   _PIPEB_MBUS_DBOX_CTL)
#define MBUS_DBOX_BW_CREDIT_MASK	(3 << 14)
#define MBUS_DBOX_BW_CREDIT(x)		((x) << 14)
#define MBUS_DBOX_B_CREDIT_MASK		(0x1F << 8)
#define MBUS_DBOX_B_CREDIT(x)		((x) << 8)
#define MBUS_DBOX_A_CREDIT_MASK		(0xF << 0)
#define MBUS_DBOX_A_CREDIT(x)		((x) << 0)

#define MBUS_UBOX_CTL			_MMIO(0x4503C)
#define MBUS_BBOX_CTL_S1		_MMIO(0x45040)
#define MBUS_BBOX_CTL_S2		_MMIO(0x45044)

/* Make render/texture TLB fetches lower priorty than associated data
 *   fetches. This is not turned on by default
 */
#define   MI_ARB_RENDER_TLB_LOW_PRIORITY	(1 << 15)

/* Isoch request wait on GTT enable (Display A/B/C streams).
 * Make isoch requests stall on the TLB update. May cause
 * display underruns (test mode only)
 */
#define   MI_ARB_ISOCH_WAIT_GTT			(1 << 14)

/* Block grant count for isoch requests when block count is
 * set to a finite value.
 */
#define   MI_ARB_BLOCK_GRANT_MASK		(3 << 12)
#define   MI_ARB_BLOCK_GRANT_8			(0 << 12)	/* for 3 display planes */
#define   MI_ARB_BLOCK_GRANT_4			(1 << 12)	/* for 2 display planes */
#define   MI_ARB_BLOCK_GRANT_2			(2 << 12)	/* for 1 display plane */
#define   MI_ARB_BLOCK_GRANT_0			(3 << 12)	/* don't use */

/* Enable render writes to complete in C2/C3/C4 power states.
 * If this isn't enabled, render writes are prevented in low
 * power states. That seems bad to me.
 */
#define   MI_ARB_C3_LP_WRITE_ENABLE		(1 << 11)

/* This acknowledges an async flip immediately instead
 * of waiting for 2TLB fetches.
 */
#define   MI_ARB_ASYNC_FLIP_ACK_IMMEDIATE	(1 << 10)

/* Enables non-sequential data reads through arbiter
 */
#define   MI_ARB_DUAL_DATA_PHASE_DISABLE	(1 << 9)

/* Disable FSB snooping of cacheable write cycles from binner/render
 * command stream
 */
#define   MI_ARB_CACHE_SNOOP_DISABLE		(1 << 8)

/* Arbiter time slice for non-isoch streams */
#define   MI_ARB_TIME_SLICE_MASK		(7 << 5)
#define   MI_ARB_TIME_SLICE_1			(0 << 5)
#define   MI_ARB_TIME_SLICE_2			(1 << 5)
#define   MI_ARB_TIME_SLICE_4			(2 << 5)
#define   MI_ARB_TIME_SLICE_6			(3 << 5)
#define   MI_ARB_TIME_SLICE_8			(4 << 5)
#define   MI_ARB_TIME_SLICE_10			(5 << 5)
#define   MI_ARB_TIME_SLICE_14			(6 << 5)
#define   MI_ARB_TIME_SLICE_16			(7 << 5)

/* Low priority grace period page size */
#define   MI_ARB_LOW_PRIORITY_GRACE_4KB		(0 << 4)	/* default */
#define   MI_ARB_LOW_PRIORITY_GRACE_8KB		(1 << 4)

/* Disable display A/B trickle feed */
#define   MI_ARB_DISPLAY_TRICKLE_FEED_DISABLE	(1 << 2)

/* Set display plane priority */
#define   MI_ARB_DISPLAY_PRIORITY_A_B		(0 << 0)	/* display A > display B */
#define   MI_ARB_DISPLAY_PRIORITY_B_A		(1 << 0)	/* display B > display A */

#define MI_STATE	_MMIO(0x20e4) /* gen2 only */
#define   MI_AGPBUSY_INT_EN			(1 << 1) /* 85x only */
#define   MI_AGPBUSY_830_MODE			(1 << 0) /* 85x only */

#define CACHE_MODE_0	_MMIO(0x2120) /* 915+ only */
#define   CM0_PIPELINED_RENDER_FLUSH_DISABLE (1<<8)
#define   CM0_IZ_OPT_DISABLE      (1<<6)
#define   CM0_ZR_OPT_DISABLE      (1<<5)
#define	  CM0_STC_EVICT_DISABLE_LRA_SNB	(1<<5)
#define   CM0_DEPTH_EVICT_DISABLE (1<<4)
#define   CM0_COLOR_EVICT_DISABLE (1<<3)
#define   CM0_DEPTH_WRITE_DISABLE (1<<1)
#define   CM0_RC_OP_FLUSH_DISABLE (1<<0)
#define GFX_FLSH_CNTL	_MMIO(0x2170) /* 915+ only */
#define GFX_FLSH_CNTL_GEN6	_MMIO(0x101008)
#define   GFX_FLSH_CNTL_EN	(1<<0)
#define ECOSKPD		_MMIO(0x21d0)
#define   ECO_GATING_CX_ONLY	(1<<3)
#define   ECO_FLIP_DONE		(1<<0)

#define CACHE_MODE_0_GEN7	_MMIO(0x7000) /* IVB+ */
#define RC_OP_FLUSH_ENABLE (1<<0)
#define   HIZ_RAW_STALL_OPT_DISABLE (1<<2)
#define CACHE_MODE_1		_MMIO(0x7004) /* IVB+ */
#define   PIXEL_SUBSPAN_COLLECT_OPT_DISABLE	(1<<6)
#define   GEN8_4x4_STC_OPTIMIZATION_DISABLE	(1<<6)
#define   GEN9_PARTIAL_RESOLVE_IN_VC_DISABLE	(1<<1)

#define GEN6_BLITTER_ECOSKPD	_MMIO(0x221d0)
#define   GEN6_BLITTER_LOCK_SHIFT			16
#define   GEN6_BLITTER_FBC_NOTIFY			(1<<3)

#define GEN6_RC_SLEEP_PSMI_CONTROL	_MMIO(0x2050)
#define   GEN6_PSMI_SLEEP_MSG_DISABLE	(1 << 0)
#define   GEN8_RC_SEMA_IDLE_MSG_DISABLE	(1 << 12)
#define   GEN8_FF_DOP_CLOCK_GATE_DISABLE	(1<<10)

#define GEN6_RCS_PWR_FSM _MMIO(0x22ac)
#define GEN9_RCS_FE_FSM2 _MMIO(0x22a4)

/* Fuse readout registers for GT */
#define CHV_FUSE_GT			_MMIO(VLV_DISPLAY_BASE + 0x2168)
#define   CHV_FGT_DISABLE_SS0		(1 << 10)
#define   CHV_FGT_DISABLE_SS1		(1 << 11)
#define   CHV_FGT_EU_DIS_SS0_R0_SHIFT	16
#define   CHV_FGT_EU_DIS_SS0_R0_MASK	(0xf << CHV_FGT_EU_DIS_SS0_R0_SHIFT)
#define   CHV_FGT_EU_DIS_SS0_R1_SHIFT	20
#define   CHV_FGT_EU_DIS_SS0_R1_MASK	(0xf << CHV_FGT_EU_DIS_SS0_R1_SHIFT)
#define   CHV_FGT_EU_DIS_SS1_R0_SHIFT	24
#define   CHV_FGT_EU_DIS_SS1_R0_MASK	(0xf << CHV_FGT_EU_DIS_SS1_R0_SHIFT)
#define   CHV_FGT_EU_DIS_SS1_R1_SHIFT	28
#define   CHV_FGT_EU_DIS_SS1_R1_MASK	(0xf << CHV_FGT_EU_DIS_SS1_R1_SHIFT)

#define GEN8_FUSE2			_MMIO(0x9120)
#define   GEN8_F2_SS_DIS_SHIFT		21
#define   GEN8_F2_SS_DIS_MASK		(0x7 << GEN8_F2_SS_DIS_SHIFT)
#define   GEN8_F2_S_ENA_SHIFT		25
#define   GEN8_F2_S_ENA_MASK		(0x7 << GEN8_F2_S_ENA_SHIFT)

#define   GEN9_F2_SS_DIS_SHIFT		20
#define   GEN9_F2_SS_DIS_MASK		(0xf << GEN9_F2_SS_DIS_SHIFT)

#define   GEN10_F2_S_ENA_SHIFT		22
#define   GEN10_F2_S_ENA_MASK		(0x3f << GEN10_F2_S_ENA_SHIFT)
#define   GEN10_F2_SS_DIS_SHIFT		18
#define   GEN10_F2_SS_DIS_MASK		(0xf << GEN10_F2_SS_DIS_SHIFT)

#define GEN8_EU_DISABLE0		_MMIO(0x9134)
#define   GEN8_EU_DIS0_S0_MASK		0xffffff
#define   GEN8_EU_DIS0_S1_SHIFT		24
#define   GEN8_EU_DIS0_S1_MASK		(0xff << GEN8_EU_DIS0_S1_SHIFT)

#define GEN8_EU_DISABLE1		_MMIO(0x9138)
#define   GEN8_EU_DIS1_S1_MASK		0xffff
#define   GEN8_EU_DIS1_S2_SHIFT		16
#define   GEN8_EU_DIS1_S2_MASK		(0xffff << GEN8_EU_DIS1_S2_SHIFT)

#define GEN8_EU_DISABLE2		_MMIO(0x913c)
#define   GEN8_EU_DIS2_S2_MASK		0xff

#define GEN9_EU_DISABLE(slice)		_MMIO(0x9134 + (slice)*0x4)

#define GEN10_EU_DISABLE3		_MMIO(0x9140)
#define   GEN10_EU_DIS_SS_MASK		0xff

#define GEN6_BSD_SLEEP_PSMI_CONTROL	_MMIO(0x12050)
#define   GEN6_BSD_SLEEP_MSG_DISABLE	(1 << 0)
#define   GEN6_BSD_SLEEP_FLUSH_DISABLE	(1 << 2)
#define   GEN6_BSD_SLEEP_INDICATOR	(1 << 3)
#define   GEN6_BSD_GO_INDICATOR		(1 << 4)

/* On modern GEN architectures interrupt control consists of two sets
 * of registers. The first set pertains to the ring generating the
 * interrupt. The second control is for the functional block generating the
 * interrupt. These are PM, GT, DE, etc.
 *
 * Luckily *knocks on wood* all the ring interrupt bits match up with the
 * GT interrupt bits, so we don't need to duplicate the defines.
 *
 * These defines should cover us well from SNB->HSW with minor exceptions
 * it can also work on ILK.
 */
#define GT_BLT_FLUSHDW_NOTIFY_INTERRUPT		(1 << 26)
#define GT_BLT_CS_ERROR_INTERRUPT		(1 << 25)
#define GT_BLT_USER_INTERRUPT			(1 << 22)
#define GT_BSD_CS_ERROR_INTERRUPT		(1 << 15)
#define GT_BSD_USER_INTERRUPT			(1 << 12)
#define GT_RENDER_L3_PARITY_ERROR_INTERRUPT_S1	(1 << 11) /* hsw+; rsvd on snb, ivb, vlv */
#define GT_CONTEXT_SWITCH_INTERRUPT		(1 <<  8)
#define GT_RENDER_L3_PARITY_ERROR_INTERRUPT	(1 <<  5) /* !snb */
#define GT_RENDER_PIPECTL_NOTIFY_INTERRUPT	(1 <<  4)
#define GT_RENDER_CS_MASTER_ERROR_INTERRUPT	(1 <<  3)
#define GT_RENDER_SYNC_STATUS_INTERRUPT		(1 <<  2)
#define GT_RENDER_DEBUG_INTERRUPT		(1 <<  1)
#define GT_RENDER_USER_INTERRUPT		(1 <<  0)

#define PM_VEBOX_CS_ERROR_INTERRUPT		(1 << 12) /* hsw+ */
#define PM_VEBOX_USER_INTERRUPT			(1 << 10) /* hsw+ */

#define GT_PARITY_ERROR(dev_priv) \
	(GT_RENDER_L3_PARITY_ERROR_INTERRUPT | \
	 (IS_HASWELL(dev_priv) ? GT_RENDER_L3_PARITY_ERROR_INTERRUPT_S1 : 0))

/* These are all the "old" interrupts */
#define ILK_BSD_USER_INTERRUPT				(1<<5)

#define I915_PM_INTERRUPT				(1<<31)
#define I915_ISP_INTERRUPT				(1<<22)
#define I915_LPE_PIPE_B_INTERRUPT			(1<<21)
#define I915_LPE_PIPE_A_INTERRUPT			(1<<20)
#define I915_MIPIC_INTERRUPT				(1<<19)
#define I915_MIPIA_INTERRUPT				(1<<18)
#define I915_PIPE_CONTROL_NOTIFY_INTERRUPT		(1<<18)
#define I915_DISPLAY_PORT_INTERRUPT			(1<<17)
#define I915_DISPLAY_PIPE_C_HBLANK_INTERRUPT		(1<<16)
#define I915_MASTER_ERROR_INTERRUPT			(1<<15)
#define I915_RENDER_COMMAND_PARSER_ERROR_INTERRUPT	(1<<15)
#define I915_DISPLAY_PIPE_B_HBLANK_INTERRUPT		(1<<14)
#define I915_GMCH_THERMAL_SENSOR_EVENT_INTERRUPT	(1<<14) /* p-state */
#define I915_DISPLAY_PIPE_A_HBLANK_INTERRUPT		(1<<13)
#define I915_HWB_OOM_INTERRUPT				(1<<13)
#define I915_LPE_PIPE_C_INTERRUPT			(1<<12)
#define I915_SYNC_STATUS_INTERRUPT			(1<<12)
#define I915_MISC_INTERRUPT				(1<<11)
#define I915_DISPLAY_PLANE_A_FLIP_PENDING_INTERRUPT	(1<<11)
#define I915_DISPLAY_PIPE_C_VBLANK_INTERRUPT		(1<<10)
#define I915_DISPLAY_PLANE_B_FLIP_PENDING_INTERRUPT	(1<<10)
#define I915_DISPLAY_PIPE_C_EVENT_INTERRUPT		(1<<9)
#define I915_OVERLAY_PLANE_FLIP_PENDING_INTERRUPT	(1<<9)
#define I915_DISPLAY_PIPE_C_DPBM_INTERRUPT		(1<<8)
#define I915_DISPLAY_PLANE_C_FLIP_PENDING_INTERRUPT	(1<<8)
#define I915_DISPLAY_PIPE_A_VBLANK_INTERRUPT		(1<<7)
#define I915_DISPLAY_PIPE_A_EVENT_INTERRUPT		(1<<6)
#define I915_DISPLAY_PIPE_B_VBLANK_INTERRUPT		(1<<5)
#define I915_DISPLAY_PIPE_B_EVENT_INTERRUPT		(1<<4)
#define I915_DISPLAY_PIPE_A_DPBM_INTERRUPT		(1<<3)
#define I915_DISPLAY_PIPE_B_DPBM_INTERRUPT		(1<<2)
#define I915_DEBUG_INTERRUPT				(1<<2)
#define I915_WINVALID_INTERRUPT				(1<<1)
#define I915_USER_INTERRUPT				(1<<1)
#define I915_ASLE_INTERRUPT				(1<<0)
#define I915_BSD_USER_INTERRUPT				(1<<25)

#define I915_HDMI_LPE_AUDIO_BASE	(VLV_DISPLAY_BASE + 0x65000)
#define I915_HDMI_LPE_AUDIO_SIZE	0x1000

/* DisplayPort Audio w/ LPE */
#define VLV_AUD_CHICKEN_BIT_REG		_MMIO(VLV_DISPLAY_BASE + 0x62F38)
#define VLV_CHICKEN_BIT_DBG_ENABLE	(1 << 0)

#define _VLV_AUD_PORT_EN_B_DBG		(VLV_DISPLAY_BASE + 0x62F20)
#define _VLV_AUD_PORT_EN_C_DBG		(VLV_DISPLAY_BASE + 0x62F30)
#define _VLV_AUD_PORT_EN_D_DBG		(VLV_DISPLAY_BASE + 0x62F34)
#define VLV_AUD_PORT_EN_DBG(port)	_MMIO_PORT3((port) - PORT_B,	   \
						    _VLV_AUD_PORT_EN_B_DBG, \
						    _VLV_AUD_PORT_EN_C_DBG, \
						    _VLV_AUD_PORT_EN_D_DBG)
#define VLV_AMP_MUTE		        (1 << 1)

#define GEN6_BSD_RNCID			_MMIO(0x12198)

#define GEN7_FF_THREAD_MODE		_MMIO(0x20a0)
#define   GEN7_FF_SCHED_MASK		0x0077070
#define   GEN8_FF_DS_REF_CNT_FFME	(1 << 19)
#define   GEN7_FF_TS_SCHED_HS1		(0x5<<16)
#define   GEN7_FF_TS_SCHED_HS0		(0x3<<16)
#define   GEN7_FF_TS_SCHED_LOAD_BALANCE	(0x1<<16)
#define   GEN7_FF_TS_SCHED_HW		(0x0<<16) /* Default */
#define   GEN7_FF_VS_REF_CNT_FFME	(1 << 15)
#define   GEN7_FF_VS_SCHED_HS1		(0x5<<12)
#define   GEN7_FF_VS_SCHED_HS0		(0x3<<12)
#define   GEN7_FF_VS_SCHED_LOAD_BALANCE	(0x1<<12) /* Default */
#define   GEN7_FF_VS_SCHED_HW		(0x0<<12)
#define   GEN7_FF_DS_SCHED_HS1		(0x5<<4)
#define   GEN7_FF_DS_SCHED_HS0		(0x3<<4)
#define   GEN7_FF_DS_SCHED_LOAD_BALANCE	(0x1<<4)  /* Default */
#define   GEN7_FF_DS_SCHED_HW		(0x0<<4)

/*
 * Framebuffer compression (915+ only)
 */

#define FBC_CFB_BASE		_MMIO(0x3200) /* 4k page aligned */
#define FBC_LL_BASE		_MMIO(0x3204) /* 4k page aligned */
#define FBC_CONTROL		_MMIO(0x3208)
#define   FBC_CTL_EN		(1<<31)
#define   FBC_CTL_PERIODIC	(1<<30)
#define   FBC_CTL_INTERVAL_SHIFT (16)
#define   FBC_CTL_UNCOMPRESSIBLE (1<<14)
#define   FBC_CTL_C3_IDLE	(1<<13)
#define   FBC_CTL_STRIDE_SHIFT	(5)
#define   FBC_CTL_FENCENO_SHIFT	(0)
#define FBC_COMMAND		_MMIO(0x320c)
#define   FBC_CMD_COMPRESS	(1<<0)
#define FBC_STATUS		_MMIO(0x3210)
#define   FBC_STAT_COMPRESSING	(1<<31)
#define   FBC_STAT_COMPRESSED	(1<<30)
#define   FBC_STAT_MODIFIED	(1<<29)
#define   FBC_STAT_CURRENT_LINE_SHIFT	(0)
#define FBC_CONTROL2		_MMIO(0x3214)
#define   FBC_CTL_FENCE_DBL	(0<<4)
#define   FBC_CTL_IDLE_IMM	(0<<2)
#define   FBC_CTL_IDLE_FULL	(1<<2)
#define   FBC_CTL_IDLE_LINE	(2<<2)
#define   FBC_CTL_IDLE_DEBUG	(3<<2)
#define   FBC_CTL_CPU_FENCE	(1<<1)
#define   FBC_CTL_PLANE(plane)	((plane)<<0)
#define FBC_FENCE_OFF		_MMIO(0x3218) /* BSpec typo has 321Bh */
#define FBC_TAG(i)		_MMIO(0x3300 + (i) * 4)

#define FBC_LL_SIZE		(1536)

#define FBC_LLC_READ_CTRL	_MMIO(0x9044)
#define   FBC_LLC_FULLY_OPEN	(1<<30)

/* Framebuffer compression for GM45+ */
#define DPFC_CB_BASE		_MMIO(0x3200)
#define DPFC_CONTROL		_MMIO(0x3208)
#define   DPFC_CTL_EN		(1<<31)
#define   DPFC_CTL_PLANE(plane)	((plane)<<30)
#define   IVB_DPFC_CTL_PLANE(plane)	((plane)<<29)
#define   DPFC_CTL_FENCE_EN	(1<<29)
#define   IVB_DPFC_CTL_FENCE_EN	(1<<28)
#define   DPFC_CTL_PERSISTENT_MODE	(1<<25)
#define   DPFC_SR_EN		(1<<10)
#define   DPFC_CTL_LIMIT_1X	(0<<6)
#define   DPFC_CTL_LIMIT_2X	(1<<6)
#define   DPFC_CTL_LIMIT_4X	(2<<6)
#define DPFC_RECOMP_CTL		_MMIO(0x320c)
#define   DPFC_RECOMP_STALL_EN	(1<<27)
#define   DPFC_RECOMP_STALL_WM_SHIFT (16)
#define   DPFC_RECOMP_STALL_WM_MASK (0x07ff0000)
#define   DPFC_RECOMP_TIMER_COUNT_SHIFT (0)
#define   DPFC_RECOMP_TIMER_COUNT_MASK (0x0000003f)
#define DPFC_STATUS		_MMIO(0x3210)
#define   DPFC_INVAL_SEG_SHIFT  (16)
#define   DPFC_INVAL_SEG_MASK	(0x07ff0000)
#define   DPFC_COMP_SEG_SHIFT	(0)
#define   DPFC_COMP_SEG_MASK	(0x000007ff)
#define DPFC_STATUS2		_MMIO(0x3214)
#define DPFC_FENCE_YOFF		_MMIO(0x3218)
#define DPFC_CHICKEN		_MMIO(0x3224)
#define   DPFC_HT_MODIFY	(1<<31)

/* Framebuffer compression for Ironlake */
#define ILK_DPFC_CB_BASE	_MMIO(0x43200)
#define ILK_DPFC_CONTROL	_MMIO(0x43208)
#define   FBC_CTL_FALSE_COLOR	(1<<10)
/* The bit 28-8 is reserved */
#define   DPFC_RESERVED		(0x1FFFFF00)
#define ILK_DPFC_RECOMP_CTL	_MMIO(0x4320c)
#define ILK_DPFC_STATUS		_MMIO(0x43210)
#define  ILK_DPFC_COMP_SEG_MASK	0x7ff
#define IVB_FBC_STATUS2		_MMIO(0x43214)
#define  IVB_FBC_COMP_SEG_MASK	0x7ff
#define  BDW_FBC_COMP_SEG_MASK	0xfff
#define ILK_DPFC_FENCE_YOFF	_MMIO(0x43218)
#define ILK_DPFC_CHICKEN	_MMIO(0x43224)
#define   ILK_DPFC_DISABLE_DUMMY0 (1<<8)
#define   ILK_DPFC_NUKE_ON_ANY_MODIFICATION	(1<<23)
#define ILK_FBC_RT_BASE		_MMIO(0x2128)
#define   ILK_FBC_RT_VALID	(1<<0)
#define   SNB_FBC_FRONT_BUFFER	(1<<1)

#define ILK_DISPLAY_CHICKEN1	_MMIO(0x42000)
#define   ILK_FBCQ_DIS		(1<<22)
#define	  ILK_PABSTRETCH_DIS	(1<<21)


/*
 * Framebuffer compression for Sandybridge
 *
 * The following two registers are of type GTTMMADR
 */
#define SNB_DPFC_CTL_SA		_MMIO(0x100100)
#define   SNB_CPU_FENCE_ENABLE	(1<<29)
#define DPFC_CPU_FENCE_OFFSET	_MMIO(0x100104)

/* Framebuffer compression for Ivybridge */
#define IVB_FBC_RT_BASE			_MMIO(0x7020)

#define IPS_CTL		_MMIO(0x43408)
#define   IPS_ENABLE	(1 << 31)

#define MSG_FBC_REND_STATE	_MMIO(0x50380)
#define   FBC_REND_NUKE		(1<<2)
#define   FBC_REND_CACHE_CLEAN	(1<<1)

/*
 * GPIO regs
 */
#define GPIOA			_MMIO(0x5010)
#define GPIOB			_MMIO(0x5014)
#define GPIOC			_MMIO(0x5018)
#define GPIOD			_MMIO(0x501c)
#define GPIOE			_MMIO(0x5020)
#define GPIOF			_MMIO(0x5024)
#define GPIOG			_MMIO(0x5028)
#define GPIOH			_MMIO(0x502c)
# define GPIO_CLOCK_DIR_MASK		(1 << 0)
# define GPIO_CLOCK_DIR_IN		(0 << 1)
# define GPIO_CLOCK_DIR_OUT		(1 << 1)
# define GPIO_CLOCK_VAL_MASK		(1 << 2)
# define GPIO_CLOCK_VAL_OUT		(1 << 3)
# define GPIO_CLOCK_VAL_IN		(1 << 4)
# define GPIO_CLOCK_PULLUP_DISABLE	(1 << 5)
# define GPIO_DATA_DIR_MASK		(1 << 8)
# define GPIO_DATA_DIR_IN		(0 << 9)
# define GPIO_DATA_DIR_OUT		(1 << 9)
# define GPIO_DATA_VAL_MASK		(1 << 10)
# define GPIO_DATA_VAL_OUT		(1 << 11)
# define GPIO_DATA_VAL_IN		(1 << 12)
# define GPIO_DATA_PULLUP_DISABLE	(1 << 13)

#define GMBUS0			_MMIO(dev_priv->gpio_mmio_base + 0x5100) /* clock/port select */
#define   GMBUS_AKSV_SELECT	(1<<11)
#define   GMBUS_RATE_100KHZ	(0<<8)
#define   GMBUS_RATE_50KHZ	(1<<8)
#define   GMBUS_RATE_400KHZ	(2<<8) /* reserved on Pineview */
#define   GMBUS_RATE_1MHZ	(3<<8) /* reserved on Pineview */
#define   GMBUS_HOLD_EXT	(1<<7) /* 300ns hold time, rsvd on Pineview */
#define   GMBUS_PIN_DISABLED	0
#define   GMBUS_PIN_SSC		1
#define   GMBUS_PIN_VGADDC	2
#define   GMBUS_PIN_PANEL	3
#define   GMBUS_PIN_DPD_CHV	3 /* HDMID_CHV */
#define   GMBUS_PIN_DPC		4 /* HDMIC */
#define   GMBUS_PIN_DPB		5 /* SDVO, HDMIB */
#define   GMBUS_PIN_DPD		6 /* HDMID */
#define   GMBUS_PIN_RESERVED	7 /* 7 reserved */
#define   GMBUS_PIN_1_BXT	1 /* BXT+ (atom) and CNP+ (big core) */
#define   GMBUS_PIN_2_BXT	2
#define   GMBUS_PIN_3_BXT	3
#define   GMBUS_PIN_4_CNP	4
#define   GMBUS_PIN_9_TC1_ICP	9
#define   GMBUS_PIN_10_TC2_ICP	10
#define   GMBUS_PIN_11_TC3_ICP	11
#define   GMBUS_PIN_12_TC4_ICP	12

#define   GMBUS_NUM_PINS	13 /* including 0 */
#define GMBUS1			_MMIO(dev_priv->gpio_mmio_base + 0x5104) /* command/status */
#define   GMBUS_SW_CLR_INT	(1<<31)
#define   GMBUS_SW_RDY		(1<<30)
#define   GMBUS_ENT		(1<<29) /* enable timeout */
#define   GMBUS_CYCLE_NONE	(0<<25)
#define   GMBUS_CYCLE_WAIT	(1<<25)
#define   GMBUS_CYCLE_INDEX	(2<<25)
#define   GMBUS_CYCLE_STOP	(4<<25)
#define   GMBUS_BYTE_COUNT_SHIFT 16
#define   GMBUS_BYTE_COUNT_MAX   256U
#define   GMBUS_SLAVE_INDEX_SHIFT 8
#define   GMBUS_SLAVE_ADDR_SHIFT 1
#define   GMBUS_SLAVE_READ	(1<<0)
#define   GMBUS_SLAVE_WRITE	(0<<0)
#define GMBUS2			_MMIO(dev_priv->gpio_mmio_base + 0x5108) /* status */
#define   GMBUS_INUSE		(1<<15)
#define   GMBUS_HW_WAIT_PHASE	(1<<14)
#define   GMBUS_STALL_TIMEOUT	(1<<13)
#define   GMBUS_INT		(1<<12)
#define   GMBUS_HW_RDY		(1<<11)
#define   GMBUS_SATOER		(1<<10)
#define   GMBUS_ACTIVE		(1<<9)
#define GMBUS3			_MMIO(dev_priv->gpio_mmio_base + 0x510c) /* data buffer bytes 3-0 */
#define GMBUS4			_MMIO(dev_priv->gpio_mmio_base + 0x5110) /* interrupt mask (Pineview+) */
#define   GMBUS_SLAVE_TIMEOUT_EN (1<<4)
#define   GMBUS_NAK_EN		(1<<3)
#define   GMBUS_IDLE_EN		(1<<2)
#define   GMBUS_HW_WAIT_EN	(1<<1)
#define   GMBUS_HW_RDY_EN	(1<<0)
#define GMBUS5			_MMIO(dev_priv->gpio_mmio_base + 0x5120) /* byte index */
#define   GMBUS_2BYTE_INDEX_EN	(1<<31)

/*
 * Clock control & power management
 */
#define _DPLL_A (dev_priv->info.display_mmio_offset + 0x6014)
#define _DPLL_B (dev_priv->info.display_mmio_offset + 0x6018)
#define _CHV_DPLL_C (dev_priv->info.display_mmio_offset + 0x6030)
#define DPLL(pipe) _MMIO_PIPE3((pipe), _DPLL_A, _DPLL_B, _CHV_DPLL_C)

#define VGA0	_MMIO(0x6000)
#define VGA1	_MMIO(0x6004)
#define VGA_PD	_MMIO(0x6010)
#define   VGA0_PD_P2_DIV_4	(1 << 7)
#define   VGA0_PD_P1_DIV_2	(1 << 5)
#define   VGA0_PD_P1_SHIFT	0
#define   VGA0_PD_P1_MASK	(0x1f << 0)
#define   VGA1_PD_P2_DIV_4	(1 << 15)
#define   VGA1_PD_P1_DIV_2	(1 << 13)
#define   VGA1_PD_P1_SHIFT	8
#define   VGA1_PD_P1_MASK	(0x1f << 8)
#define   DPLL_VCO_ENABLE		(1 << 31)
#define   DPLL_SDVO_HIGH_SPEED		(1 << 30)
#define   DPLL_DVO_2X_MODE		(1 << 30)
#define   DPLL_EXT_BUFFER_ENABLE_VLV	(1 << 30)
#define   DPLL_SYNCLOCK_ENABLE		(1 << 29)
#define   DPLL_REF_CLK_ENABLE_VLV	(1 << 29)
#define   DPLL_VGA_MODE_DIS		(1 << 28)
#define   DPLLB_MODE_DAC_SERIAL		(1 << 26) /* i915 */
#define   DPLLB_MODE_LVDS		(2 << 26) /* i915 */
#define   DPLL_MODE_MASK		(3 << 26)
#define   DPLL_DAC_SERIAL_P2_CLOCK_DIV_10 (0 << 24) /* i915 */
#define   DPLL_DAC_SERIAL_P2_CLOCK_DIV_5 (1 << 24) /* i915 */
#define   DPLLB_LVDS_P2_CLOCK_DIV_14	(0 << 24) /* i915 */
#define   DPLLB_LVDS_P2_CLOCK_DIV_7	(1 << 24) /* i915 */
#define   DPLL_P2_CLOCK_DIV_MASK	0x03000000 /* i915 */
#define   DPLL_FPA01_P1_POST_DIV_MASK	0x00ff0000 /* i915 */
#define   DPLL_FPA01_P1_POST_DIV_MASK_PINEVIEW	0x00ff8000 /* Pineview */
#define   DPLL_LOCK_VLV			(1<<15)
#define   DPLL_INTEGRATED_CRI_CLK_VLV	(1<<14)
#define   DPLL_INTEGRATED_REF_CLK_VLV	(1<<13)
#define   DPLL_SSC_REF_CLK_CHV		(1<<13)
#define   DPLL_PORTC_READY_MASK		(0xf << 4)
#define   DPLL_PORTB_READY_MASK		(0xf)

#define   DPLL_FPA01_P1_POST_DIV_MASK_I830	0x001f0000

/* Additional CHV pll/phy registers */
#define DPIO_PHY_STATUS			_MMIO(VLV_DISPLAY_BASE + 0x6240)
#define   DPLL_PORTD_READY_MASK		(0xf)
#define DISPLAY_PHY_CONTROL _MMIO(VLV_DISPLAY_BASE + 0x60100)
#define   PHY_CH_POWER_DOWN_OVRD_EN(phy, ch)	(1 << (2*(phy)+(ch)+27))
#define   PHY_LDO_DELAY_0NS			0x0
#define   PHY_LDO_DELAY_200NS			0x1
#define   PHY_LDO_DELAY_600NS			0x2
#define   PHY_LDO_SEQ_DELAY(delay, phy)		((delay) << (2*(phy)+23))
#define   PHY_CH_POWER_DOWN_OVRD(mask, phy, ch)	((mask) << (8*(phy)+4*(ch)+11))
#define   PHY_CH_SU_PSR				0x1
#define   PHY_CH_DEEP_PSR			0x7
#define   PHY_CH_POWER_MODE(mode, phy, ch)	((mode) << (6*(phy)+3*(ch)+2))
#define   PHY_COM_LANE_RESET_DEASSERT(phy)	(1 << (phy))
#define DISPLAY_PHY_STATUS _MMIO(VLV_DISPLAY_BASE + 0x60104)
#define   PHY_POWERGOOD(phy)	(((phy) == DPIO_PHY0) ? (1<<31) : (1<<30))
#define   PHY_STATUS_CMN_LDO(phy, ch)                   (1 << (6-(6*(phy)+3*(ch))))
#define   PHY_STATUS_SPLINE_LDO(phy, ch, spline)        (1 << (8-(6*(phy)+3*(ch)+(spline))))

/*
 * The i830 generation, in LVDS mode, defines P1 as the bit number set within
 * this field (only one bit may be set).
 */
#define   DPLL_FPA01_P1_POST_DIV_MASK_I830_LVDS	0x003f0000
#define   DPLL_FPA01_P1_POST_DIV_SHIFT	16
#define   DPLL_FPA01_P1_POST_DIV_SHIFT_PINEVIEW 15
/* i830, required in DVO non-gang */
#define   PLL_P2_DIVIDE_BY_4		(1 << 23)
#define   PLL_P1_DIVIDE_BY_TWO		(1 << 21) /* i830 */
#define   PLL_REF_INPUT_DREFCLK		(0 << 13)
#define   PLL_REF_INPUT_TVCLKINA	(1 << 13) /* i830 */
#define   PLL_REF_INPUT_TVCLKINBC	(2 << 13) /* SDVO TVCLKIN */
#define   PLLB_REF_INPUT_SPREADSPECTRUMIN (3 << 13)
#define   PLL_REF_INPUT_MASK		(3 << 13)
#define   PLL_LOAD_PULSE_PHASE_SHIFT		9
/* Ironlake */
# define PLL_REF_SDVO_HDMI_MULTIPLIER_SHIFT     9
# define PLL_REF_SDVO_HDMI_MULTIPLIER_MASK      (7 << 9)
# define PLL_REF_SDVO_HDMI_MULTIPLIER(x)	(((x)-1) << 9)
# define DPLL_FPA1_P1_POST_DIV_SHIFT            0
# define DPLL_FPA1_P1_POST_DIV_MASK             0xff

/*
 * Parallel to Serial Load Pulse phase selection.
 * Selects the phase for the 10X DPLL clock for the PCIe
 * digital display port. The range is 4 to 13; 10 or more
 * is just a flip delay. The default is 6
 */
#define   PLL_LOAD_PULSE_PHASE_MASK		(0xf << PLL_LOAD_PULSE_PHASE_SHIFT)
#define   DISPLAY_RATE_SELECT_FPA1		(1 << 8)
/*
 * SDVO multiplier for 945G/GM. Not used on 965.
 */
#define   SDVO_MULTIPLIER_MASK			0x000000ff
#define   SDVO_MULTIPLIER_SHIFT_HIRES		4
#define   SDVO_MULTIPLIER_SHIFT_VGA		0

#define _DPLL_A_MD (dev_priv->info.display_mmio_offset + 0x601c)
#define _DPLL_B_MD (dev_priv->info.display_mmio_offset + 0x6020)
#define _CHV_DPLL_C_MD (dev_priv->info.display_mmio_offset + 0x603c)
#define DPLL_MD(pipe) _MMIO_PIPE3((pipe), _DPLL_A_MD, _DPLL_B_MD, _CHV_DPLL_C_MD)

/*
 * UDI pixel divider, controlling how many pixels are stuffed into a packet.
 *
 * Value is pixels minus 1.  Must be set to 1 pixel for SDVO.
 */
#define   DPLL_MD_UDI_DIVIDER_MASK		0x3f000000
#define   DPLL_MD_UDI_DIVIDER_SHIFT		24
/* UDI pixel divider for VGA, same as DPLL_MD_UDI_DIVIDER_MASK. */
#define   DPLL_MD_VGA_UDI_DIVIDER_MASK		0x003f0000
#define   DPLL_MD_VGA_UDI_DIVIDER_SHIFT		16
/*
 * SDVO/UDI pixel multiplier.
 *
 * SDVO requires that the bus clock rate be between 1 and 2 Ghz, and the bus
 * clock rate is 10 times the DPLL clock.  At low resolution/refresh rate
 * modes, the bus rate would be below the limits, so SDVO allows for stuffing
 * dummy bytes in the datastream at an increased clock rate, with both sides of
 * the link knowing how many bytes are fill.
 *
 * So, for a mode with a dotclock of 65Mhz, we would want to double the clock
 * rate to 130Mhz to get a bus rate of 1.30Ghz.  The DPLL clock rate would be
 * set to 130Mhz, and the SDVO multiplier set to 2x in this register and
 * through an SDVO command.
 *
 * This register field has values of multiplication factor minus 1, with
 * a maximum multiplier of 5 for SDVO.
 */
#define   DPLL_MD_UDI_MULTIPLIER_MASK		0x00003f00
#define   DPLL_MD_UDI_MULTIPLIER_SHIFT		8
/*
 * SDVO/UDI pixel multiplier for VGA, same as DPLL_MD_UDI_MULTIPLIER_MASK.
 * This best be set to the default value (3) or the CRT won't work. No,
 * I don't entirely understand what this does...
 */
#define   DPLL_MD_VGA_UDI_MULTIPLIER_MASK	0x0000003f
#define   DPLL_MD_VGA_UDI_MULTIPLIER_SHIFT	0

#define RAWCLK_FREQ_VLV		_MMIO(VLV_DISPLAY_BASE + 0x6024)

#define _FPA0	0x6040
#define _FPA1	0x6044
#define _FPB0	0x6048
#define _FPB1	0x604c
#define FP0(pipe) _MMIO_PIPE(pipe, _FPA0, _FPB0)
#define FP1(pipe) _MMIO_PIPE(pipe, _FPA1, _FPB1)
#define   FP_N_DIV_MASK		0x003f0000
#define   FP_N_PINEVIEW_DIV_MASK	0x00ff0000
#define   FP_N_DIV_SHIFT		16
#define   FP_M1_DIV_MASK	0x00003f00
#define   FP_M1_DIV_SHIFT		 8
#define   FP_M2_DIV_MASK	0x0000003f
#define   FP_M2_PINEVIEW_DIV_MASK	0x000000ff
#define   FP_M2_DIV_SHIFT		 0
#define DPLL_TEST	_MMIO(0x606c)
#define   DPLLB_TEST_SDVO_DIV_1		(0 << 22)
#define   DPLLB_TEST_SDVO_DIV_2		(1 << 22)
#define   DPLLB_TEST_SDVO_DIV_4		(2 << 22)
#define   DPLLB_TEST_SDVO_DIV_MASK	(3 << 22)
#define   DPLLB_TEST_N_BYPASS		(1 << 19)
#define   DPLLB_TEST_M_BYPASS		(1 << 18)
#define   DPLLB_INPUT_BUFFER_ENABLE	(1 << 16)
#define   DPLLA_TEST_N_BYPASS		(1 << 3)
#define   DPLLA_TEST_M_BYPASS		(1 << 2)
#define   DPLLA_INPUT_BUFFER_ENABLE	(1 << 0)
#define D_STATE		_MMIO(0x6104)
#define  DSTATE_GFX_RESET_I830			(1<<6)
#define  DSTATE_PLL_D3_OFF			(1<<3)
#define  DSTATE_GFX_CLOCK_GATING		(1<<1)
#define  DSTATE_DOT_CLOCK_GATING		(1<<0)
#define DSPCLK_GATE_D	_MMIO(dev_priv->info.display_mmio_offset + 0x6200)
# define DPUNIT_B_CLOCK_GATE_DISABLE		(1 << 30) /* 965 */
# define VSUNIT_CLOCK_GATE_DISABLE		(1 << 29) /* 965 */
# define VRHUNIT_CLOCK_GATE_DISABLE		(1 << 28) /* 965 */
# define VRDUNIT_CLOCK_GATE_DISABLE		(1 << 27) /* 965 */
# define AUDUNIT_CLOCK_GATE_DISABLE		(1 << 26) /* 965 */
# define DPUNIT_A_CLOCK_GATE_DISABLE		(1 << 25) /* 965 */
# define DPCUNIT_CLOCK_GATE_DISABLE		(1 << 24) /* 965 */
# define PNV_GMBUSUNIT_CLOCK_GATE_DISABLE	(1 << 24) /* pnv */
# define TVRUNIT_CLOCK_GATE_DISABLE		(1 << 23) /* 915-945 */
# define TVCUNIT_CLOCK_GATE_DISABLE		(1 << 22) /* 915-945 */
# define TVFUNIT_CLOCK_GATE_DISABLE		(1 << 21) /* 915-945 */
# define TVEUNIT_CLOCK_GATE_DISABLE		(1 << 20) /* 915-945 */
# define DVSUNIT_CLOCK_GATE_DISABLE		(1 << 19) /* 915-945 */
# define DSSUNIT_CLOCK_GATE_DISABLE		(1 << 18) /* 915-945 */
# define DDBUNIT_CLOCK_GATE_DISABLE		(1 << 17) /* 915-945 */
# define DPRUNIT_CLOCK_GATE_DISABLE		(1 << 16) /* 915-945 */
# define DPFUNIT_CLOCK_GATE_DISABLE		(1 << 15) /* 915-945 */
# define DPBMUNIT_CLOCK_GATE_DISABLE		(1 << 14) /* 915-945 */
# define DPLSUNIT_CLOCK_GATE_DISABLE		(1 << 13) /* 915-945 */
# define DPLUNIT_CLOCK_GATE_DISABLE		(1 << 12) /* 915-945 */
# define DPOUNIT_CLOCK_GATE_DISABLE		(1 << 11)
# define DPBUNIT_CLOCK_GATE_DISABLE		(1 << 10)
# define DCUNIT_CLOCK_GATE_DISABLE		(1 << 9)
# define DPUNIT_CLOCK_GATE_DISABLE		(1 << 8)
# define VRUNIT_CLOCK_GATE_DISABLE		(1 << 7) /* 915+: reserved */
# define OVHUNIT_CLOCK_GATE_DISABLE		(1 << 6) /* 830-865 */
# define DPIOUNIT_CLOCK_GATE_DISABLE		(1 << 6) /* 915-945 */
# define OVFUNIT_CLOCK_GATE_DISABLE		(1 << 5)
# define OVBUNIT_CLOCK_GATE_DISABLE		(1 << 4)
/*
 * This bit must be set on the 830 to prevent hangs when turning off the
 * overlay scaler.
 */
# define OVRUNIT_CLOCK_GATE_DISABLE		(1 << 3)
# define OVCUNIT_CLOCK_GATE_DISABLE		(1 << 2)
# define OVUUNIT_CLOCK_GATE_DISABLE		(1 << 1)
# define ZVUNIT_CLOCK_GATE_DISABLE		(1 << 0) /* 830 */
# define OVLUNIT_CLOCK_GATE_DISABLE		(1 << 0) /* 845,865 */

#define RENCLK_GATE_D1		_MMIO(0x6204)
# define BLITTER_CLOCK_GATE_DISABLE		(1 << 13) /* 945GM only */
# define MPEG_CLOCK_GATE_DISABLE		(1 << 12) /* 945GM only */
# define PC_FE_CLOCK_GATE_DISABLE		(1 << 11)
# define PC_BE_CLOCK_GATE_DISABLE		(1 << 10)
# define WINDOWER_CLOCK_GATE_DISABLE		(1 << 9)
# define INTERPOLATOR_CLOCK_GATE_DISABLE	(1 << 8)
# define COLOR_CALCULATOR_CLOCK_GATE_DISABLE	(1 << 7)
# define MOTION_COMP_CLOCK_GATE_DISABLE		(1 << 6)
# define MAG_CLOCK_GATE_DISABLE			(1 << 5)
/* This bit must be unset on 855,865 */
# define MECI_CLOCK_GATE_DISABLE		(1 << 4)
# define DCMP_CLOCK_GATE_DISABLE		(1 << 3)
# define MEC_CLOCK_GATE_DISABLE			(1 << 2)
# define MECO_CLOCK_GATE_DISABLE		(1 << 1)
/* This bit must be set on 855,865. */
# define SV_CLOCK_GATE_DISABLE			(1 << 0)
# define I915_MPEG_CLOCK_GATE_DISABLE		(1 << 16)
# define I915_VLD_IP_PR_CLOCK_GATE_DISABLE	(1 << 15)
# define I915_MOTION_COMP_CLOCK_GATE_DISABLE	(1 << 14)
# define I915_BD_BF_CLOCK_GATE_DISABLE		(1 << 13)
# define I915_SF_SE_CLOCK_GATE_DISABLE		(1 << 12)
# define I915_WM_CLOCK_GATE_DISABLE		(1 << 11)
# define I915_IZ_CLOCK_GATE_DISABLE		(1 << 10)
# define I915_PI_CLOCK_GATE_DISABLE		(1 << 9)
# define I915_DI_CLOCK_GATE_DISABLE		(1 << 8)
# define I915_SH_SV_CLOCK_GATE_DISABLE		(1 << 7)
# define I915_PL_DG_QC_FT_CLOCK_GATE_DISABLE	(1 << 6)
# define I915_SC_CLOCK_GATE_DISABLE		(1 << 5)
# define I915_FL_CLOCK_GATE_DISABLE		(1 << 4)
# define I915_DM_CLOCK_GATE_DISABLE		(1 << 3)
# define I915_PS_CLOCK_GATE_DISABLE		(1 << 2)
# define I915_CC_CLOCK_GATE_DISABLE		(1 << 1)
# define I915_BY_CLOCK_GATE_DISABLE		(1 << 0)

# define I965_RCZ_CLOCK_GATE_DISABLE		(1 << 30)
/* This bit must always be set on 965G/965GM */
# define I965_RCC_CLOCK_GATE_DISABLE		(1 << 29)
# define I965_RCPB_CLOCK_GATE_DISABLE		(1 << 28)
# define I965_DAP_CLOCK_GATE_DISABLE		(1 << 27)
# define I965_ROC_CLOCK_GATE_DISABLE		(1 << 26)
# define I965_GW_CLOCK_GATE_DISABLE		(1 << 25)
# define I965_TD_CLOCK_GATE_DISABLE		(1 << 24)
/* This bit must always be set on 965G */
# define I965_ISC_CLOCK_GATE_DISABLE		(1 << 23)
# define I965_IC_CLOCK_GATE_DISABLE		(1 << 22)
# define I965_EU_CLOCK_GATE_DISABLE		(1 << 21)
# define I965_IF_CLOCK_GATE_DISABLE		(1 << 20)
# define I965_TC_CLOCK_GATE_DISABLE		(1 << 19)
# define I965_SO_CLOCK_GATE_DISABLE		(1 << 17)
# define I965_FBC_CLOCK_GATE_DISABLE		(1 << 16)
# define I965_MARI_CLOCK_GATE_DISABLE		(1 << 15)
# define I965_MASF_CLOCK_GATE_DISABLE		(1 << 14)
# define I965_MAWB_CLOCK_GATE_DISABLE		(1 << 13)
# define I965_EM_CLOCK_GATE_DISABLE		(1 << 12)
# define I965_UC_CLOCK_GATE_DISABLE		(1 << 11)
# define I965_SI_CLOCK_GATE_DISABLE		(1 << 6)
# define I965_MT_CLOCK_GATE_DISABLE		(1 << 5)
# define I965_PL_CLOCK_GATE_DISABLE		(1 << 4)
# define I965_DG_CLOCK_GATE_DISABLE		(1 << 3)
# define I965_QC_CLOCK_GATE_DISABLE		(1 << 2)
# define I965_FT_CLOCK_GATE_DISABLE		(1 << 1)
# define I965_DM_CLOCK_GATE_DISABLE		(1 << 0)

#define RENCLK_GATE_D2		_MMIO(0x6208)
#define VF_UNIT_CLOCK_GATE_DISABLE		(1 << 9)
#define GS_UNIT_CLOCK_GATE_DISABLE		(1 << 7)
#define CL_UNIT_CLOCK_GATE_DISABLE		(1 << 6)

#define VDECCLK_GATE_D		_MMIO(0x620C)		/* g4x only */
#define  VCP_UNIT_CLOCK_GATE_DISABLE		(1 << 4)

#define RAMCLK_GATE_D		_MMIO(0x6210)		/* CRL only */
#define DEUC			_MMIO(0x6214)          /* CRL only */

#define FW_BLC_SELF_VLV		_MMIO(VLV_DISPLAY_BASE + 0x6500)
#define  FW_CSPWRDWNEN		(1<<15)

#define MI_ARB_VLV		_MMIO(VLV_DISPLAY_BASE + 0x6504)

#define CZCLK_CDCLK_FREQ_RATIO	_MMIO(VLV_DISPLAY_BASE + 0x6508)
#define   CDCLK_FREQ_SHIFT	4
#define   CDCLK_FREQ_MASK	(0x1f << CDCLK_FREQ_SHIFT)
#define   CZCLK_FREQ_MASK	0xf

#define GCI_CONTROL		_MMIO(VLV_DISPLAY_BASE + 0x650C)
#define   PFI_CREDIT_63		(9 << 28)		/* chv only */
#define   PFI_CREDIT_31		(8 << 28)		/* chv only */
#define   PFI_CREDIT(x)		(((x) - 8) << 28)	/* 8-15 */
#define   PFI_CREDIT_RESEND	(1 << 27)
#define   VGA_FAST_MODE_DISABLE	(1 << 14)

#define GMBUSFREQ_VLV		_MMIO(VLV_DISPLAY_BASE + 0x6510)

/*
 * Palette regs
 */
#define PALETTE_A_OFFSET 0xa000
#define PALETTE_B_OFFSET 0xa800
#define CHV_PALETTE_C_OFFSET 0xc000
#define PALETTE(pipe, i) _MMIO(dev_priv->info.palette_offsets[pipe] +	\
			      dev_priv->info.display_mmio_offset + (i) * 4)

/* MCH MMIO space */

/*
 * MCHBAR mirror.
 *
 * This mirrors the MCHBAR MMIO space whose location is determined by
 * device 0 function 0's pci config register 0x44 or 0x48 and matches it in
 * every way.  It is not accessible from the CP register read instructions.
 *
 * Starting from Haswell, you can't write registers using the MCHBAR mirror,
 * just read.
 */
#define MCHBAR_MIRROR_BASE	0x10000

#define MCHBAR_MIRROR_BASE_SNB	0x140000

#define CTG_STOLEN_RESERVED		_MMIO(MCHBAR_MIRROR_BASE + 0x34)
#define ELK_STOLEN_RESERVED		_MMIO(MCHBAR_MIRROR_BASE + 0x48)
#define G4X_STOLEN_RESERVED_ADDR1_MASK	(0xFFFF << 16)
#define G4X_STOLEN_RESERVED_ADDR2_MASK	(0xFFF << 4)
#define G4X_STOLEN_RESERVED_ENABLE	(1 << 0)

/* Memory controller frequency in MCHBAR for Haswell (possible SNB+) */
#define DCLK _MMIO(MCHBAR_MIRROR_BASE_SNB + 0x5e04)

/* 915-945 and GM965 MCH register controlling DRAM channel access */
#define DCC			_MMIO(MCHBAR_MIRROR_BASE + 0x200)
#define DCC_ADDRESSING_MODE_SINGLE_CHANNEL		(0 << 0)
#define DCC_ADDRESSING_MODE_DUAL_CHANNEL_ASYMMETRIC	(1 << 0)
#define DCC_ADDRESSING_MODE_DUAL_CHANNEL_INTERLEAVED	(2 << 0)
#define DCC_ADDRESSING_MODE_MASK			(3 << 0)
#define DCC_CHANNEL_XOR_DISABLE				(1 << 10)
#define DCC_CHANNEL_XOR_BIT_17				(1 << 9)
#define DCC2			_MMIO(MCHBAR_MIRROR_BASE + 0x204)
#define DCC2_MODIFIED_ENHANCED_DISABLE			(1 << 20)

/* Pineview MCH register contains DDR3 setting */
#define CSHRDDR3CTL            _MMIO(MCHBAR_MIRROR_BASE + 0x1a8)
#define CSHRDDR3CTL_DDR3       (1 << 2)

/* 965 MCH register controlling DRAM channel configuration */
#define C0DRB3			_MMIO(MCHBAR_MIRROR_BASE + 0x206)
#define C1DRB3			_MMIO(MCHBAR_MIRROR_BASE + 0x606)

/* snb MCH registers for reading the DRAM channel configuration */
#define MAD_DIMM_C0			_MMIO(MCHBAR_MIRROR_BASE_SNB + 0x5004)
#define MAD_DIMM_C1			_MMIO(MCHBAR_MIRROR_BASE_SNB + 0x5008)
#define MAD_DIMM_C2			_MMIO(MCHBAR_MIRROR_BASE_SNB + 0x500C)
#define   MAD_DIMM_ECC_MASK		(0x3 << 24)
#define   MAD_DIMM_ECC_OFF		(0x0 << 24)
#define   MAD_DIMM_ECC_IO_ON_LOGIC_OFF	(0x1 << 24)
#define   MAD_DIMM_ECC_IO_OFF_LOGIC_ON	(0x2 << 24)
#define   MAD_DIMM_ECC_ON		(0x3 << 24)
#define   MAD_DIMM_ENH_INTERLEAVE	(0x1 << 22)
#define   MAD_DIMM_RANK_INTERLEAVE	(0x1 << 21)
#define   MAD_DIMM_B_WIDTH_X16		(0x1 << 20) /* X8 chips if unset */
#define   MAD_DIMM_A_WIDTH_X16		(0x1 << 19) /* X8 chips if unset */
#define   MAD_DIMM_B_DUAL_RANK		(0x1 << 18)
#define   MAD_DIMM_A_DUAL_RANK		(0x1 << 17)
#define   MAD_DIMM_A_SELECT		(0x1 << 16)
/* DIMM sizes are in multiples of 256mb. */
#define   MAD_DIMM_B_SIZE_SHIFT		8
#define   MAD_DIMM_B_SIZE_MASK		(0xff << MAD_DIMM_B_SIZE_SHIFT)
#define   MAD_DIMM_A_SIZE_SHIFT		0
#define   MAD_DIMM_A_SIZE_MASK		(0xff << MAD_DIMM_A_SIZE_SHIFT)

/* snb MCH registers for priority tuning */
#define MCH_SSKPD			_MMIO(MCHBAR_MIRROR_BASE_SNB + 0x5d10)
#define   MCH_SSKPD_WM0_MASK		0x3f
#define   MCH_SSKPD_WM0_VAL		0xc

#define MCH_SECP_NRG_STTS		_MMIO(MCHBAR_MIRROR_BASE_SNB + 0x592c)

/* Clocking configuration register */
#define CLKCFG			_MMIO(MCHBAR_MIRROR_BASE + 0xc00)
#define CLKCFG_FSB_400					(5 << 0)	/* hrawclk 100 */
#define CLKCFG_FSB_533					(1 << 0)	/* hrawclk 133 */
#define CLKCFG_FSB_667					(3 << 0)	/* hrawclk 166 */
#define CLKCFG_FSB_800					(2 << 0)	/* hrawclk 200 */
#define CLKCFG_FSB_1067					(6 << 0)	/* hrawclk 266 */
#define CLKCFG_FSB_1067_ALT				(0 << 0)	/* hrawclk 266 */
#define CLKCFG_FSB_1333					(7 << 0)	/* hrawclk 333 */
/*
 * Note that on at least on ELK the below value is reported for both
 * 333 and 400 MHz BIOS FSB setting, but given that the gmch datasheet
 * lists only 200/266/333 MHz FSB as supported let's decode it as 333 MHz.
 */
#define CLKCFG_FSB_1333_ALT				(4 << 0)	/* hrawclk 333 */
#define CLKCFG_FSB_MASK					(7 << 0)
#define CLKCFG_MEM_533					(1 << 4)
#define CLKCFG_MEM_667					(2 << 4)
#define CLKCFG_MEM_800					(3 << 4)
#define CLKCFG_MEM_MASK					(7 << 4)

#define HPLLVCO                 _MMIO(MCHBAR_MIRROR_BASE + 0xc38)
#define HPLLVCO_MOBILE          _MMIO(MCHBAR_MIRROR_BASE + 0xc0f)

#define TSC1			_MMIO(0x11001)
#define   TSE			(1<<0)
#define TR1			_MMIO(0x11006)
#define TSFS			_MMIO(0x11020)
#define   TSFS_SLOPE_MASK	0x0000ff00
#define   TSFS_SLOPE_SHIFT	8
#define   TSFS_INTR_MASK	0x000000ff

#define CRSTANDVID		_MMIO(0x11100)
#define PXVFREQ(fstart)		_MMIO(0x11110 + (fstart) * 4)  /* P[0-15]VIDFREQ (0x1114c) (Ironlake) */
#define   PXVFREQ_PX_MASK	0x7f000000
#define   PXVFREQ_PX_SHIFT	24
#define VIDFREQ_BASE		_MMIO(0x11110)
#define VIDFREQ1		_MMIO(0x11110) /* VIDFREQ1-4 (0x1111c) (Cantiga) */
#define VIDFREQ2		_MMIO(0x11114)
#define VIDFREQ3		_MMIO(0x11118)
#define VIDFREQ4		_MMIO(0x1111c)
#define   VIDFREQ_P0_MASK	0x1f000000
#define   VIDFREQ_P0_SHIFT	24
#define   VIDFREQ_P0_CSCLK_MASK	0x00f00000
#define   VIDFREQ_P0_CSCLK_SHIFT 20
#define   VIDFREQ_P0_CRCLK_MASK	0x000f0000
#define   VIDFREQ_P0_CRCLK_SHIFT 16
#define   VIDFREQ_P1_MASK	0x00001f00
#define   VIDFREQ_P1_SHIFT	8
#define   VIDFREQ_P1_CSCLK_MASK	0x000000f0
#define   VIDFREQ_P1_CSCLK_SHIFT 4
#define   VIDFREQ_P1_CRCLK_MASK	0x0000000f
#define INTTOEXT_BASE_ILK	_MMIO(0x11300)
#define INTTOEXT_BASE		_MMIO(0x11120) /* INTTOEXT1-8 (0x1113c) */
#define   INTTOEXT_MAP3_SHIFT	24
#define   INTTOEXT_MAP3_MASK	(0x1f << INTTOEXT_MAP3_SHIFT)
#define   INTTOEXT_MAP2_SHIFT	16
#define   INTTOEXT_MAP2_MASK	(0x1f << INTTOEXT_MAP2_SHIFT)
#define   INTTOEXT_MAP1_SHIFT	8
#define   INTTOEXT_MAP1_MASK	(0x1f << INTTOEXT_MAP1_SHIFT)
#define   INTTOEXT_MAP0_SHIFT	0
#define   INTTOEXT_MAP0_MASK	(0x1f << INTTOEXT_MAP0_SHIFT)
#define MEMSWCTL		_MMIO(0x11170) /* Ironlake only */
#define   MEMCTL_CMD_MASK	0xe000
#define   MEMCTL_CMD_SHIFT	13
#define   MEMCTL_CMD_RCLK_OFF	0
#define   MEMCTL_CMD_RCLK_ON	1
#define   MEMCTL_CMD_CHFREQ	2
#define   MEMCTL_CMD_CHVID	3
#define   MEMCTL_CMD_VMMOFF	4
#define   MEMCTL_CMD_VMMON	5
#define   MEMCTL_CMD_STS	(1<<12) /* write 1 triggers command, clears
					   when command complete */
#define   MEMCTL_FREQ_MASK	0x0f00 /* jitter, from 0-15 */
#define   MEMCTL_FREQ_SHIFT	8
#define   MEMCTL_SFCAVM		(1<<7)
#define   MEMCTL_TGT_VID_MASK	0x007f
#define MEMIHYST		_MMIO(0x1117c)
#define MEMINTREN		_MMIO(0x11180) /* 16 bits */
#define   MEMINT_RSEXIT_EN	(1<<8)
#define   MEMINT_CX_SUPR_EN	(1<<7)
#define   MEMINT_CONT_BUSY_EN	(1<<6)
#define   MEMINT_AVG_BUSY_EN	(1<<5)
#define   MEMINT_EVAL_CHG_EN	(1<<4)
#define   MEMINT_MON_IDLE_EN	(1<<3)
#define   MEMINT_UP_EVAL_EN	(1<<2)
#define   MEMINT_DOWN_EVAL_EN	(1<<1)
#define   MEMINT_SW_CMD_EN	(1<<0)
#define MEMINTRSTR		_MMIO(0x11182) /* 16 bits */
#define   MEM_RSEXIT_MASK	0xc000
#define   MEM_RSEXIT_SHIFT	14
#define   MEM_CONT_BUSY_MASK	0x3000
#define   MEM_CONT_BUSY_SHIFT	12
#define   MEM_AVG_BUSY_MASK	0x0c00
#define   MEM_AVG_BUSY_SHIFT	10
#define   MEM_EVAL_CHG_MASK	0x0300
#define   MEM_EVAL_BUSY_SHIFT	8
#define   MEM_MON_IDLE_MASK	0x00c0
#define   MEM_MON_IDLE_SHIFT	6
#define   MEM_UP_EVAL_MASK	0x0030
#define   MEM_UP_EVAL_SHIFT	4
#define   MEM_DOWN_EVAL_MASK	0x000c
#define   MEM_DOWN_EVAL_SHIFT	2
#define   MEM_SW_CMD_MASK	0x0003
#define   MEM_INT_STEER_GFX	0
#define   MEM_INT_STEER_CMR	1
#define   MEM_INT_STEER_SMI	2
#define   MEM_INT_STEER_SCI	3
#define MEMINTRSTS		_MMIO(0x11184)
#define   MEMINT_RSEXIT		(1<<7)
#define   MEMINT_CONT_BUSY	(1<<6)
#define   MEMINT_AVG_BUSY	(1<<5)
#define   MEMINT_EVAL_CHG	(1<<4)
#define   MEMINT_MON_IDLE	(1<<3)
#define   MEMINT_UP_EVAL	(1<<2)
#define   MEMINT_DOWN_EVAL	(1<<1)
#define   MEMINT_SW_CMD		(1<<0)
#define MEMMODECTL		_MMIO(0x11190)
#define   MEMMODE_BOOST_EN	(1<<31)
#define   MEMMODE_BOOST_FREQ_MASK 0x0f000000 /* jitter for boost, 0-15 */
#define   MEMMODE_BOOST_FREQ_SHIFT 24
#define   MEMMODE_IDLE_MODE_MASK 0x00030000
#define   MEMMODE_IDLE_MODE_SHIFT 16
#define   MEMMODE_IDLE_MODE_EVAL 0
#define   MEMMODE_IDLE_MODE_CONT 1
#define   MEMMODE_HWIDLE_EN	(1<<15)
#define   MEMMODE_SWMODE_EN	(1<<14)
#define   MEMMODE_RCLK_GATE	(1<<13)
#define   MEMMODE_HW_UPDATE	(1<<12)
#define   MEMMODE_FSTART_MASK	0x00000f00 /* starting jitter, 0-15 */
#define   MEMMODE_FSTART_SHIFT	8
#define   MEMMODE_FMAX_MASK	0x000000f0 /* max jitter, 0-15 */
#define   MEMMODE_FMAX_SHIFT	4
#define   MEMMODE_FMIN_MASK	0x0000000f /* min jitter, 0-15 */
#define RCBMAXAVG		_MMIO(0x1119c)
#define MEMSWCTL2		_MMIO(0x1119e) /* Cantiga only */
#define   SWMEMCMD_RENDER_OFF	(0 << 13)
#define   SWMEMCMD_RENDER_ON	(1 << 13)
#define   SWMEMCMD_SWFREQ	(2 << 13)
#define   SWMEMCMD_TARVID	(3 << 13)
#define   SWMEMCMD_VRM_OFF	(4 << 13)
#define   SWMEMCMD_VRM_ON	(5 << 13)
#define   CMDSTS		(1<<12)
#define   SFCAVM		(1<<11)
#define   SWFREQ_MASK		0x0380 /* P0-7 */
#define   SWFREQ_SHIFT		7
#define   TARVID_MASK		0x001f
#define MEMSTAT_CTG		_MMIO(0x111a0)
#define RCBMINAVG		_MMIO(0x111a0)
#define RCUPEI			_MMIO(0x111b0)
#define RCDNEI			_MMIO(0x111b4)
#define RSTDBYCTL		_MMIO(0x111b8)
#define   RS1EN			(1<<31)
#define   RS2EN			(1<<30)
#define   RS3EN			(1<<29)
#define   D3RS3EN		(1<<28) /* Display D3 imlies RS3 */
#define   SWPROMORSX		(1<<27) /* RSx promotion timers ignored */
#define   RCWAKERW		(1<<26) /* Resetwarn from PCH causes wakeup */
#define   DPRSLPVREN		(1<<25) /* Fast voltage ramp enable */
#define   GFXTGHYST		(1<<24) /* Hysteresis to allow trunk gating */
#define   RCX_SW_EXIT		(1<<23) /* Leave RSx and prevent re-entry */
#define   RSX_STATUS_MASK	(7<<20)
#define   RSX_STATUS_ON		(0<<20)
#define   RSX_STATUS_RC1	(1<<20)
#define   RSX_STATUS_RC1E	(2<<20)
#define   RSX_STATUS_RS1	(3<<20)
#define   RSX_STATUS_RS2	(4<<20) /* aka rc6 */
#define   RSX_STATUS_RSVD	(5<<20) /* deep rc6 unsupported on ilk */
#define   RSX_STATUS_RS3	(6<<20) /* rs3 unsupported on ilk */
#define   RSX_STATUS_RSVD2	(7<<20)
#define   UWRCRSXE		(1<<19) /* wake counter limit prevents rsx */
#define   RSCRP			(1<<18) /* rs requests control on rs1/2 reqs */
#define   JRSC			(1<<17) /* rsx coupled to cpu c-state */
#define   RS2INC0		(1<<16) /* allow rs2 in cpu c0 */
#define   RS1CONTSAV_MASK	(3<<14)
#define   RS1CONTSAV_NO_RS1	(0<<14) /* rs1 doesn't save/restore context */
#define   RS1CONTSAV_RSVD	(1<<14)
#define   RS1CONTSAV_SAVE_RS1	(2<<14) /* rs1 saves context */
#define   RS1CONTSAV_FULL_RS1	(3<<14) /* rs1 saves and restores context */
#define   NORMSLEXLAT_MASK	(3<<12)
#define   SLOW_RS123		(0<<12)
#define   SLOW_RS23		(1<<12)
#define   SLOW_RS3		(2<<12)
#define   NORMAL_RS123		(3<<12)
#define   RCMODE_TIMEOUT	(1<<11) /* 0 is eval interval method */
#define   IMPROMOEN		(1<<10) /* promo is immediate or delayed until next idle interval (only for timeout method above) */
#define   RCENTSYNC		(1<<9) /* rs coupled to cpu c-state (3/6/7) */
#define   STATELOCK		(1<<7) /* locked to rs_cstate if 0 */
#define   RS_CSTATE_MASK	(3<<4)
#define   RS_CSTATE_C367_RS1	(0<<4)
#define   RS_CSTATE_C36_RS1_C7_RS2 (1<<4)
#define   RS_CSTATE_RSVD	(2<<4)
#define   RS_CSTATE_C367_RS2	(3<<4)
#define   REDSAVES		(1<<3) /* no context save if was idle during rs0 */
#define   REDRESTORES		(1<<2) /* no restore if was idle during rs0 */
#define VIDCTL			_MMIO(0x111c0)
#define VIDSTS			_MMIO(0x111c8)
#define VIDSTART		_MMIO(0x111cc) /* 8 bits */
#define MEMSTAT_ILK		_MMIO(0x111f8)
#define   MEMSTAT_VID_MASK	0x7f00
#define   MEMSTAT_VID_SHIFT	8
#define   MEMSTAT_PSTATE_MASK	0x00f8
#define   MEMSTAT_PSTATE_SHIFT  3
#define   MEMSTAT_MON_ACTV	(1<<2)
#define   MEMSTAT_SRC_CTL_MASK	0x0003
#define   MEMSTAT_SRC_CTL_CORE	0
#define   MEMSTAT_SRC_CTL_TRB	1
#define   MEMSTAT_SRC_CTL_THM	2
#define   MEMSTAT_SRC_CTL_STDBY 3
#define RCPREVBSYTUPAVG		_MMIO(0x113b8)
#define RCPREVBSYTDNAVG		_MMIO(0x113bc)
#define PMMISC			_MMIO(0x11214)
#define   MCPPCE_EN		(1<<0) /* enable PM_MSG from PCH->MPC */
#define SDEW			_MMIO(0x1124c)
#define CSIEW0			_MMIO(0x11250)
#define CSIEW1			_MMIO(0x11254)
#define CSIEW2			_MMIO(0x11258)
#define PEW(i)			_MMIO(0x1125c + (i) * 4) /* 5 registers */
#define DEW(i)			_MMIO(0x11270 + (i) * 4) /* 3 registers */
#define MCHAFE			_MMIO(0x112c0)
#define CSIEC			_MMIO(0x112e0)
#define DMIEC			_MMIO(0x112e4)
#define DDREC			_MMIO(0x112e8)
#define PEG0EC			_MMIO(0x112ec)
#define PEG1EC			_MMIO(0x112f0)
#define GFXEC			_MMIO(0x112f4)
#define RPPREVBSYTUPAVG		_MMIO(0x113b8)
#define RPPREVBSYTDNAVG		_MMIO(0x113bc)
#define ECR			_MMIO(0x11600)
#define   ECR_GPFE		(1<<31)
#define   ECR_IMONE		(1<<30)
#define   ECR_CAP_MASK		0x0000001f /* Event range, 0-31 */
#define OGW0			_MMIO(0x11608)
#define OGW1			_MMIO(0x1160c)
#define EG0			_MMIO(0x11610)
#define EG1			_MMIO(0x11614)
#define EG2			_MMIO(0x11618)
#define EG3			_MMIO(0x1161c)
#define EG4			_MMIO(0x11620)
#define EG5			_MMIO(0x11624)
#define EG6			_MMIO(0x11628)
#define EG7			_MMIO(0x1162c)
#define PXW(i)			_MMIO(0x11664 + (i) * 4) /* 4 registers */
#define PXWL(i)			_MMIO(0x11680 + (i) * 8) /* 8 registers */
#define LCFUSE02		_MMIO(0x116c0)
#define   LCFUSE_HIV_MASK	0x000000ff
#define CSIPLL0			_MMIO(0x12c10)
#define DDRMPLL1		_MMIO(0X12c20)
#define PEG_BAND_GAP_DATA	_MMIO(0x14d68)

#define GEN6_GT_THREAD_STATUS_REG _MMIO(0x13805c)
#define GEN6_GT_THREAD_STATUS_CORE_MASK 0x7

#define GEN6_GT_PERF_STATUS	_MMIO(MCHBAR_MIRROR_BASE_SNB + 0x5948)
#define BXT_GT_PERF_STATUS      _MMIO(MCHBAR_MIRROR_BASE_SNB + 0x7070)
#define GEN6_RP_STATE_LIMITS	_MMIO(MCHBAR_MIRROR_BASE_SNB + 0x5994)
#define GEN6_RP_STATE_CAP	_MMIO(MCHBAR_MIRROR_BASE_SNB + 0x5998)
#define BXT_RP_STATE_CAP        _MMIO(0x138170)

/*
 * Make these a multiple of magic 25 to avoid SNB (eg. Dell XPS
 * 8300) freezing up around GPU hangs. Looks as if even
 * scheduling/timer interrupts start misbehaving if the RPS
 * EI/thresholds are "bad", leading to a very sluggish or even
 * frozen machine.
 */
#define INTERVAL_1_28_US(us)	roundup(((us) * 100) >> 7, 25)
#define INTERVAL_1_33_US(us)	(((us) * 3)   >> 2)
#define INTERVAL_0_833_US(us)	(((us) * 6) / 5)
#define GT_INTERVAL_FROM_US(dev_priv, us) (INTEL_GEN(dev_priv) >= 9 ? \
				(IS_GEN9_LP(dev_priv) ? \
				INTERVAL_0_833_US(us) : \
				INTERVAL_1_33_US(us)) : \
				INTERVAL_1_28_US(us))

#define INTERVAL_1_28_TO_US(interval)  (((interval) << 7) / 100)
#define INTERVAL_1_33_TO_US(interval)  (((interval) << 2) / 3)
#define INTERVAL_0_833_TO_US(interval) (((interval) * 5)  / 6)
#define GT_PM_INTERVAL_TO_US(dev_priv, interval) (INTEL_GEN(dev_priv) >= 9 ? \
                           (IS_GEN9_LP(dev_priv) ? \
                           INTERVAL_0_833_TO_US(interval) : \
                           INTERVAL_1_33_TO_US(interval)) : \
                           INTERVAL_1_28_TO_US(interval))

/*
 * Logical Context regs
 */
#define CCID				_MMIO(0x2180)
#define   CCID_EN			BIT(0)
#define   CCID_EXTENDED_STATE_RESTORE	BIT(2)
#define   CCID_EXTENDED_STATE_SAVE	BIT(3)
/*
 * Notes on SNB/IVB/VLV context size:
 * - Power context is saved elsewhere (LLC or stolen)
 * - Ring/execlist context is saved on SNB, not on IVB
 * - Extended context size already includes render context size
 * - We always need to follow the extended context size.
 *   SNB BSpec has comments indicating that we should use the
 *   render context size instead if execlists are disabled, but
 *   based on empirical testing that's just nonsense.
 * - Pipelined/VF state is saved on SNB/IVB respectively
 * - GT1 size just indicates how much of render context
 *   doesn't need saving on GT1
 */
#define CXT_SIZE		_MMIO(0x21a0)
#define GEN6_CXT_POWER_SIZE(cxt_reg)	(((cxt_reg) >> 24) & 0x3f)
#define GEN6_CXT_RING_SIZE(cxt_reg)	(((cxt_reg) >> 18) & 0x3f)
#define GEN6_CXT_RENDER_SIZE(cxt_reg)	(((cxt_reg) >> 12) & 0x3f)
#define GEN6_CXT_EXTENDED_SIZE(cxt_reg)	(((cxt_reg) >> 6) & 0x3f)
#define GEN6_CXT_PIPELINE_SIZE(cxt_reg)	(((cxt_reg) >> 0) & 0x3f)
#define GEN6_CXT_TOTAL_SIZE(cxt_reg)	(GEN6_CXT_RING_SIZE(cxt_reg) + \
					GEN6_CXT_EXTENDED_SIZE(cxt_reg) + \
					GEN6_CXT_PIPELINE_SIZE(cxt_reg))
#define GEN7_CXT_SIZE		_MMIO(0x21a8)
#define GEN7_CXT_POWER_SIZE(ctx_reg)	(((ctx_reg) >> 25) & 0x7f)
#define GEN7_CXT_RING_SIZE(ctx_reg)	(((ctx_reg) >> 22) & 0x7)
#define GEN7_CXT_RENDER_SIZE(ctx_reg)	(((ctx_reg) >> 16) & 0x3f)
#define GEN7_CXT_EXTENDED_SIZE(ctx_reg)	(((ctx_reg) >> 9) & 0x7f)
#define GEN7_CXT_GT1_SIZE(ctx_reg)	(((ctx_reg) >> 6) & 0x7)
#define GEN7_CXT_VFSTATE_SIZE(ctx_reg)	(((ctx_reg) >> 0) & 0x3f)
#define GEN7_CXT_TOTAL_SIZE(ctx_reg)	(GEN7_CXT_EXTENDED_SIZE(ctx_reg) + \
					 GEN7_CXT_VFSTATE_SIZE(ctx_reg))

enum {
	INTEL_ADVANCED_CONTEXT = 0,
	INTEL_LEGACY_32B_CONTEXT,
	INTEL_ADVANCED_AD_CONTEXT,
	INTEL_LEGACY_64B_CONTEXT
};

enum {
	FAULT_AND_HANG = 0,
	FAULT_AND_HALT, /* Debug only */
	FAULT_AND_STREAM,
	FAULT_AND_CONTINUE /* Unsupported */
};

#define GEN8_CTX_VALID (1<<0)
#define GEN8_CTX_FORCE_PD_RESTORE (1<<1)
#define GEN8_CTX_FORCE_RESTORE (1<<2)
#define GEN8_CTX_L3LLC_COHERENT (1<<5)
#define GEN8_CTX_PRIVILEGE (1<<8)
#define GEN8_CTX_ADDRESSING_MODE_SHIFT 3

#define GEN8_CTX_ID_SHIFT 32
#define GEN8_CTX_ID_WIDTH 21

#define CHV_CLK_CTL1			_MMIO(0x101100)
#define VLV_CLK_CTL2			_MMIO(0x101104)
#define   CLK_CTL2_CZCOUNT_30NS_SHIFT	28

/*
 * Overlay regs
 */

#define OVADD			_MMIO(0x30000)
#define DOVSTA			_MMIO(0x30008)
#define OC_BUF			(0x3<<20)
#define OGAMC5			_MMIO(0x30010)
#define OGAMC4			_MMIO(0x30014)
#define OGAMC3			_MMIO(0x30018)
#define OGAMC2			_MMIO(0x3001c)
#define OGAMC1			_MMIO(0x30020)
#define OGAMC0			_MMIO(0x30024)

/*
 * GEN9 clock gating regs
 */
#define GEN9_CLKGATE_DIS_0		_MMIO(0x46530)
#define   DARBF_GATING_DIS		(1 << 27)
#define   PWM2_GATING_DIS		(1 << 14)
#define   PWM1_GATING_DIS		(1 << 13)

#define GEN9_CLKGATE_DIS_4		_MMIO(0x4653C)
#define   BXT_GMBUS_GATING_DIS		(1 << 14)

#define _CLKGATE_DIS_PSL_A		0x46520
#define _CLKGATE_DIS_PSL_B		0x46524
#define _CLKGATE_DIS_PSL_C		0x46528
#define   DPF_GATING_DIS		(1 << 10)
#define   DPF_RAM_GATING_DIS		(1 << 9)
#define   DPFR_GATING_DIS		(1 << 8)

#define CLKGATE_DIS_PSL(pipe) \
	_MMIO_PIPE(pipe, _CLKGATE_DIS_PSL_A, _CLKGATE_DIS_PSL_B)

/*
 * GEN10 clock gating regs
 */
#define SLICE_UNIT_LEVEL_CLKGATE	_MMIO(0x94d4)
#define  SARBUNIT_CLKGATE_DIS		(1 << 5)
#define  RCCUNIT_CLKGATE_DIS		(1 << 7)

#define UNSLICE_UNIT_LEVEL_CLKGATE	_MMIO(0x9434)
#define  VFUNIT_CLKGATE_DIS		(1 << 20)

/*
 * Display engine regs
 */

/* Pipe A CRC regs */
#define _PIPE_CRC_CTL_A			0x60050
#define   PIPE_CRC_ENABLE		(1 << 31)
/* ivb+ source selection */
#define   PIPE_CRC_SOURCE_PRIMARY_IVB	(0 << 29)
#define   PIPE_CRC_SOURCE_SPRITE_IVB	(1 << 29)
#define   PIPE_CRC_SOURCE_PF_IVB	(2 << 29)
/* ilk+ source selection */
#define   PIPE_CRC_SOURCE_PRIMARY_ILK	(0 << 28)
#define   PIPE_CRC_SOURCE_SPRITE_ILK	(1 << 28)
#define   PIPE_CRC_SOURCE_PIPE_ILK	(2 << 28)
/* embedded DP port on the north display block, reserved on ivb */
#define   PIPE_CRC_SOURCE_PORT_A_ILK	(4 << 28)
#define   PIPE_CRC_SOURCE_FDI_ILK	(5 << 28) /* reserved on ivb */
/* vlv source selection */
#define   PIPE_CRC_SOURCE_PIPE_VLV	(0 << 27)
#define   PIPE_CRC_SOURCE_HDMIB_VLV	(1 << 27)
#define   PIPE_CRC_SOURCE_HDMIC_VLV	(2 << 27)
/* with DP port the pipe source is invalid */
#define   PIPE_CRC_SOURCE_DP_D_VLV	(3 << 27)
#define   PIPE_CRC_SOURCE_DP_B_VLV	(6 << 27)
#define   PIPE_CRC_SOURCE_DP_C_VLV	(7 << 27)
/* gen3+ source selection */
#define   PIPE_CRC_SOURCE_PIPE_I9XX	(0 << 28)
#define   PIPE_CRC_SOURCE_SDVOB_I9XX	(1 << 28)
#define   PIPE_CRC_SOURCE_SDVOC_I9XX	(2 << 28)
/* with DP/TV port the pipe source is invalid */
#define   PIPE_CRC_SOURCE_DP_D_G4X	(3 << 28)
#define   PIPE_CRC_SOURCE_TV_PRE	(4 << 28)
#define   PIPE_CRC_SOURCE_TV_POST	(5 << 28)
#define   PIPE_CRC_SOURCE_DP_B_G4X	(6 << 28)
#define   PIPE_CRC_SOURCE_DP_C_G4X	(7 << 28)
/* gen2 doesn't have source selection bits */
#define   PIPE_CRC_INCLUDE_BORDER_I8XX	(1 << 30)

#define _PIPE_CRC_RES_1_A_IVB		0x60064
#define _PIPE_CRC_RES_2_A_IVB		0x60068
#define _PIPE_CRC_RES_3_A_IVB		0x6006c
#define _PIPE_CRC_RES_4_A_IVB		0x60070
#define _PIPE_CRC_RES_5_A_IVB		0x60074

#define _PIPE_CRC_RES_RED_A		0x60060
#define _PIPE_CRC_RES_GREEN_A		0x60064
#define _PIPE_CRC_RES_BLUE_A		0x60068
#define _PIPE_CRC_RES_RES1_A_I915	0x6006c
#define _PIPE_CRC_RES_RES2_A_G4X	0x60080

/* Pipe B CRC regs */
#define _PIPE_CRC_RES_1_B_IVB		0x61064
#define _PIPE_CRC_RES_2_B_IVB		0x61068
#define _PIPE_CRC_RES_3_B_IVB		0x6106c
#define _PIPE_CRC_RES_4_B_IVB		0x61070
#define _PIPE_CRC_RES_5_B_IVB		0x61074

#define PIPE_CRC_CTL(pipe)		_MMIO_TRANS2(pipe, _PIPE_CRC_CTL_A)
#define PIPE_CRC_RES_1_IVB(pipe)	_MMIO_TRANS2(pipe, _PIPE_CRC_RES_1_A_IVB)
#define PIPE_CRC_RES_2_IVB(pipe)	_MMIO_TRANS2(pipe, _PIPE_CRC_RES_2_A_IVB)
#define PIPE_CRC_RES_3_IVB(pipe)	_MMIO_TRANS2(pipe, _PIPE_CRC_RES_3_A_IVB)
#define PIPE_CRC_RES_4_IVB(pipe)	_MMIO_TRANS2(pipe, _PIPE_CRC_RES_4_A_IVB)
#define PIPE_CRC_RES_5_IVB(pipe)	_MMIO_TRANS2(pipe, _PIPE_CRC_RES_5_A_IVB)

#define PIPE_CRC_RES_RED(pipe)		_MMIO_TRANS2(pipe, _PIPE_CRC_RES_RED_A)
#define PIPE_CRC_RES_GREEN(pipe)	_MMIO_TRANS2(pipe, _PIPE_CRC_RES_GREEN_A)
#define PIPE_CRC_RES_BLUE(pipe)		_MMIO_TRANS2(pipe, _PIPE_CRC_RES_BLUE_A)
#define PIPE_CRC_RES_RES1_I915(pipe)	_MMIO_TRANS2(pipe, _PIPE_CRC_RES_RES1_A_I915)
#define PIPE_CRC_RES_RES2_G4X(pipe)	_MMIO_TRANS2(pipe, _PIPE_CRC_RES_RES2_A_G4X)

/* Pipe A timing regs */
#define _HTOTAL_A	0x60000
#define _HBLANK_A	0x60004
#define _HSYNC_A	0x60008
#define _VTOTAL_A	0x6000c
#define _VBLANK_A	0x60010
#define _VSYNC_A	0x60014
#define _PIPEASRC	0x6001c
#define _BCLRPAT_A	0x60020
#define _VSYNCSHIFT_A	0x60028
#define _PIPE_MULT_A	0x6002c

/* Pipe B timing regs */
#define _HTOTAL_B	0x61000
#define _HBLANK_B	0x61004
#define _HSYNC_B	0x61008
#define _VTOTAL_B	0x6100c
#define _VBLANK_B	0x61010
#define _VSYNC_B	0x61014
#define _PIPEBSRC	0x6101c
#define _BCLRPAT_B	0x61020
#define _VSYNCSHIFT_B	0x61028
#define _PIPE_MULT_B	0x6102c

#define TRANSCODER_A_OFFSET 0x60000
#define TRANSCODER_B_OFFSET 0x61000
#define TRANSCODER_C_OFFSET 0x62000
#define CHV_TRANSCODER_C_OFFSET 0x63000
#define TRANSCODER_EDP_OFFSET 0x6f000

#define _MMIO_TRANS2(pipe, reg) _MMIO(dev_priv->info.trans_offsets[(pipe)] - \
	dev_priv->info.trans_offsets[TRANSCODER_A] + (reg) + \
	dev_priv->info.display_mmio_offset)

#define HTOTAL(trans)		_MMIO_TRANS2(trans, _HTOTAL_A)
#define HBLANK(trans)		_MMIO_TRANS2(trans, _HBLANK_A)
#define HSYNC(trans)		_MMIO_TRANS2(trans, _HSYNC_A)
#define VTOTAL(trans)		_MMIO_TRANS2(trans, _VTOTAL_A)
#define VBLANK(trans)		_MMIO_TRANS2(trans, _VBLANK_A)
#define VSYNC(trans)		_MMIO_TRANS2(trans, _VSYNC_A)
#define BCLRPAT(trans)		_MMIO_TRANS2(trans, _BCLRPAT_A)
#define VSYNCSHIFT(trans)	_MMIO_TRANS2(trans, _VSYNCSHIFT_A)
#define PIPESRC(trans)		_MMIO_TRANS2(trans, _PIPEASRC)
#define PIPE_MULT(trans)	_MMIO_TRANS2(trans, _PIPE_MULT_A)

/* VLV eDP PSR registers */
#define _PSRCTLA				(VLV_DISPLAY_BASE + 0x60090)
#define _PSRCTLB				(VLV_DISPLAY_BASE + 0x61090)
#define  VLV_EDP_PSR_ENABLE			(1<<0)
#define  VLV_EDP_PSR_RESET			(1<<1)
#define  VLV_EDP_PSR_MODE_MASK			(7<<2)
#define  VLV_EDP_PSR_MODE_HW_TIMER		(1<<3)
#define  VLV_EDP_PSR_MODE_SW_TIMER		(1<<2)
#define  VLV_EDP_PSR_SINGLE_FRAME_UPDATE	(1<<7)
#define  VLV_EDP_PSR_ACTIVE_ENTRY		(1<<8)
#define  VLV_EDP_PSR_SRC_TRANSMITTER_STATE	(1<<9)
#define  VLV_EDP_PSR_DBL_FRAME			(1<<10)
#define  VLV_EDP_PSR_FRAME_COUNT_MASK		(0xff<<16)
#define  VLV_EDP_PSR_IDLE_FRAME_SHIFT		16
#define VLV_PSRCTL(pipe)	_MMIO_PIPE(pipe, _PSRCTLA, _PSRCTLB)

#define _VSCSDPA			(VLV_DISPLAY_BASE + 0x600a0)
#define _VSCSDPB			(VLV_DISPLAY_BASE + 0x610a0)
#define  VLV_EDP_PSR_SDP_FREQ_MASK	(3<<30)
#define  VLV_EDP_PSR_SDP_FREQ_ONCE	(1<<31)
#define  VLV_EDP_PSR_SDP_FREQ_EVFRAME	(1<<30)
#define VLV_VSCSDP(pipe)	_MMIO_PIPE(pipe, _VSCSDPA, _VSCSDPB)

#define _PSRSTATA			(VLV_DISPLAY_BASE + 0x60094)
#define _PSRSTATB			(VLV_DISPLAY_BASE + 0x61094)
#define  VLV_EDP_PSR_LAST_STATE_MASK	(7<<3)
#define  VLV_EDP_PSR_CURR_STATE_MASK	7
#define  VLV_EDP_PSR_DISABLED		(0<<0)
#define  VLV_EDP_PSR_INACTIVE		(1<<0)
#define  VLV_EDP_PSR_IN_TRANS_TO_ACTIVE	(2<<0)
#define  VLV_EDP_PSR_ACTIVE_NORFB_UP	(3<<0)
#define  VLV_EDP_PSR_ACTIVE_SF_UPDATE	(4<<0)
#define  VLV_EDP_PSR_EXIT		(5<<0)
#define  VLV_EDP_PSR_IN_TRANS		(1<<7)
#define VLV_PSRSTAT(pipe)	_MMIO_PIPE(pipe, _PSRSTATA, _PSRSTATB)

/* HSW+ eDP PSR registers */
#define HSW_EDP_PSR_BASE	0x64800
#define BDW_EDP_PSR_BASE	0x6f800
#define EDP_PSR_CTL				_MMIO(dev_priv->psr_mmio_base + 0)
#define   EDP_PSR_ENABLE			(1<<31)
#define   BDW_PSR_SINGLE_FRAME			(1<<30)
#define   EDP_PSR_RESTORE_PSR_ACTIVE_CTX_MASK	(1<<29) /* SW can't modify */
#define   EDP_PSR_LINK_STANDBY			(1<<27)
#define   EDP_PSR_MIN_LINK_ENTRY_TIME_MASK	(3<<25)
#define   EDP_PSR_MIN_LINK_ENTRY_TIME_8_LINES	(0<<25)
#define   EDP_PSR_MIN_LINK_ENTRY_TIME_4_LINES	(1<<25)
#define   EDP_PSR_MIN_LINK_ENTRY_TIME_2_LINES	(2<<25)
#define   EDP_PSR_MIN_LINK_ENTRY_TIME_0_LINES	(3<<25)
#define   EDP_PSR_MAX_SLEEP_TIME_SHIFT		20
#define   EDP_PSR_SKIP_AUX_EXIT			(1<<12)
#define   EDP_PSR_TP1_TP2_SEL			(0<<11)
#define   EDP_PSR_TP1_TP3_SEL			(1<<11)
#define   EDP_PSR_TP2_TP3_TIME_500us		(0<<8)
#define   EDP_PSR_TP2_TP3_TIME_100us		(1<<8)
#define   EDP_PSR_TP2_TP3_TIME_2500us		(2<<8)
#define   EDP_PSR_TP2_TP3_TIME_0us		(3<<8)
#define   EDP_PSR_TP1_TIME_500us		(0<<4)
#define   EDP_PSR_TP1_TIME_100us		(1<<4)
#define   EDP_PSR_TP1_TIME_2500us		(2<<4)
#define   EDP_PSR_TP1_TIME_0us			(3<<4)
#define   EDP_PSR_IDLE_FRAME_SHIFT		0

#define EDP_PSR_AUX_CTL				_MMIO(dev_priv->psr_mmio_base + 0x10)
#define EDP_PSR_AUX_DATA(i)			_MMIO(dev_priv->psr_mmio_base + 0x14 + (i) * 4) /* 5 registers */

#define EDP_PSR_STATUS				_MMIO(dev_priv->psr_mmio_base + 0x40)
#define   EDP_PSR_STATUS_STATE_MASK		(7<<29)
#define   EDP_PSR_STATUS_STATE_IDLE		(0<<29)
#define   EDP_PSR_STATUS_STATE_SRDONACK		(1<<29)
#define   EDP_PSR_STATUS_STATE_SRDENT		(2<<29)
#define   EDP_PSR_STATUS_STATE_BUFOFF		(3<<29)
#define   EDP_PSR_STATUS_STATE_BUFON		(4<<29)
#define   EDP_PSR_STATUS_STATE_AUXACK		(5<<29)
#define   EDP_PSR_STATUS_STATE_SRDOFFACK	(6<<29)
#define   EDP_PSR_STATUS_LINK_MASK		(3<<26)
#define   EDP_PSR_STATUS_LINK_FULL_OFF		(0<<26)
#define   EDP_PSR_STATUS_LINK_FULL_ON		(1<<26)
#define   EDP_PSR_STATUS_LINK_STANDBY		(2<<26)
#define   EDP_PSR_STATUS_MAX_SLEEP_TIMER_SHIFT	20
#define   EDP_PSR_STATUS_MAX_SLEEP_TIMER_MASK	0x1f
#define   EDP_PSR_STATUS_COUNT_SHIFT		16
#define   EDP_PSR_STATUS_COUNT_MASK		0xf
#define   EDP_PSR_STATUS_AUX_ERROR		(1<<15)
#define   EDP_PSR_STATUS_AUX_SENDING		(1<<12)
#define   EDP_PSR_STATUS_SENDING_IDLE		(1<<9)
#define   EDP_PSR_STATUS_SENDING_TP2_TP3	(1<<8)
#define   EDP_PSR_STATUS_SENDING_TP1		(1<<4)
#define   EDP_PSR_STATUS_IDLE_MASK		0xf

#define EDP_PSR_PERF_CNT		_MMIO(dev_priv->psr_mmio_base + 0x44)
#define   EDP_PSR_PERF_CNT_MASK		0xffffff

#define EDP_PSR_DEBUG				_MMIO(dev_priv->psr_mmio_base + 0x60)
#define   EDP_PSR_DEBUG_MASK_MAX_SLEEP         (1<<28)
#define   EDP_PSR_DEBUG_MASK_LPSP              (1<<27)
#define   EDP_PSR_DEBUG_MASK_MEMUP             (1<<26)
#define   EDP_PSR_DEBUG_MASK_HPD               (1<<25)
#define   EDP_PSR_DEBUG_MASK_DISP_REG_WRITE    (1<<16)
#define   EDP_PSR_DEBUG_EXIT_ON_PIXEL_UNDERRUN (1<<15)

#define EDP_PSR2_CTL			_MMIO(0x6f900)
#define   EDP_PSR2_ENABLE		(1<<31)
#define   EDP_SU_TRACK_ENABLE		(1<<30)
#define   EDP_MAX_SU_DISABLE_TIME(t)	((t)<<20)
#define   EDP_MAX_SU_DISABLE_TIME_MASK	(0x1f<<20)
#define   EDP_PSR2_TP2_TIME_500		(0<<8)
#define   EDP_PSR2_TP2_TIME_100		(1<<8)
#define   EDP_PSR2_TP2_TIME_2500	(2<<8)
#define   EDP_PSR2_TP2_TIME_50		(3<<8)
#define   EDP_PSR2_TP2_TIME_MASK	(3<<8)
#define   EDP_PSR2_FRAME_BEFORE_SU_SHIFT 4
#define   EDP_PSR2_FRAME_BEFORE_SU_MASK	(0xf<<4)
#define   EDP_PSR2_IDLE_MASK		0xf
#define   EDP_PSR2_FRAME_BEFORE_SU(a)	((a)<<4)

#define EDP_PSR2_STATUS			_MMIO(0x6f940)
#define EDP_PSR2_STATUS_STATE_MASK     (0xf<<28)
#define EDP_PSR2_STATUS_STATE_SHIFT    28

/* VGA port control */
#define ADPA			_MMIO(0x61100)
#define PCH_ADPA                _MMIO(0xe1100)
#define VLV_ADPA		_MMIO(VLV_DISPLAY_BASE + 0x61100)

#define   ADPA_DAC_ENABLE	(1<<31)
#define   ADPA_DAC_DISABLE	0
#define   ADPA_PIPE_SELECT_MASK	(1<<30)
#define   ADPA_PIPE_A_SELECT	0
#define   ADPA_PIPE_B_SELECT	(1<<30)
#define   ADPA_PIPE_SELECT(pipe) ((pipe) << 30)
/* CPT uses bits 29:30 for pch transcoder select */
#define   ADPA_CRT_HOTPLUG_MASK  0x03ff0000 /* bit 25-16 */
#define   ADPA_CRT_HOTPLUG_MONITOR_NONE  (0<<24)
#define   ADPA_CRT_HOTPLUG_MONITOR_MASK  (3<<24)
#define   ADPA_CRT_HOTPLUG_MONITOR_COLOR (3<<24)
#define   ADPA_CRT_HOTPLUG_MONITOR_MONO  (2<<24)
#define   ADPA_CRT_HOTPLUG_ENABLE        (1<<23)
#define   ADPA_CRT_HOTPLUG_PERIOD_64     (0<<22)
#define   ADPA_CRT_HOTPLUG_PERIOD_128    (1<<22)
#define   ADPA_CRT_HOTPLUG_WARMUP_5MS    (0<<21)
#define   ADPA_CRT_HOTPLUG_WARMUP_10MS   (1<<21)
#define   ADPA_CRT_HOTPLUG_SAMPLE_2S     (0<<20)
#define   ADPA_CRT_HOTPLUG_SAMPLE_4S     (1<<20)
#define   ADPA_CRT_HOTPLUG_VOLTAGE_40    (0<<18)
#define   ADPA_CRT_HOTPLUG_VOLTAGE_50    (1<<18)
#define   ADPA_CRT_HOTPLUG_VOLTAGE_60    (2<<18)
#define   ADPA_CRT_HOTPLUG_VOLTAGE_70    (3<<18)
#define   ADPA_CRT_HOTPLUG_VOLREF_325MV  (0<<17)
#define   ADPA_CRT_HOTPLUG_VOLREF_475MV  (1<<17)
#define   ADPA_CRT_HOTPLUG_FORCE_TRIGGER (1<<16)
#define   ADPA_USE_VGA_HVPOLARITY (1<<15)
#define   ADPA_SETS_HVPOLARITY	0
#define   ADPA_VSYNC_CNTL_DISABLE (1<<10)
#define   ADPA_VSYNC_CNTL_ENABLE 0
#define   ADPA_HSYNC_CNTL_DISABLE (1<<11)
#define   ADPA_HSYNC_CNTL_ENABLE 0
#define   ADPA_VSYNC_ACTIVE_HIGH (1<<4)
#define   ADPA_VSYNC_ACTIVE_LOW	0
#define   ADPA_HSYNC_ACTIVE_HIGH (1<<3)
#define   ADPA_HSYNC_ACTIVE_LOW	0
#define   ADPA_DPMS_MASK	(~(3<<10))
#define   ADPA_DPMS_ON		(0<<10)
#define   ADPA_DPMS_SUSPEND	(1<<10)
#define   ADPA_DPMS_STANDBY	(2<<10)
#define   ADPA_DPMS_OFF		(3<<10)


/* Hotplug control (945+ only) */
#define PORT_HOTPLUG_EN		_MMIO(dev_priv->info.display_mmio_offset + 0x61110)
#define   PORTB_HOTPLUG_INT_EN			(1 << 29)
#define   PORTC_HOTPLUG_INT_EN			(1 << 28)
#define   PORTD_HOTPLUG_INT_EN			(1 << 27)
#define   SDVOB_HOTPLUG_INT_EN			(1 << 26)
#define   SDVOC_HOTPLUG_INT_EN			(1 << 25)
#define   TV_HOTPLUG_INT_EN			(1 << 18)
#define   CRT_HOTPLUG_INT_EN			(1 << 9)
#define HOTPLUG_INT_EN_MASK			(PORTB_HOTPLUG_INT_EN | \
						 PORTC_HOTPLUG_INT_EN | \
						 PORTD_HOTPLUG_INT_EN | \
						 SDVOC_HOTPLUG_INT_EN | \
						 SDVOB_HOTPLUG_INT_EN | \
						 CRT_HOTPLUG_INT_EN)
#define   CRT_HOTPLUG_FORCE_DETECT		(1 << 3)
#define CRT_HOTPLUG_ACTIVATION_PERIOD_32	(0 << 8)
/* must use period 64 on GM45 according to docs */
#define CRT_HOTPLUG_ACTIVATION_PERIOD_64	(1 << 8)
#define CRT_HOTPLUG_DAC_ON_TIME_2M		(0 << 7)
#define CRT_HOTPLUG_DAC_ON_TIME_4M		(1 << 7)
#define CRT_HOTPLUG_VOLTAGE_COMPARE_40		(0 << 5)
#define CRT_HOTPLUG_VOLTAGE_COMPARE_50		(1 << 5)
#define CRT_HOTPLUG_VOLTAGE_COMPARE_60		(2 << 5)
#define CRT_HOTPLUG_VOLTAGE_COMPARE_70		(3 << 5)
#define CRT_HOTPLUG_VOLTAGE_COMPARE_MASK	(3 << 5)
#define CRT_HOTPLUG_DETECT_DELAY_1G		(0 << 4)
#define CRT_HOTPLUG_DETECT_DELAY_2G		(1 << 4)
#define CRT_HOTPLUG_DETECT_VOLTAGE_325MV	(0 << 2)
#define CRT_HOTPLUG_DETECT_VOLTAGE_475MV	(1 << 2)

#define PORT_HOTPLUG_STAT	_MMIO(dev_priv->info.display_mmio_offset + 0x61114)
/*
 * HDMI/DP bits are g4x+
 *
 * WARNING: Bspec for hpd status bits on gen4 seems to be completely confused.
 * Please check the detailed lore in the commit message for for experimental
 * evidence.
 */
/* Bspec says GM45 should match G4X/VLV/CHV, but reality disagrees */
#define   PORTD_HOTPLUG_LIVE_STATUS_GM45	(1 << 29)
#define   PORTC_HOTPLUG_LIVE_STATUS_GM45	(1 << 28)
#define   PORTB_HOTPLUG_LIVE_STATUS_GM45	(1 << 27)
/* G4X/VLV/CHV DP/HDMI bits again match Bspec */
#define   PORTD_HOTPLUG_LIVE_STATUS_G4X		(1 << 27)
#define   PORTC_HOTPLUG_LIVE_STATUS_G4X		(1 << 28)
#define   PORTB_HOTPLUG_LIVE_STATUS_G4X		(1 << 29)
#define   PORTD_HOTPLUG_INT_STATUS		(3 << 21)
#define   PORTD_HOTPLUG_INT_LONG_PULSE		(2 << 21)
#define   PORTD_HOTPLUG_INT_SHORT_PULSE		(1 << 21)
#define   PORTC_HOTPLUG_INT_STATUS		(3 << 19)
#define   PORTC_HOTPLUG_INT_LONG_PULSE		(2 << 19)
#define   PORTC_HOTPLUG_INT_SHORT_PULSE		(1 << 19)
#define   PORTB_HOTPLUG_INT_STATUS		(3 << 17)
#define   PORTB_HOTPLUG_INT_LONG_PULSE		(2 << 17)
#define   PORTB_HOTPLUG_INT_SHORT_PLUSE		(1 << 17)
/* CRT/TV common between gen3+ */
#define   CRT_HOTPLUG_INT_STATUS		(1 << 11)
#define   TV_HOTPLUG_INT_STATUS			(1 << 10)
#define   CRT_HOTPLUG_MONITOR_MASK		(3 << 8)
#define   CRT_HOTPLUG_MONITOR_COLOR		(3 << 8)
#define   CRT_HOTPLUG_MONITOR_MONO		(2 << 8)
#define   CRT_HOTPLUG_MONITOR_NONE		(0 << 8)
#define   DP_AUX_CHANNEL_D_INT_STATUS_G4X	(1 << 6)
#define   DP_AUX_CHANNEL_C_INT_STATUS_G4X	(1 << 5)
#define   DP_AUX_CHANNEL_B_INT_STATUS_G4X	(1 << 4)
#define   DP_AUX_CHANNEL_MASK_INT_STATUS_G4X	(7 << 4)

/* SDVO is different across gen3/4 */
#define   SDVOC_HOTPLUG_INT_STATUS_G4X		(1 << 3)
#define   SDVOB_HOTPLUG_INT_STATUS_G4X		(1 << 2)
/*
 * Bspec seems to be seriously misleaded about the SDVO hpd bits on i965g/gm,
 * since reality corrobates that they're the same as on gen3. But keep these
 * bits here (and the comment!) to help any other lost wanderers back onto the
 * right tracks.
 */
#define   SDVOC_HOTPLUG_INT_STATUS_I965		(3 << 4)
#define   SDVOB_HOTPLUG_INT_STATUS_I965		(3 << 2)
#define   SDVOC_HOTPLUG_INT_STATUS_I915		(1 << 7)
#define   SDVOB_HOTPLUG_INT_STATUS_I915		(1 << 6)
#define   HOTPLUG_INT_STATUS_G4X		(CRT_HOTPLUG_INT_STATUS | \
						 SDVOB_HOTPLUG_INT_STATUS_G4X | \
						 SDVOC_HOTPLUG_INT_STATUS_G4X | \
						 PORTB_HOTPLUG_INT_STATUS | \
						 PORTC_HOTPLUG_INT_STATUS | \
						 PORTD_HOTPLUG_INT_STATUS)

#define HOTPLUG_INT_STATUS_I915			(CRT_HOTPLUG_INT_STATUS | \
						 SDVOB_HOTPLUG_INT_STATUS_I915 | \
						 SDVOC_HOTPLUG_INT_STATUS_I915 | \
						 PORTB_HOTPLUG_INT_STATUS | \
						 PORTC_HOTPLUG_INT_STATUS | \
						 PORTD_HOTPLUG_INT_STATUS)

/* SDVO and HDMI port control.
 * The same register may be used for SDVO or HDMI */
#define _GEN3_SDVOB	0x61140
#define _GEN3_SDVOC	0x61160
#define GEN3_SDVOB	_MMIO(_GEN3_SDVOB)
#define GEN3_SDVOC	_MMIO(_GEN3_SDVOC)
#define GEN4_HDMIB	GEN3_SDVOB
#define GEN4_HDMIC	GEN3_SDVOC
#define VLV_HDMIB	_MMIO(VLV_DISPLAY_BASE + 0x61140)
#define VLV_HDMIC	_MMIO(VLV_DISPLAY_BASE + 0x61160)
#define CHV_HDMID	_MMIO(VLV_DISPLAY_BASE + 0x6116C)
#define PCH_SDVOB	_MMIO(0xe1140)
#define PCH_HDMIB	PCH_SDVOB
#define PCH_HDMIC	_MMIO(0xe1150)
#define PCH_HDMID	_MMIO(0xe1160)

#define PORT_DFT_I9XX				_MMIO(0x61150)
#define   DC_BALANCE_RESET			(1 << 25)
#define PORT_DFT2_G4X		_MMIO(dev_priv->info.display_mmio_offset + 0x61154)
#define   DC_BALANCE_RESET_VLV			(1 << 31)
#define   PIPE_SCRAMBLE_RESET_MASK		((1 << 14) | (0x3 << 0))
#define   PIPE_C_SCRAMBLE_RESET			(1 << 14) /* chv */
#define   PIPE_B_SCRAMBLE_RESET			(1 << 1)
#define   PIPE_A_SCRAMBLE_RESET			(1 << 0)

/* Gen 3 SDVO bits: */
#define   SDVO_ENABLE				(1 << 31)
#define   SDVO_PIPE_SEL(pipe)			((pipe) << 30)
#define   SDVO_PIPE_SEL_MASK			(1 << 30)
#define   SDVO_PIPE_B_SELECT			(1 << 30)
#define   SDVO_STALL_SELECT			(1 << 29)
#define   SDVO_INTERRUPT_ENABLE			(1 << 26)
/*
 * 915G/GM SDVO pixel multiplier.
 * Programmed value is multiplier - 1, up to 5x.
 * \sa DPLL_MD_UDI_MULTIPLIER_MASK
 */
#define   SDVO_PORT_MULTIPLY_MASK		(7 << 23)
#define   SDVO_PORT_MULTIPLY_SHIFT		23
#define   SDVO_PHASE_SELECT_MASK		(15 << 19)
#define   SDVO_PHASE_SELECT_DEFAULT		(6 << 19)
#define   SDVO_CLOCK_OUTPUT_INVERT		(1 << 18)
#define   SDVOC_GANG_MODE			(1 << 16) /* Port C only */
#define   SDVO_BORDER_ENABLE			(1 << 7) /* SDVO only */
#define   SDVOB_PCIE_CONCURRENCY		(1 << 3) /* Port B only */
#define   SDVO_DETECTED				(1 << 2)
/* Bits to be preserved when writing */
#define   SDVOB_PRESERVE_MASK ((1 << 17) | (1 << 16) | (1 << 14) | \
			       SDVO_INTERRUPT_ENABLE)
#define   SDVOC_PRESERVE_MASK ((1 << 17) | SDVO_INTERRUPT_ENABLE)

/* Gen 4 SDVO/HDMI bits: */
#define   SDVO_COLOR_FORMAT_8bpc		(0 << 26)
#define   SDVO_COLOR_FORMAT_MASK		(7 << 26)
#define   SDVO_ENCODING_SDVO			(0 << 10)
#define   SDVO_ENCODING_HDMI			(2 << 10)
#define   HDMI_MODE_SELECT_HDMI			(1 << 9) /* HDMI only */
#define   HDMI_MODE_SELECT_DVI			(0 << 9) /* HDMI only */
#define   HDMI_COLOR_RANGE_16_235		(1 << 8) /* HDMI only */
#define   SDVO_AUDIO_ENABLE			(1 << 6)
/* VSYNC/HSYNC bits new with 965, default is to be set */
#define   SDVO_VSYNC_ACTIVE_HIGH		(1 << 4)
#define   SDVO_HSYNC_ACTIVE_HIGH		(1 << 3)

/* Gen 5 (IBX) SDVO/HDMI bits: */
#define   HDMI_COLOR_FORMAT_12bpc		(3 << 26) /* HDMI only */
#define   SDVOB_HOTPLUG_ENABLE			(1 << 23) /* SDVO only */

/* Gen 6 (CPT) SDVO/HDMI bits: */
#define   SDVO_PIPE_SEL_CPT(pipe)		((pipe) << 29)
#define   SDVO_PIPE_SEL_MASK_CPT		(3 << 29)

/* CHV SDVO/HDMI bits: */
#define   SDVO_PIPE_SEL_CHV(pipe)		((pipe) << 24)
#define   SDVO_PIPE_SEL_MASK_CHV		(3 << 24)


/* DVO port control */
#define _DVOA			0x61120
#define DVOA			_MMIO(_DVOA)
#define _DVOB			0x61140
#define DVOB			_MMIO(_DVOB)
#define _DVOC			0x61160
#define DVOC			_MMIO(_DVOC)
#define   DVO_ENABLE			(1 << 31)
#define   DVO_PIPE_B_SELECT		(1 << 30)
#define   DVO_PIPE_STALL_UNUSED		(0 << 28)
#define   DVO_PIPE_STALL		(1 << 28)
#define   DVO_PIPE_STALL_TV		(2 << 28)
#define   DVO_PIPE_STALL_MASK		(3 << 28)
#define   DVO_USE_VGA_SYNC		(1 << 15)
#define   DVO_DATA_ORDER_I740		(0 << 14)
#define   DVO_DATA_ORDER_FP		(1 << 14)
#define   DVO_VSYNC_DISABLE		(1 << 11)
#define   DVO_HSYNC_DISABLE		(1 << 10)
#define   DVO_VSYNC_TRISTATE		(1 << 9)
#define   DVO_HSYNC_TRISTATE		(1 << 8)
#define   DVO_BORDER_ENABLE		(1 << 7)
#define   DVO_DATA_ORDER_GBRG		(1 << 6)
#define   DVO_DATA_ORDER_RGGB		(0 << 6)
#define   DVO_DATA_ORDER_GBRG_ERRATA	(0 << 6)
#define   DVO_DATA_ORDER_RGGB_ERRATA	(1 << 6)
#define   DVO_VSYNC_ACTIVE_HIGH		(1 << 4)
#define   DVO_HSYNC_ACTIVE_HIGH		(1 << 3)
#define   DVO_BLANK_ACTIVE_HIGH		(1 << 2)
#define   DVO_OUTPUT_CSTATE_PIXELS	(1 << 1)	/* SDG only */
#define   DVO_OUTPUT_SOURCE_SIZE_PIXELS	(1 << 0)	/* SDG only */
#define   DVO_PRESERVE_MASK		(0x7<<24)
#define DVOA_SRCDIM		_MMIO(0x61124)
#define DVOB_SRCDIM		_MMIO(0x61144)
#define DVOC_SRCDIM		_MMIO(0x61164)
#define   DVO_SRCDIM_HORIZONTAL_SHIFT	12
#define   DVO_SRCDIM_VERTICAL_SHIFT	0

/* LVDS port control */
#define LVDS			_MMIO(0x61180)
/*
 * Enables the LVDS port.  This bit must be set before DPLLs are enabled, as
 * the DPLL semantics change when the LVDS is assigned to that pipe.
 */
#define   LVDS_PORT_EN			(1 << 31)
/* Selects pipe B for LVDS data.  Must be set on pre-965. */
#define   LVDS_PIPEB_SELECT		(1 << 30)
#define   LVDS_PIPE_MASK		(1 << 30)
#define   LVDS_PIPE(pipe)		((pipe) << 30)
/* LVDS dithering flag on 965/g4x platform */
#define   LVDS_ENABLE_DITHER		(1 << 25)
/* LVDS sync polarity flags. Set to invert (i.e. negative) */
#define   LVDS_VSYNC_POLARITY		(1 << 21)
#define   LVDS_HSYNC_POLARITY		(1 << 20)

/* Enable border for unscaled (or aspect-scaled) display */
#define   LVDS_BORDER_ENABLE		(1 << 15)
/*
 * Enables the A0-A2 data pairs and CLKA, containing 18 bits of color data per
 * pixel.
 */
#define   LVDS_A0A2_CLKA_POWER_MASK	(3 << 8)
#define   LVDS_A0A2_CLKA_POWER_DOWN	(0 << 8)
#define   LVDS_A0A2_CLKA_POWER_UP	(3 << 8)
/*
 * Controls the A3 data pair, which contains the additional LSBs for 24 bit
 * mode.  Only enabled if LVDS_A0A2_CLKA_POWER_UP also indicates it should be
 * on.
 */
#define   LVDS_A3_POWER_MASK		(3 << 6)
#define   LVDS_A3_POWER_DOWN		(0 << 6)
#define   LVDS_A3_POWER_UP		(3 << 6)
/*
 * Controls the CLKB pair.  This should only be set when LVDS_B0B3_POWER_UP
 * is set.
 */
#define   LVDS_CLKB_POWER_MASK		(3 << 4)
#define   LVDS_CLKB_POWER_DOWN		(0 << 4)
#define   LVDS_CLKB_POWER_UP		(3 << 4)
/*
 * Controls the B0-B3 data pairs.  This must be set to match the DPLL p2
 * setting for whether we are in dual-channel mode.  The B3 pair will
 * additionally only be powered up when LVDS_A3_POWER_UP is set.
 */
#define   LVDS_B0B3_POWER_MASK		(3 << 2)
#define   LVDS_B0B3_POWER_DOWN		(0 << 2)
#define   LVDS_B0B3_POWER_UP		(3 << 2)

/* Video Data Island Packet control */
#define VIDEO_DIP_DATA		_MMIO(0x61178)
/* Read the description of VIDEO_DIP_DATA (before Haswell) or VIDEO_DIP_ECC
 * (Haswell and newer) to see which VIDEO_DIP_DATA byte corresponds to each byte
 * of the infoframe structure specified by CEA-861. */
#define   VIDEO_DIP_DATA_SIZE	32
#define   VIDEO_DIP_VSC_DATA_SIZE	36
#define VIDEO_DIP_CTL		_MMIO(0x61170)
/* Pre HSW: */
#define   VIDEO_DIP_ENABLE		(1 << 31)
#define   VIDEO_DIP_PORT(port)		((port) << 29)
#define   VIDEO_DIP_PORT_MASK		(3 << 29)
#define   VIDEO_DIP_ENABLE_GCP		(1 << 25)
#define   VIDEO_DIP_ENABLE_AVI		(1 << 21)
#define   VIDEO_DIP_ENABLE_VENDOR	(2 << 21)
#define   VIDEO_DIP_ENABLE_GAMUT	(4 << 21)
#define   VIDEO_DIP_ENABLE_SPD		(8 << 21)
#define   VIDEO_DIP_SELECT_AVI		(0 << 19)
#define   VIDEO_DIP_SELECT_VENDOR	(1 << 19)
#define   VIDEO_DIP_SELECT_SPD		(3 << 19)
#define   VIDEO_DIP_SELECT_MASK		(3 << 19)
#define   VIDEO_DIP_FREQ_ONCE		(0 << 16)
#define   VIDEO_DIP_FREQ_VSYNC		(1 << 16)
#define   VIDEO_DIP_FREQ_2VSYNC		(2 << 16)
#define   VIDEO_DIP_FREQ_MASK		(3 << 16)
/* HSW and later: */
#define   VIDEO_DIP_ENABLE_VSC_HSW	(1 << 20)
#define   VIDEO_DIP_ENABLE_GCP_HSW	(1 << 16)
#define   VIDEO_DIP_ENABLE_AVI_HSW	(1 << 12)
#define   VIDEO_DIP_ENABLE_VS_HSW	(1 << 8)
#define   VIDEO_DIP_ENABLE_GMP_HSW	(1 << 4)
#define   VIDEO_DIP_ENABLE_SPD_HSW	(1 << 0)

/* Panel power sequencing */
#define PPS_BASE			0x61200
#define VLV_PPS_BASE			(VLV_DISPLAY_BASE + PPS_BASE)
#define PCH_PPS_BASE			0xC7200

#define _MMIO_PPS(pps_idx, reg)		_MMIO(dev_priv->pps_mmio_base -	\
					      PPS_BASE + (reg) +	\
					      (pps_idx) * 0x100)

#define _PP_STATUS			0x61200
#define PP_STATUS(pps_idx)		_MMIO_PPS(pps_idx, _PP_STATUS)
#define   PP_ON				(1 << 31)
/*
 * Indicates that all dependencies of the panel are on:
 *
 * - PLL enabled
 * - pipe enabled
 * - LVDS/DVOB/DVOC on
 */
#define   PP_READY			(1 << 30)
#define   PP_SEQUENCE_NONE		(0 << 28)
#define   PP_SEQUENCE_POWER_UP		(1 << 28)
#define   PP_SEQUENCE_POWER_DOWN	(2 << 28)
#define   PP_SEQUENCE_MASK		(3 << 28)
#define   PP_SEQUENCE_SHIFT		28
#define   PP_CYCLE_DELAY_ACTIVE		(1 << 27)
#define   PP_SEQUENCE_STATE_MASK	0x0000000f
#define   PP_SEQUENCE_STATE_OFF_IDLE	(0x0 << 0)
#define   PP_SEQUENCE_STATE_OFF_S0_1	(0x1 << 0)
#define   PP_SEQUENCE_STATE_OFF_S0_2	(0x2 << 0)
#define   PP_SEQUENCE_STATE_OFF_S0_3	(0x3 << 0)
#define   PP_SEQUENCE_STATE_ON_IDLE	(0x8 << 0)
#define   PP_SEQUENCE_STATE_ON_S1_0	(0x9 << 0)
#define   PP_SEQUENCE_STATE_ON_S1_2	(0xa << 0)
#define   PP_SEQUENCE_STATE_ON_S1_3	(0xb << 0)
#define   PP_SEQUENCE_STATE_RESET	(0xf << 0)

#define _PP_CONTROL			0x61204
#define PP_CONTROL(pps_idx)		_MMIO_PPS(pps_idx, _PP_CONTROL)
#define  PANEL_UNLOCK_REGS		(0xabcd << 16)
#define  PANEL_UNLOCK_MASK		(0xffff << 16)
#define  BXT_POWER_CYCLE_DELAY_MASK	0x1f0
#define  BXT_POWER_CYCLE_DELAY_SHIFT	4
#define  EDP_FORCE_VDD			(1 << 3)
#define  EDP_BLC_ENABLE			(1 << 2)
#define  PANEL_POWER_RESET		(1 << 1)
#define  PANEL_POWER_OFF		(0 << 0)
#define  PANEL_POWER_ON			(1 << 0)

#define _PP_ON_DELAYS			0x61208
#define PP_ON_DELAYS(pps_idx)		_MMIO_PPS(pps_idx, _PP_ON_DELAYS)
#define  PANEL_PORT_SELECT_SHIFT	30
#define  PANEL_PORT_SELECT_MASK		(3 << 30)
#define  PANEL_PORT_SELECT_LVDS		(0 << 30)
#define  PANEL_PORT_SELECT_DPA		(1 << 30)
#define  PANEL_PORT_SELECT_DPC		(2 << 30)
#define  PANEL_PORT_SELECT_DPD		(3 << 30)
#define  PANEL_PORT_SELECT_VLV(port)	((port) << 30)
#define  PANEL_POWER_UP_DELAY_MASK	0x1fff0000
#define  PANEL_POWER_UP_DELAY_SHIFT	16
#define  PANEL_LIGHT_ON_DELAY_MASK	0x1fff
#define  PANEL_LIGHT_ON_DELAY_SHIFT	0

#define _PP_OFF_DELAYS			0x6120C
#define PP_OFF_DELAYS(pps_idx)		_MMIO_PPS(pps_idx, _PP_OFF_DELAYS)
#define  PANEL_POWER_DOWN_DELAY_MASK	0x1fff0000
#define  PANEL_POWER_DOWN_DELAY_SHIFT	16
#define  PANEL_LIGHT_OFF_DELAY_MASK	0x1fff
#define  PANEL_LIGHT_OFF_DELAY_SHIFT	0

#define _PP_DIVISOR			0x61210
#define PP_DIVISOR(pps_idx)		_MMIO_PPS(pps_idx, _PP_DIVISOR)
#define  PP_REFERENCE_DIVIDER_MASK	0xffffff00
#define  PP_REFERENCE_DIVIDER_SHIFT	8
#define  PANEL_POWER_CYCLE_DELAY_MASK	0x1f
#define  PANEL_POWER_CYCLE_DELAY_SHIFT	0

/* Panel fitting */
#define PFIT_CONTROL	_MMIO(dev_priv->info.display_mmio_offset + 0x61230)
#define   PFIT_ENABLE		(1 << 31)
#define   PFIT_PIPE_MASK	(3 << 29)
#define   PFIT_PIPE_SHIFT	29
#define   VERT_INTERP_DISABLE	(0 << 10)
#define   VERT_INTERP_BILINEAR	(1 << 10)
#define   VERT_INTERP_MASK	(3 << 10)
#define   VERT_AUTO_SCALE	(1 << 9)
#define   HORIZ_INTERP_DISABLE	(0 << 6)
#define   HORIZ_INTERP_BILINEAR	(1 << 6)
#define   HORIZ_INTERP_MASK	(3 << 6)
#define   HORIZ_AUTO_SCALE	(1 << 5)
#define   PANEL_8TO6_DITHER_ENABLE (1 << 3)
#define   PFIT_FILTER_FUZZY	(0 << 24)
#define   PFIT_SCALING_AUTO	(0 << 26)
#define   PFIT_SCALING_PROGRAMMED (1 << 26)
#define   PFIT_SCALING_PILLAR	(2 << 26)
#define   PFIT_SCALING_LETTER	(3 << 26)
#define PFIT_PGM_RATIOS _MMIO(dev_priv->info.display_mmio_offset + 0x61234)
/* Pre-965 */
#define		PFIT_VERT_SCALE_SHIFT		20
#define		PFIT_VERT_SCALE_MASK		0xfff00000
#define		PFIT_HORIZ_SCALE_SHIFT		4
#define		PFIT_HORIZ_SCALE_MASK		0x0000fff0
/* 965+ */
#define		PFIT_VERT_SCALE_SHIFT_965	16
#define		PFIT_VERT_SCALE_MASK_965	0x1fff0000
#define		PFIT_HORIZ_SCALE_SHIFT_965	0
#define		PFIT_HORIZ_SCALE_MASK_965	0x00001fff

#define PFIT_AUTO_RATIOS _MMIO(dev_priv->info.display_mmio_offset + 0x61238)

#define _VLV_BLC_PWM_CTL2_A (dev_priv->info.display_mmio_offset + 0x61250)
#define _VLV_BLC_PWM_CTL2_B (dev_priv->info.display_mmio_offset + 0x61350)
#define VLV_BLC_PWM_CTL2(pipe) _MMIO_PIPE(pipe, _VLV_BLC_PWM_CTL2_A, \
					 _VLV_BLC_PWM_CTL2_B)

#define _VLV_BLC_PWM_CTL_A (dev_priv->info.display_mmio_offset + 0x61254)
#define _VLV_BLC_PWM_CTL_B (dev_priv->info.display_mmio_offset + 0x61354)
#define VLV_BLC_PWM_CTL(pipe) _MMIO_PIPE(pipe, _VLV_BLC_PWM_CTL_A, \
					_VLV_BLC_PWM_CTL_B)

#define _VLV_BLC_HIST_CTL_A (dev_priv->info.display_mmio_offset + 0x61260)
#define _VLV_BLC_HIST_CTL_B (dev_priv->info.display_mmio_offset + 0x61360)
#define VLV_BLC_HIST_CTL(pipe) _MMIO_PIPE(pipe, _VLV_BLC_HIST_CTL_A, \
					 _VLV_BLC_HIST_CTL_B)

/* Backlight control */
#define BLC_PWM_CTL2	_MMIO(dev_priv->info.display_mmio_offset + 0x61250) /* 965+ only */
#define   BLM_PWM_ENABLE		(1 << 31)
#define   BLM_COMBINATION_MODE		(1 << 30) /* gen4 only */
#define   BLM_PIPE_SELECT		(1 << 29)
#define   BLM_PIPE_SELECT_IVB		(3 << 29)
#define   BLM_PIPE_A			(0 << 29)
#define   BLM_PIPE_B			(1 << 29)
#define   BLM_PIPE_C			(2 << 29) /* ivb + */
#define   BLM_TRANSCODER_A		BLM_PIPE_A /* hsw */
#define   BLM_TRANSCODER_B		BLM_PIPE_B
#define   BLM_TRANSCODER_C		BLM_PIPE_C
#define   BLM_TRANSCODER_EDP		(3 << 29)
#define   BLM_PIPE(pipe)		((pipe) << 29)
#define   BLM_POLARITY_I965		(1 << 28) /* gen4 only */
#define   BLM_PHASE_IN_INTERUPT_STATUS	(1 << 26)
#define   BLM_PHASE_IN_ENABLE		(1 << 25)
#define   BLM_PHASE_IN_INTERUPT_ENABL	(1 << 24)
#define   BLM_PHASE_IN_TIME_BASE_SHIFT	(16)
#define   BLM_PHASE_IN_TIME_BASE_MASK	(0xff << 16)
#define   BLM_PHASE_IN_COUNT_SHIFT	(8)
#define   BLM_PHASE_IN_COUNT_MASK	(0xff << 8)
#define   BLM_PHASE_IN_INCR_SHIFT	(0)
#define   BLM_PHASE_IN_INCR_MASK	(0xff << 0)
#define BLC_PWM_CTL	_MMIO(dev_priv->info.display_mmio_offset + 0x61254)
/*
 * This is the most significant 15 bits of the number of backlight cycles in a
 * complete cycle of the modulated backlight control.
 *
 * The actual value is this field multiplied by two.
 */
#define   BACKLIGHT_MODULATION_FREQ_SHIFT	(17)
#define   BACKLIGHT_MODULATION_FREQ_MASK	(0x7fff << 17)
#define   BLM_LEGACY_MODE			(1 << 16) /* gen2 only */
/*
 * This is the number of cycles out of the backlight modulation cycle for which
 * the backlight is on.
 *
 * This field must be no greater than the number of cycles in the complete
 * backlight modulation cycle.
 */
#define   BACKLIGHT_DUTY_CYCLE_SHIFT		(0)
#define   BACKLIGHT_DUTY_CYCLE_MASK		(0xffff)
#define   BACKLIGHT_DUTY_CYCLE_MASK_PNV		(0xfffe)
#define   BLM_POLARITY_PNV			(1 << 0) /* pnv only */

#define BLC_HIST_CTL	_MMIO(dev_priv->info.display_mmio_offset + 0x61260)
#define  BLM_HISTOGRAM_ENABLE			(1 << 31)

/* New registers for PCH-split platforms. Safe where new bits show up, the
 * register layout machtes with gen4 BLC_PWM_CTL[12]. */
#define BLC_PWM_CPU_CTL2	_MMIO(0x48250)
#define BLC_PWM_CPU_CTL		_MMIO(0x48254)

#define HSW_BLC_PWM2_CTL	_MMIO(0x48350)

/* PCH CTL1 is totally different, all but the below bits are reserved. CTL2 is
 * like the normal CTL from gen4 and earlier. Hooray for confusing naming. */
#define BLC_PWM_PCH_CTL1	_MMIO(0xc8250)
#define   BLM_PCH_PWM_ENABLE			(1 << 31)
#define   BLM_PCH_OVERRIDE_ENABLE		(1 << 30)
#define   BLM_PCH_POLARITY			(1 << 29)
#define BLC_PWM_PCH_CTL2	_MMIO(0xc8254)

#define UTIL_PIN_CTL		_MMIO(0x48400)
#define   UTIL_PIN_ENABLE	(1 << 31)

#define   UTIL_PIN_PIPE(x)     ((x) << 29)
#define   UTIL_PIN_PIPE_MASK   (3 << 29)
#define   UTIL_PIN_MODE_PWM    (1 << 24)
#define   UTIL_PIN_MODE_MASK   (0xf << 24)
#define   UTIL_PIN_POLARITY    (1 << 22)

/* BXT backlight register definition. */
#define _BXT_BLC_PWM_CTL1			0xC8250
#define   BXT_BLC_PWM_ENABLE			(1 << 31)
#define   BXT_BLC_PWM_POLARITY			(1 << 29)
#define _BXT_BLC_PWM_FREQ1			0xC8254
#define _BXT_BLC_PWM_DUTY1			0xC8258

#define _BXT_BLC_PWM_CTL2			0xC8350
#define _BXT_BLC_PWM_FREQ2			0xC8354
#define _BXT_BLC_PWM_DUTY2			0xC8358

#define BXT_BLC_PWM_CTL(controller)    _MMIO_PIPE(controller,		\
					_BXT_BLC_PWM_CTL1, _BXT_BLC_PWM_CTL2)
#define BXT_BLC_PWM_FREQ(controller)   _MMIO_PIPE(controller, \
					_BXT_BLC_PWM_FREQ1, _BXT_BLC_PWM_FREQ2)
#define BXT_BLC_PWM_DUTY(controller)   _MMIO_PIPE(controller, \
					_BXT_BLC_PWM_DUTY1, _BXT_BLC_PWM_DUTY2)

#define PCH_GTC_CTL		_MMIO(0xe7000)
#define   PCH_GTC_ENABLE	(1 << 31)

/* TV port control */
#define TV_CTL			_MMIO(0x68000)
/* Enables the TV encoder */
# define TV_ENC_ENABLE			(1 << 31)
/* Sources the TV encoder input from pipe B instead of A. */
# define TV_ENC_PIPEB_SELECT		(1 << 30)
/* Outputs composite video (DAC A only) */
# define TV_ENC_OUTPUT_COMPOSITE	(0 << 28)
/* Outputs SVideo video (DAC B/C) */
# define TV_ENC_OUTPUT_SVIDEO		(1 << 28)
/* Outputs Component video (DAC A/B/C) */
# define TV_ENC_OUTPUT_COMPONENT	(2 << 28)
/* Outputs Composite and SVideo (DAC A/B/C) */
# define TV_ENC_OUTPUT_SVIDEO_COMPOSITE	(3 << 28)
# define TV_TRILEVEL_SYNC		(1 << 21)
/* Enables slow sync generation (945GM only) */
# define TV_SLOW_SYNC			(1 << 20)
/* Selects 4x oversampling for 480i and 576p */
# define TV_OVERSAMPLE_4X		(0 << 18)
/* Selects 2x oversampling for 720p and 1080i */
# define TV_OVERSAMPLE_2X		(1 << 18)
/* Selects no oversampling for 1080p */
# define TV_OVERSAMPLE_NONE		(2 << 18)
/* Selects 8x oversampling */
# define TV_OVERSAMPLE_8X		(3 << 18)
/* Selects progressive mode rather than interlaced */
# define TV_PROGRESSIVE			(1 << 17)
/* Sets the colorburst to PAL mode.  Required for non-M PAL modes. */
# define TV_PAL_BURST			(1 << 16)
/* Field for setting delay of Y compared to C */
# define TV_YC_SKEW_MASK		(7 << 12)
/* Enables a fix for 480p/576p standard definition modes on the 915GM only */
# define TV_ENC_SDP_FIX			(1 << 11)
/*
 * Enables a fix for the 915GM only.
 *
 * Not sure what it does.
 */
# define TV_ENC_C0_FIX			(1 << 10)
/* Bits that must be preserved by software */
# define TV_CTL_SAVE			((1 << 11) | (3 << 9) | (7 << 6) | 0xf)
# define TV_FUSE_STATE_MASK		(3 << 4)
/* Read-only state that reports all features enabled */
# define TV_FUSE_STATE_ENABLED		(0 << 4)
/* Read-only state that reports that Macrovision is disabled in hardware*/
# define TV_FUSE_STATE_NO_MACROVISION	(1 << 4)
/* Read-only state that reports that TV-out is disabled in hardware. */
# define TV_FUSE_STATE_DISABLED		(2 << 4)
/* Normal operation */
# define TV_TEST_MODE_NORMAL		(0 << 0)
/* Encoder test pattern 1 - combo pattern */
# define TV_TEST_MODE_PATTERN_1		(1 << 0)
/* Encoder test pattern 2 - full screen vertical 75% color bars */
# define TV_TEST_MODE_PATTERN_2		(2 << 0)
/* Encoder test pattern 3 - full screen horizontal 75% color bars */
# define TV_TEST_MODE_PATTERN_3		(3 << 0)
/* Encoder test pattern 4 - random noise */
# define TV_TEST_MODE_PATTERN_4		(4 << 0)
/* Encoder test pattern 5 - linear color ramps */
# define TV_TEST_MODE_PATTERN_5		(5 << 0)
/*
 * This test mode forces the DACs to 50% of full output.
 *
 * This is used for load detection in combination with TVDAC_SENSE_MASK
 */
# define TV_TEST_MODE_MONITOR_DETECT	(7 << 0)
# define TV_TEST_MODE_MASK		(7 << 0)

#define TV_DAC			_MMIO(0x68004)
# define TV_DAC_SAVE		0x00ffff00
/*
 * Reports that DAC state change logic has reported change (RO).
 *
 * This gets cleared when TV_DAC_STATE_EN is cleared
*/
# define TVDAC_STATE_CHG		(1 << 31)
# define TVDAC_SENSE_MASK		(7 << 28)
/* Reports that DAC A voltage is above the detect threshold */
# define TVDAC_A_SENSE			(1 << 30)
/* Reports that DAC B voltage is above the detect threshold */
# define TVDAC_B_SENSE			(1 << 29)
/* Reports that DAC C voltage is above the detect threshold */
# define TVDAC_C_SENSE			(1 << 28)
/*
 * Enables DAC state detection logic, for load-based TV detection.
 *
 * The PLL of the chosen pipe (in TV_CTL) must be running, and the encoder set
 * to off, for load detection to work.
 */
# define TVDAC_STATE_CHG_EN		(1 << 27)
/* Sets the DAC A sense value to high */
# define TVDAC_A_SENSE_CTL		(1 << 26)
/* Sets the DAC B sense value to high */
# define TVDAC_B_SENSE_CTL		(1 << 25)
/* Sets the DAC C sense value to high */
# define TVDAC_C_SENSE_CTL		(1 << 24)
/* Overrides the ENC_ENABLE and DAC voltage levels */
# define DAC_CTL_OVERRIDE		(1 << 7)
/* Sets the slew rate.  Must be preserved in software */
# define ENC_TVDAC_SLEW_FAST		(1 << 6)
# define DAC_A_1_3_V			(0 << 4)
# define DAC_A_1_1_V			(1 << 4)
# define DAC_A_0_7_V			(2 << 4)
# define DAC_A_MASK			(3 << 4)
# define DAC_B_1_3_V			(0 << 2)
# define DAC_B_1_1_V			(1 << 2)
# define DAC_B_0_7_V			(2 << 2)
# define DAC_B_MASK			(3 << 2)
# define DAC_C_1_3_V			(0 << 0)
# define DAC_C_1_1_V			(1 << 0)
# define DAC_C_0_7_V			(2 << 0)
# define DAC_C_MASK			(3 << 0)

/*
 * CSC coefficients are stored in a floating point format with 9 bits of
 * mantissa and 2 or 3 bits of exponent.  The exponent is represented as 2**-n,
 * where 2-bit exponents are unsigned n, and 3-bit exponents are signed n with
 * -1 (0x3) being the only legal negative value.
 */
#define TV_CSC_Y		_MMIO(0x68010)
# define TV_RY_MASK			0x07ff0000
# define TV_RY_SHIFT			16
# define TV_GY_MASK			0x00000fff
# define TV_GY_SHIFT			0

#define TV_CSC_Y2		_MMIO(0x68014)
# define TV_BY_MASK			0x07ff0000
# define TV_BY_SHIFT			16
/*
 * Y attenuation for component video.
 *
 * Stored in 1.9 fixed point.
 */
# define TV_AY_MASK			0x000003ff
# define TV_AY_SHIFT			0

#define TV_CSC_U		_MMIO(0x68018)
# define TV_RU_MASK			0x07ff0000
# define TV_RU_SHIFT			16
# define TV_GU_MASK			0x000007ff
# define TV_GU_SHIFT			0

#define TV_CSC_U2		_MMIO(0x6801c)
# define TV_BU_MASK			0x07ff0000
# define TV_BU_SHIFT			16
/*
 * U attenuation for component video.
 *
 * Stored in 1.9 fixed point.
 */
# define TV_AU_MASK			0x000003ff
# define TV_AU_SHIFT			0

#define TV_CSC_V		_MMIO(0x68020)
# define TV_RV_MASK			0x0fff0000
# define TV_RV_SHIFT			16
# define TV_GV_MASK			0x000007ff
# define TV_GV_SHIFT			0

#define TV_CSC_V2		_MMIO(0x68024)
# define TV_BV_MASK			0x07ff0000
# define TV_BV_SHIFT			16
/*
 * V attenuation for component video.
 *
 * Stored in 1.9 fixed point.
 */
# define TV_AV_MASK			0x000007ff
# define TV_AV_SHIFT			0

#define TV_CLR_KNOBS		_MMIO(0x68028)
/* 2s-complement brightness adjustment */
# define TV_BRIGHTNESS_MASK		0xff000000
# define TV_BRIGHTNESS_SHIFT		24
/* Contrast adjustment, as a 2.6 unsigned floating point number */
# define TV_CONTRAST_MASK		0x00ff0000
# define TV_CONTRAST_SHIFT		16
/* Saturation adjustment, as a 2.6 unsigned floating point number */
# define TV_SATURATION_MASK		0x0000ff00
# define TV_SATURATION_SHIFT		8
/* Hue adjustment, as an integer phase angle in degrees */
# define TV_HUE_MASK			0x000000ff
# define TV_HUE_SHIFT			0

#define TV_CLR_LEVEL		_MMIO(0x6802c)
/* Controls the DAC level for black */
# define TV_BLACK_LEVEL_MASK		0x01ff0000
# define TV_BLACK_LEVEL_SHIFT		16
/* Controls the DAC level for blanking */
# define TV_BLANK_LEVEL_MASK		0x000001ff
# define TV_BLANK_LEVEL_SHIFT		0

#define TV_H_CTL_1		_MMIO(0x68030)
/* Number of pixels in the hsync. */
# define TV_HSYNC_END_MASK		0x1fff0000
# define TV_HSYNC_END_SHIFT		16
/* Total number of pixels minus one in the line (display and blanking). */
# define TV_HTOTAL_MASK			0x00001fff
# define TV_HTOTAL_SHIFT		0

#define TV_H_CTL_2		_MMIO(0x68034)
/* Enables the colorburst (needed for non-component color) */
# define TV_BURST_ENA			(1 << 31)
/* Offset of the colorburst from the start of hsync, in pixels minus one. */
# define TV_HBURST_START_SHIFT		16
# define TV_HBURST_START_MASK		0x1fff0000
/* Length of the colorburst */
# define TV_HBURST_LEN_SHIFT		0
# define TV_HBURST_LEN_MASK		0x0001fff

#define TV_H_CTL_3		_MMIO(0x68038)
/* End of hblank, measured in pixels minus one from start of hsync */
# define TV_HBLANK_END_SHIFT		16
# define TV_HBLANK_END_MASK		0x1fff0000
/* Start of hblank, measured in pixels minus one from start of hsync */
# define TV_HBLANK_START_SHIFT		0
# define TV_HBLANK_START_MASK		0x0001fff

#define TV_V_CTL_1		_MMIO(0x6803c)
/* XXX */
# define TV_NBR_END_SHIFT		16
# define TV_NBR_END_MASK		0x07ff0000
/* XXX */
# define TV_VI_END_F1_SHIFT		8
# define TV_VI_END_F1_MASK		0x00003f00
/* XXX */
# define TV_VI_END_F2_SHIFT		0
# define TV_VI_END_F2_MASK		0x0000003f

#define TV_V_CTL_2		_MMIO(0x68040)
/* Length of vsync, in half lines */
# define TV_VSYNC_LEN_MASK		0x07ff0000
# define TV_VSYNC_LEN_SHIFT		16
/* Offset of the start of vsync in field 1, measured in one less than the
 * number of half lines.
 */
# define TV_VSYNC_START_F1_MASK		0x00007f00
# define TV_VSYNC_START_F1_SHIFT	8
/*
 * Offset of the start of vsync in field 2, measured in one less than the
 * number of half lines.
 */
# define TV_VSYNC_START_F2_MASK		0x0000007f
# define TV_VSYNC_START_F2_SHIFT	0

#define TV_V_CTL_3		_MMIO(0x68044)
/* Enables generation of the equalization signal */
# define TV_EQUAL_ENA			(1 << 31)
/* Length of vsync, in half lines */
# define TV_VEQ_LEN_MASK		0x007f0000
# define TV_VEQ_LEN_SHIFT		16
/* Offset of the start of equalization in field 1, measured in one less than
 * the number of half lines.
 */
# define TV_VEQ_START_F1_MASK		0x0007f00
# define TV_VEQ_START_F1_SHIFT		8
/*
 * Offset of the start of equalization in field 2, measured in one less than
 * the number of half lines.
 */
# define TV_VEQ_START_F2_MASK		0x000007f
# define TV_VEQ_START_F2_SHIFT		0

#define TV_V_CTL_4		_MMIO(0x68048)
/*
 * Offset to start of vertical colorburst, measured in one less than the
 * number of lines from vertical start.
 */
# define TV_VBURST_START_F1_MASK	0x003f0000
# define TV_VBURST_START_F1_SHIFT	16
/*
 * Offset to the end of vertical colorburst, measured in one less than the
 * number of lines from the start of NBR.
 */
# define TV_VBURST_END_F1_MASK		0x000000ff
# define TV_VBURST_END_F1_SHIFT		0

#define TV_V_CTL_5		_MMIO(0x6804c)
/*
 * Offset to start of vertical colorburst, measured in one less than the
 * number of lines from vertical start.
 */
# define TV_VBURST_START_F2_MASK	0x003f0000
# define TV_VBURST_START_F2_SHIFT	16
/*
 * Offset to the end of vertical colorburst, measured in one less than the
 * number of lines from the start of NBR.
 */
# define TV_VBURST_END_F2_MASK		0x000000ff
# define TV_VBURST_END_F2_SHIFT		0

#define TV_V_CTL_6		_MMIO(0x68050)
/*
 * Offset to start of vertical colorburst, measured in one less than the
 * number of lines from vertical start.
 */
# define TV_VBURST_START_F3_MASK	0x003f0000
# define TV_VBURST_START_F3_SHIFT	16
/*
 * Offset to the end of vertical colorburst, measured in one less than the
 * number of lines from the start of NBR.
 */
# define TV_VBURST_END_F3_MASK		0x000000ff
# define TV_VBURST_END_F3_SHIFT		0

#define TV_V_CTL_7		_MMIO(0x68054)
/*
 * Offset to start of vertical colorburst, measured in one less than the
 * number of lines from vertical start.
 */
# define TV_VBURST_START_F4_MASK	0x003f0000
# define TV_VBURST_START_F4_SHIFT	16
/*
 * Offset to the end of vertical colorburst, measured in one less than the
 * number of lines from the start of NBR.
 */
# define TV_VBURST_END_F4_MASK		0x000000ff
# define TV_VBURST_END_F4_SHIFT		0

#define TV_SC_CTL_1		_MMIO(0x68060)
/* Turns on the first subcarrier phase generation DDA */
# define TV_SC_DDA1_EN			(1 << 31)
/* Turns on the first subcarrier phase generation DDA */
# define TV_SC_DDA2_EN			(1 << 30)
/* Turns on the first subcarrier phase generation DDA */
# define TV_SC_DDA3_EN			(1 << 29)
/* Sets the subcarrier DDA to reset frequency every other field */
# define TV_SC_RESET_EVERY_2		(0 << 24)
/* Sets the subcarrier DDA to reset frequency every fourth field */
# define TV_SC_RESET_EVERY_4		(1 << 24)
/* Sets the subcarrier DDA to reset frequency every eighth field */
# define TV_SC_RESET_EVERY_8		(2 << 24)
/* Sets the subcarrier DDA to never reset the frequency */
# define TV_SC_RESET_NEVER		(3 << 24)
/* Sets the peak amplitude of the colorburst.*/
# define TV_BURST_LEVEL_MASK		0x00ff0000
# define TV_BURST_LEVEL_SHIFT		16
/* Sets the increment of the first subcarrier phase generation DDA */
# define TV_SCDDA1_INC_MASK		0x00000fff
# define TV_SCDDA1_INC_SHIFT		0

#define TV_SC_CTL_2		_MMIO(0x68064)
/* Sets the rollover for the second subcarrier phase generation DDA */
# define TV_SCDDA2_SIZE_MASK		0x7fff0000
# define TV_SCDDA2_SIZE_SHIFT		16
/* Sets the increent of the second subcarrier phase generation DDA */
# define TV_SCDDA2_INC_MASK		0x00007fff
# define TV_SCDDA2_INC_SHIFT		0

#define TV_SC_CTL_3		_MMIO(0x68068)
/* Sets the rollover for the third subcarrier phase generation DDA */
# define TV_SCDDA3_SIZE_MASK		0x7fff0000
# define TV_SCDDA3_SIZE_SHIFT		16
/* Sets the increent of the third subcarrier phase generation DDA */
# define TV_SCDDA3_INC_MASK		0x00007fff
# define TV_SCDDA3_INC_SHIFT		0

#define TV_WIN_POS		_MMIO(0x68070)
/* X coordinate of the display from the start of horizontal active */
# define TV_XPOS_MASK			0x1fff0000
# define TV_XPOS_SHIFT			16
/* Y coordinate of the display from the start of vertical active (NBR) */
# define TV_YPOS_MASK			0x00000fff
# define TV_YPOS_SHIFT			0

#define TV_WIN_SIZE		_MMIO(0x68074)
/* Horizontal size of the display window, measured in pixels*/
# define TV_XSIZE_MASK			0x1fff0000
# define TV_XSIZE_SHIFT			16
/*
 * Vertical size of the display window, measured in pixels.
 *
 * Must be even for interlaced modes.
 */
# define TV_YSIZE_MASK			0x00000fff
# define TV_YSIZE_SHIFT			0

#define TV_FILTER_CTL_1		_MMIO(0x68080)
/*
 * Enables automatic scaling calculation.
 *
 * If set, the rest of the registers are ignored, and the calculated values can
 * be read back from the register.
 */
# define TV_AUTO_SCALE			(1 << 31)
/*
 * Disables the vertical filter.
 *
 * This is required on modes more than 1024 pixels wide */
# define TV_V_FILTER_BYPASS		(1 << 29)
/* Enables adaptive vertical filtering */
# define TV_VADAPT			(1 << 28)
# define TV_VADAPT_MODE_MASK		(3 << 26)
/* Selects the least adaptive vertical filtering mode */
# define TV_VADAPT_MODE_LEAST		(0 << 26)
/* Selects the moderately adaptive vertical filtering mode */
# define TV_VADAPT_MODE_MODERATE	(1 << 26)
/* Selects the most adaptive vertical filtering mode */
# define TV_VADAPT_MODE_MOST		(3 << 26)
/*
 * Sets the horizontal scaling factor.
 *
 * This should be the fractional part of the horizontal scaling factor divided
 * by the oversampling rate.  TV_HSCALE should be less than 1, and set to:
 *
 * (src width - 1) / ((oversample * dest width) - 1)
 */
# define TV_HSCALE_FRAC_MASK		0x00003fff
# define TV_HSCALE_FRAC_SHIFT		0

#define TV_FILTER_CTL_2		_MMIO(0x68084)
/*
 * Sets the integer part of the 3.15 fixed-point vertical scaling factor.
 *
 * TV_VSCALE should be (src height - 1) / ((interlace * dest height) - 1)
 */
# define TV_VSCALE_INT_MASK		0x00038000
# define TV_VSCALE_INT_SHIFT		15
/*
 * Sets the fractional part of the 3.15 fixed-point vertical scaling factor.
 *
 * \sa TV_VSCALE_INT_MASK
 */
# define TV_VSCALE_FRAC_MASK		0x00007fff
# define TV_VSCALE_FRAC_SHIFT		0

#define TV_FILTER_CTL_3		_MMIO(0x68088)
/*
 * Sets the integer part of the 3.15 fixed-point vertical scaling factor.
 *
 * TV_VSCALE should be (src height - 1) / (1/4 * (dest height - 1))
 *
 * For progressive modes, TV_VSCALE_IP_INT should be set to zeroes.
 */
# define TV_VSCALE_IP_INT_MASK		0x00038000
# define TV_VSCALE_IP_INT_SHIFT		15
/*
 * Sets the fractional part of the 3.15 fixed-point vertical scaling factor.
 *
 * For progressive modes, TV_VSCALE_IP_INT should be set to zeroes.
 *
 * \sa TV_VSCALE_IP_INT_MASK
 */
# define TV_VSCALE_IP_FRAC_MASK		0x00007fff
# define TV_VSCALE_IP_FRAC_SHIFT		0

#define TV_CC_CONTROL		_MMIO(0x68090)
# define TV_CC_ENABLE			(1 << 31)
/*
 * Specifies which field to send the CC data in.
 *
 * CC data is usually sent in field 0.
 */
# define TV_CC_FID_MASK			(1 << 27)
# define TV_CC_FID_SHIFT		27
/* Sets the horizontal position of the CC data.  Usually 135. */
# define TV_CC_HOFF_MASK		0x03ff0000
# define TV_CC_HOFF_SHIFT		16
/* Sets the vertical position of the CC data.  Usually 21 */
# define TV_CC_LINE_MASK		0x0000003f
# define TV_CC_LINE_SHIFT		0

#define TV_CC_DATA		_MMIO(0x68094)
# define TV_CC_RDY			(1 << 31)
/* Second word of CC data to be transmitted. */
# define TV_CC_DATA_2_MASK		0x007f0000
# define TV_CC_DATA_2_SHIFT		16
/* First word of CC data to be transmitted. */
# define TV_CC_DATA_1_MASK		0x0000007f
# define TV_CC_DATA_1_SHIFT		0

#define TV_H_LUMA(i)		_MMIO(0x68100 + (i) * 4) /* 60 registers */
#define TV_H_CHROMA(i)		_MMIO(0x68200 + (i) * 4) /* 60 registers */
#define TV_V_LUMA(i)		_MMIO(0x68300 + (i) * 4) /* 43 registers */
#define TV_V_CHROMA(i)		_MMIO(0x68400 + (i) * 4) /* 43 registers */

/* Display Port */
#define DP_A			_MMIO(0x64000) /* eDP */
#define DP_B			_MMIO(0x64100)
#define DP_C			_MMIO(0x64200)
#define DP_D			_MMIO(0x64300)

#define VLV_DP_B		_MMIO(VLV_DISPLAY_BASE + 0x64100)
#define VLV_DP_C		_MMIO(VLV_DISPLAY_BASE + 0x64200)
#define CHV_DP_D		_MMIO(VLV_DISPLAY_BASE + 0x64300)

#define   DP_PORT_EN			(1 << 31)
#define   DP_PIPEB_SELECT		(1 << 30)
#define   DP_PIPE_MASK			(1 << 30)
#define   DP_PIPE_SELECT_CHV(pipe)	((pipe) << 16)
#define   DP_PIPE_MASK_CHV		(3 << 16)

/* Link training mode - select a suitable mode for each stage */
#define   DP_LINK_TRAIN_PAT_1		(0 << 28)
#define   DP_LINK_TRAIN_PAT_2		(1 << 28)
#define   DP_LINK_TRAIN_PAT_IDLE	(2 << 28)
#define   DP_LINK_TRAIN_OFF		(3 << 28)
#define   DP_LINK_TRAIN_MASK		(3 << 28)
#define   DP_LINK_TRAIN_SHIFT		28
#define   DP_LINK_TRAIN_PAT_3_CHV	(1 << 14)
#define   DP_LINK_TRAIN_MASK_CHV	((3 << 28)|(1<<14))

/* CPT Link training mode */
#define   DP_LINK_TRAIN_PAT_1_CPT	(0 << 8)
#define   DP_LINK_TRAIN_PAT_2_CPT	(1 << 8)
#define   DP_LINK_TRAIN_PAT_IDLE_CPT	(2 << 8)
#define   DP_LINK_TRAIN_OFF_CPT		(3 << 8)
#define   DP_LINK_TRAIN_MASK_CPT	(7 << 8)
#define   DP_LINK_TRAIN_SHIFT_CPT	8

/* Signal voltages. These are mostly controlled by the other end */
#define   DP_VOLTAGE_0_4		(0 << 25)
#define   DP_VOLTAGE_0_6		(1 << 25)
#define   DP_VOLTAGE_0_8		(2 << 25)
#define   DP_VOLTAGE_1_2		(3 << 25)
#define   DP_VOLTAGE_MASK		(7 << 25)
#define   DP_VOLTAGE_SHIFT		25

/* Signal pre-emphasis levels, like voltages, the other end tells us what
 * they want
 */
#define   DP_PRE_EMPHASIS_0		(0 << 22)
#define   DP_PRE_EMPHASIS_3_5		(1 << 22)
#define   DP_PRE_EMPHASIS_6		(2 << 22)
#define   DP_PRE_EMPHASIS_9_5		(3 << 22)
#define   DP_PRE_EMPHASIS_MASK		(7 << 22)
#define   DP_PRE_EMPHASIS_SHIFT		22

/* How many wires to use. I guess 3 was too hard */
#define   DP_PORT_WIDTH(width)		(((width) - 1) << 19)
#define   DP_PORT_WIDTH_MASK		(7 << 19)
#define   DP_PORT_WIDTH_SHIFT		19

/* Mystic DPCD version 1.1 special mode */
#define   DP_ENHANCED_FRAMING		(1 << 18)

/* eDP */
#define   DP_PLL_FREQ_270MHZ		(0 << 16)
#define   DP_PLL_FREQ_162MHZ		(1 << 16)
#define   DP_PLL_FREQ_MASK		(3 << 16)

/* locked once port is enabled */
#define   DP_PORT_REVERSAL		(1 << 15)

/* eDP */
#define   DP_PLL_ENABLE			(1 << 14)

/* sends the clock on lane 15 of the PEG for debug */
#define   DP_CLOCK_OUTPUT_ENABLE	(1 << 13)

#define   DP_SCRAMBLING_DISABLE		(1 << 12)
#define   DP_SCRAMBLING_DISABLE_IRONLAKE	(1 << 7)

/* limit RGB values to avoid confusing TVs */
#define   DP_COLOR_RANGE_16_235		(1 << 8)

/* Turn on the audio link */
#define   DP_AUDIO_OUTPUT_ENABLE	(1 << 6)

/* vs and hs sync polarity */
#define   DP_SYNC_VS_HIGH		(1 << 4)
#define   DP_SYNC_HS_HIGH		(1 << 3)

/* A fantasy */
#define   DP_DETECTED			(1 << 2)

/* The aux channel provides a way to talk to the
 * signal sink for DDC etc. Max packet size supported
 * is 20 bytes in each direction, hence the 5 fixed
 * data registers
 */
#define _DPA_AUX_CH_CTL		(dev_priv->info.display_mmio_offset + 0x64010)
#define _DPA_AUX_CH_DATA1	(dev_priv->info.display_mmio_offset + 0x64014)
#define _DPA_AUX_CH_DATA2	(dev_priv->info.display_mmio_offset + 0x64018)
#define _DPA_AUX_CH_DATA3	(dev_priv->info.display_mmio_offset + 0x6401c)
#define _DPA_AUX_CH_DATA4	(dev_priv->info.display_mmio_offset + 0x64020)
#define _DPA_AUX_CH_DATA5	(dev_priv->info.display_mmio_offset + 0x64024)

#define _DPB_AUX_CH_CTL		(dev_priv->info.display_mmio_offset + 0x64110)
#define _DPB_AUX_CH_DATA1	(dev_priv->info.display_mmio_offset + 0x64114)
#define _DPB_AUX_CH_DATA2	(dev_priv->info.display_mmio_offset + 0x64118)
#define _DPB_AUX_CH_DATA3	(dev_priv->info.display_mmio_offset + 0x6411c)
#define _DPB_AUX_CH_DATA4	(dev_priv->info.display_mmio_offset + 0x64120)
#define _DPB_AUX_CH_DATA5	(dev_priv->info.display_mmio_offset + 0x64124)

#define _DPC_AUX_CH_CTL		(dev_priv->info.display_mmio_offset + 0x64210)
#define _DPC_AUX_CH_DATA1	(dev_priv->info.display_mmio_offset + 0x64214)
#define _DPC_AUX_CH_DATA2	(dev_priv->info.display_mmio_offset + 0x64218)
#define _DPC_AUX_CH_DATA3	(dev_priv->info.display_mmio_offset + 0x6421c)
#define _DPC_AUX_CH_DATA4	(dev_priv->info.display_mmio_offset + 0x64220)
#define _DPC_AUX_CH_DATA5	(dev_priv->info.display_mmio_offset + 0x64224)

#define _DPD_AUX_CH_CTL		(dev_priv->info.display_mmio_offset + 0x64310)
#define _DPD_AUX_CH_DATA1	(dev_priv->info.display_mmio_offset + 0x64314)
#define _DPD_AUX_CH_DATA2	(dev_priv->info.display_mmio_offset + 0x64318)
#define _DPD_AUX_CH_DATA3	(dev_priv->info.display_mmio_offset + 0x6431c)
#define _DPD_AUX_CH_DATA4	(dev_priv->info.display_mmio_offset + 0x64320)
#define _DPD_AUX_CH_DATA5	(dev_priv->info.display_mmio_offset + 0x64324)

#define _DPF_AUX_CH_CTL		(dev_priv->info.display_mmio_offset + 0x64510)
#define _DPF_AUX_CH_DATA1	(dev_priv->info.display_mmio_offset + 0x64514)
#define _DPF_AUX_CH_DATA2	(dev_priv->info.display_mmio_offset + 0x64518)
#define _DPF_AUX_CH_DATA3	(dev_priv->info.display_mmio_offset + 0x6451c)
#define _DPF_AUX_CH_DATA4	(dev_priv->info.display_mmio_offset + 0x64520)
#define _DPF_AUX_CH_DATA5	(dev_priv->info.display_mmio_offset + 0x64524)

#define DP_AUX_CH_CTL(port)	_MMIO_PORT(port, _DPA_AUX_CH_CTL, _DPB_AUX_CH_CTL)
#define DP_AUX_CH_DATA(port, i)	_MMIO(_PORT(port, _DPA_AUX_CH_DATA1, _DPB_AUX_CH_DATA1) + (i) * 4) /* 5 registers */

#define   DP_AUX_CH_CTL_SEND_BUSY	    (1 << 31)
#define   DP_AUX_CH_CTL_DONE		    (1 << 30)
#define   DP_AUX_CH_CTL_INTERRUPT	    (1 << 29)
#define   DP_AUX_CH_CTL_TIME_OUT_ERROR	    (1 << 28)
#define   DP_AUX_CH_CTL_TIME_OUT_400us	    (0 << 26)
#define   DP_AUX_CH_CTL_TIME_OUT_600us	    (1 << 26)
#define   DP_AUX_CH_CTL_TIME_OUT_800us	    (2 << 26)
#define   DP_AUX_CH_CTL_TIME_OUT_MAX	    (3 << 26) /* Varies per platform */
#define   DP_AUX_CH_CTL_TIME_OUT_MASK	    (3 << 26)
#define   DP_AUX_CH_CTL_RECEIVE_ERROR	    (1 << 25)
#define   DP_AUX_CH_CTL_MESSAGE_SIZE_MASK    (0x1f << 20)
#define   DP_AUX_CH_CTL_MESSAGE_SIZE_SHIFT   20
#define   DP_AUX_CH_CTL_PRECHARGE_2US_MASK   (0xf << 16)
#define   DP_AUX_CH_CTL_PRECHARGE_2US_SHIFT  16
#define   DP_AUX_CH_CTL_AUX_AKSV_SELECT	    (1 << 15)
#define   DP_AUX_CH_CTL_MANCHESTER_TEST	    (1 << 14)
#define   DP_AUX_CH_CTL_SYNC_TEST	    (1 << 13)
#define   DP_AUX_CH_CTL_DEGLITCH_TEST	    (1 << 12)
#define   DP_AUX_CH_CTL_PRECHARGE_TEST	    (1 << 11)
#define   DP_AUX_CH_CTL_BIT_CLOCK_2X_MASK    (0x7ff)
#define   DP_AUX_CH_CTL_BIT_CLOCK_2X_SHIFT   0
#define   DP_AUX_CH_CTL_PSR_DATA_AUX_REG_SKL	(1 << 14)
#define   DP_AUX_CH_CTL_FS_DATA_AUX_REG_SKL	(1 << 13)
#define   DP_AUX_CH_CTL_GTC_DATA_AUX_REG_SKL	(1 << 12)
#define   DP_AUX_CH_CTL_FW_SYNC_PULSE_SKL_MASK (0x1f << 5)
#define   DP_AUX_CH_CTL_FW_SYNC_PULSE_SKL(c) (((c) - 1) << 5)
#define   DP_AUX_CH_CTL_SYNC_PULSE_SKL(c)   ((c) - 1)

/*
 * Computing GMCH M and N values for the Display Port link
 *
 * GMCH M/N = dot clock * bytes per pixel / ls_clk * # of lanes
 *
 * ls_clk (we assume) is the DP link clock (1.62 or 2.7 GHz)
 *
 * The GMCH value is used internally
 *
 * bytes_per_pixel is the number of bytes coming out of the plane,
 * which is after the LUTs, so we want the bytes for our color format.
 * For our current usage, this is always 3, one byte for R, G and B.
 */
#define _PIPEA_DATA_M_G4X	0x70050
#define _PIPEB_DATA_M_G4X	0x71050

/* Transfer unit size for display port - 1, default is 0x3f (for TU size 64) */
#define  TU_SIZE(x)             (((x)-1) << 25) /* default size 64 */
#define  TU_SIZE_SHIFT		25
#define  TU_SIZE_MASK           (0x3f << 25)

#define  DATA_LINK_M_N_MASK	(0xffffff)
#define  DATA_LINK_N_MAX	(0x800000)

#define _PIPEA_DATA_N_G4X	0x70054
#define _PIPEB_DATA_N_G4X	0x71054
#define   PIPE_GMCH_DATA_N_MASK			(0xffffff)

/*
 * Computing Link M and N values for the Display Port link
 *
 * Link M / N = pixel_clock / ls_clk
 *
 * (the DP spec calls pixel_clock the 'strm_clk')
 *
 * The Link value is transmitted in the Main Stream
 * Attributes and VB-ID.
 */

#define _PIPEA_LINK_M_G4X	0x70060
#define _PIPEB_LINK_M_G4X	0x71060
#define   PIPEA_DP_LINK_M_MASK			(0xffffff)

#define _PIPEA_LINK_N_G4X	0x70064
#define _PIPEB_LINK_N_G4X	0x71064
#define   PIPEA_DP_LINK_N_MASK			(0xffffff)

#define PIPE_DATA_M_G4X(pipe) _MMIO_PIPE(pipe, _PIPEA_DATA_M_G4X, _PIPEB_DATA_M_G4X)
#define PIPE_DATA_N_G4X(pipe) _MMIO_PIPE(pipe, _PIPEA_DATA_N_G4X, _PIPEB_DATA_N_G4X)
#define PIPE_LINK_M_G4X(pipe) _MMIO_PIPE(pipe, _PIPEA_LINK_M_G4X, _PIPEB_LINK_M_G4X)
#define PIPE_LINK_N_G4X(pipe) _MMIO_PIPE(pipe, _PIPEA_LINK_N_G4X, _PIPEB_LINK_N_G4X)

/* Display & cursor control */

/* Pipe A */
#define _PIPEADSL		0x70000
#define   DSL_LINEMASK_GEN2	0x00000fff
#define   DSL_LINEMASK_GEN3	0x00001fff
#define _PIPEACONF		0x70008
#define   PIPECONF_ENABLE	(1<<31)
#define   PIPECONF_DISABLE	0
#define   PIPECONF_DOUBLE_WIDE	(1<<30)
#define   I965_PIPECONF_ACTIVE	(1<<30)
#define   PIPECONF_DSI_PLL_LOCKED	(1<<29) /* vlv & pipe A only */
#define   PIPECONF_FRAME_START_DELAY_MASK (3<<27)
#define   PIPECONF_SINGLE_WIDE	0
#define   PIPECONF_PIPE_UNLOCKED 0
#define   PIPECONF_PIPE_LOCKED	(1<<25)
#define   PIPECONF_PALETTE	0
#define   PIPECONF_GAMMA		(1<<24)
#define   PIPECONF_FORCE_BORDER	(1<<25)
#define   PIPECONF_INTERLACE_MASK	(7 << 21)
#define   PIPECONF_INTERLACE_MASK_HSW	(3 << 21)
/* Note that pre-gen3 does not support interlaced display directly. Panel
 * fitting must be disabled on pre-ilk for interlaced. */
#define   PIPECONF_PROGRESSIVE			(0 << 21)
#define   PIPECONF_INTERLACE_W_SYNC_SHIFT_PANEL	(4 << 21) /* gen4 only */
#define   PIPECONF_INTERLACE_W_SYNC_SHIFT	(5 << 21) /* gen4 only */
#define   PIPECONF_INTERLACE_W_FIELD_INDICATION	(6 << 21)
#define   PIPECONF_INTERLACE_FIELD_0_ONLY	(7 << 21) /* gen3 only */
/* Ironlake and later have a complete new set of values for interlaced. PFIT
 * means panel fitter required, PF means progressive fetch, DBL means power
 * saving pixel doubling. */
#define   PIPECONF_PFIT_PF_INTERLACED_ILK	(1 << 21)
#define   PIPECONF_INTERLACED_ILK		(3 << 21)
#define   PIPECONF_INTERLACED_DBL_ILK		(4 << 21) /* ilk/snb only */
#define   PIPECONF_PFIT_PF_INTERLACED_DBL_ILK	(5 << 21) /* ilk/snb only */
#define   PIPECONF_INTERLACE_MODE_MASK		(7 << 21)
#define   PIPECONF_EDP_RR_MODE_SWITCH		(1 << 20)
#define   PIPECONF_CXSR_DOWNCLOCK	(1<<16)
#define   PIPECONF_EDP_RR_MODE_SWITCH_VLV	(1 << 14)
#define   PIPECONF_COLOR_RANGE_SELECT	(1 << 13)
#define   PIPECONF_BPC_MASK	(0x7 << 5)
#define   PIPECONF_8BPC		(0<<5)
#define   PIPECONF_10BPC	(1<<5)
#define   PIPECONF_6BPC		(2<<5)
#define   PIPECONF_12BPC	(3<<5)
#define   PIPECONF_DITHER_EN	(1<<4)
#define   PIPECONF_DITHER_TYPE_MASK (0x0000000c)
#define   PIPECONF_DITHER_TYPE_SP (0<<2)
#define   PIPECONF_DITHER_TYPE_ST1 (1<<2)
#define   PIPECONF_DITHER_TYPE_ST2 (2<<2)
#define   PIPECONF_DITHER_TYPE_TEMP (3<<2)
#define _PIPEASTAT		0x70024
#define   PIPE_FIFO_UNDERRUN_STATUS		(1UL<<31)
#define   SPRITE1_FLIP_DONE_INT_EN_VLV		(1UL<<30)
#define   PIPE_CRC_ERROR_ENABLE			(1UL<<29)
#define   PIPE_CRC_DONE_ENABLE			(1UL<<28)
#define   PERF_COUNTER2_INTERRUPT_EN		(1UL<<27)
#define   PIPE_GMBUS_EVENT_ENABLE		(1UL<<27)
#define   PLANE_FLIP_DONE_INT_EN_VLV		(1UL<<26)
#define   PIPE_HOTPLUG_INTERRUPT_ENABLE		(1UL<<26)
#define   PIPE_VSYNC_INTERRUPT_ENABLE		(1UL<<25)
#define   PIPE_DISPLAY_LINE_COMPARE_ENABLE	(1UL<<24)
#define   PIPE_DPST_EVENT_ENABLE		(1UL<<23)
#define   SPRITE0_FLIP_DONE_INT_EN_VLV		(1UL<<22)
#define   PIPE_LEGACY_BLC_EVENT_ENABLE		(1UL<<22)
#define   PIPE_ODD_FIELD_INTERRUPT_ENABLE	(1UL<<21)
#define   PIPE_EVEN_FIELD_INTERRUPT_ENABLE	(1UL<<20)
#define   PIPE_B_PSR_INTERRUPT_ENABLE_VLV	(1UL<<19)
#define   PERF_COUNTER_INTERRUPT_EN		(1UL<<19)
#define   PIPE_HOTPLUG_TV_INTERRUPT_ENABLE	(1UL<<18) /* pre-965 */
#define   PIPE_START_VBLANK_INTERRUPT_ENABLE	(1UL<<18) /* 965 or later */
#define   PIPE_FRAMESTART_INTERRUPT_ENABLE	(1UL<<17)
#define   PIPE_VBLANK_INTERRUPT_ENABLE		(1UL<<17)
#define   PIPEA_HBLANK_INT_EN_VLV		(1UL<<16)
#define   PIPE_OVERLAY_UPDATED_ENABLE		(1UL<<16)
#define   SPRITE1_FLIP_DONE_INT_STATUS_VLV	(1UL<<15)
#define   SPRITE0_FLIP_DONE_INT_STATUS_VLV	(1UL<<14)
#define   PIPE_CRC_ERROR_INTERRUPT_STATUS	(1UL<<13)
#define   PIPE_CRC_DONE_INTERRUPT_STATUS	(1UL<<12)
#define   PERF_COUNTER2_INTERRUPT_STATUS	(1UL<<11)
#define   PIPE_GMBUS_INTERRUPT_STATUS		(1UL<<11)
#define   PLANE_FLIP_DONE_INT_STATUS_VLV	(1UL<<10)
#define   PIPE_HOTPLUG_INTERRUPT_STATUS		(1UL<<10)
#define   PIPE_VSYNC_INTERRUPT_STATUS		(1UL<<9)
#define   PIPE_DISPLAY_LINE_COMPARE_STATUS	(1UL<<8)
#define   PIPE_DPST_EVENT_STATUS		(1UL<<7)
#define   PIPE_A_PSR_STATUS_VLV			(1UL<<6)
#define   PIPE_LEGACY_BLC_EVENT_STATUS		(1UL<<6)
#define   PIPE_ODD_FIELD_INTERRUPT_STATUS	(1UL<<5)
#define   PIPE_EVEN_FIELD_INTERRUPT_STATUS	(1UL<<4)
#define   PIPE_B_PSR_STATUS_VLV			(1UL<<3)
#define   PERF_COUNTER_INTERRUPT_STATUS		(1UL<<3)
#define   PIPE_HOTPLUG_TV_INTERRUPT_STATUS	(1UL<<2) /* pre-965 */
#define   PIPE_START_VBLANK_INTERRUPT_STATUS	(1UL<<2) /* 965 or later */
#define   PIPE_FRAMESTART_INTERRUPT_STATUS	(1UL<<1)
#define   PIPE_VBLANK_INTERRUPT_STATUS		(1UL<<1)
#define   PIPE_HBLANK_INT_STATUS		(1UL<<0)
#define   PIPE_OVERLAY_UPDATED_STATUS		(1UL<<0)

#define PIPESTAT_INT_ENABLE_MASK		0x7fff0000
#define PIPESTAT_INT_STATUS_MASK		0x0000ffff

#define PIPE_A_OFFSET		0x70000
#define PIPE_B_OFFSET		0x71000
#define PIPE_C_OFFSET		0x72000
#define CHV_PIPE_C_OFFSET	0x74000
/*
 * There's actually no pipe EDP. Some pipe registers have
 * simply shifted from the pipe to the transcoder, while
 * keeping their original offset. Thus we need PIPE_EDP_OFFSET
 * to access such registers in transcoder EDP.
 */
#define PIPE_EDP_OFFSET	0x7f000

#define _MMIO_PIPE2(pipe, reg) _MMIO(dev_priv->info.pipe_offsets[pipe] - \
	dev_priv->info.pipe_offsets[PIPE_A] + (reg) + \
	dev_priv->info.display_mmio_offset)

#define PIPECONF(pipe)		_MMIO_PIPE2(pipe, _PIPEACONF)
#define PIPEDSL(pipe)		_MMIO_PIPE2(pipe, _PIPEADSL)
#define PIPEFRAME(pipe)		_MMIO_PIPE2(pipe, _PIPEAFRAMEHIGH)
#define PIPEFRAMEPIXEL(pipe)	_MMIO_PIPE2(pipe, _PIPEAFRAMEPIXEL)
#define PIPESTAT(pipe)		_MMIO_PIPE2(pipe, _PIPEASTAT)

#define _PIPE_MISC_A			0x70030
#define _PIPE_MISC_B			0x71030
#define   PIPEMISC_YUV420_ENABLE	(1<<27)
#define   PIPEMISC_YUV420_MODE_FULL_BLEND (1<<26)
#define   PIPEMISC_OUTPUT_COLORSPACE_YUV  (1<<11)
#define   PIPEMISC_DITHER_BPC_MASK	(7<<5)
#define   PIPEMISC_DITHER_8_BPC		(0<<5)
#define   PIPEMISC_DITHER_10_BPC	(1<<5)
#define   PIPEMISC_DITHER_6_BPC		(2<<5)
#define   PIPEMISC_DITHER_12_BPC	(3<<5)
#define   PIPEMISC_DITHER_ENABLE	(1<<4)
#define   PIPEMISC_DITHER_TYPE_MASK	(3<<2)
#define   PIPEMISC_DITHER_TYPE_SP	(0<<2)
#define PIPEMISC(pipe)			_MMIO_PIPE2(pipe, _PIPE_MISC_A)

#define VLV_DPFLIPSTAT				_MMIO(VLV_DISPLAY_BASE + 0x70028)
#define   PIPEB_LINE_COMPARE_INT_EN		(1<<29)
#define   PIPEB_HLINE_INT_EN			(1<<28)
#define   PIPEB_VBLANK_INT_EN			(1<<27)
#define   SPRITED_FLIP_DONE_INT_EN		(1<<26)
#define   SPRITEC_FLIP_DONE_INT_EN		(1<<25)
#define   PLANEB_FLIP_DONE_INT_EN		(1<<24)
#define   PIPE_PSR_INT_EN			(1<<22)
#define   PIPEA_LINE_COMPARE_INT_EN		(1<<21)
#define   PIPEA_HLINE_INT_EN			(1<<20)
#define   PIPEA_VBLANK_INT_EN			(1<<19)
#define   SPRITEB_FLIP_DONE_INT_EN		(1<<18)
#define   SPRITEA_FLIP_DONE_INT_EN		(1<<17)
#define   PLANEA_FLIPDONE_INT_EN		(1<<16)
#define   PIPEC_LINE_COMPARE_INT_EN		(1<<13)
#define   PIPEC_HLINE_INT_EN			(1<<12)
#define   PIPEC_VBLANK_INT_EN			(1<<11)
#define   SPRITEF_FLIPDONE_INT_EN		(1<<10)
#define   SPRITEE_FLIPDONE_INT_EN		(1<<9)
#define   PLANEC_FLIPDONE_INT_EN		(1<<8)

#define DPINVGTT				_MMIO(VLV_DISPLAY_BASE + 0x7002c) /* VLV/CHV only */
#define   SPRITEF_INVALID_GTT_INT_EN		(1<<27)
#define   SPRITEE_INVALID_GTT_INT_EN		(1<<26)
#define   PLANEC_INVALID_GTT_INT_EN		(1<<25)
#define   CURSORC_INVALID_GTT_INT_EN		(1<<24)
#define   CURSORB_INVALID_GTT_INT_EN		(1<<23)
#define   CURSORA_INVALID_GTT_INT_EN		(1<<22)
#define   SPRITED_INVALID_GTT_INT_EN		(1<<21)
#define   SPRITEC_INVALID_GTT_INT_EN		(1<<20)
#define   PLANEB_INVALID_GTT_INT_EN		(1<<19)
#define   SPRITEB_INVALID_GTT_INT_EN		(1<<18)
#define   SPRITEA_INVALID_GTT_INT_EN		(1<<17)
#define   PLANEA_INVALID_GTT_INT_EN		(1<<16)
#define   DPINVGTT_EN_MASK			0xff0000
#define   DPINVGTT_EN_MASK_CHV			0xfff0000
#define   SPRITEF_INVALID_GTT_STATUS		(1<<11)
#define   SPRITEE_INVALID_GTT_STATUS		(1<<10)
#define   PLANEC_INVALID_GTT_STATUS		(1<<9)
#define   CURSORC_INVALID_GTT_STATUS		(1<<8)
#define   CURSORB_INVALID_GTT_STATUS		(1<<7)
#define   CURSORA_INVALID_GTT_STATUS		(1<<6)
#define   SPRITED_INVALID_GTT_STATUS		(1<<5)
#define   SPRITEC_INVALID_GTT_STATUS		(1<<4)
#define   PLANEB_INVALID_GTT_STATUS		(1<<3)
#define   SPRITEB_INVALID_GTT_STATUS		(1<<2)
#define   SPRITEA_INVALID_GTT_STATUS		(1<<1)
#define   PLANEA_INVALID_GTT_STATUS		(1<<0)
#define   DPINVGTT_STATUS_MASK			0xff
#define   DPINVGTT_STATUS_MASK_CHV		0xfff

#define DSPARB			_MMIO(dev_priv->info.display_mmio_offset + 0x70030)
#define   DSPARB_CSTART_MASK	(0x7f << 7)
#define   DSPARB_CSTART_SHIFT	7
#define   DSPARB_BSTART_MASK	(0x7f)
#define   DSPARB_BSTART_SHIFT	0
#define   DSPARB_BEND_SHIFT	9 /* on 855 */
#define   DSPARB_AEND_SHIFT	0
#define   DSPARB_SPRITEA_SHIFT_VLV	0
#define   DSPARB_SPRITEA_MASK_VLV	(0xff << 0)
#define   DSPARB_SPRITEB_SHIFT_VLV	8
#define   DSPARB_SPRITEB_MASK_VLV	(0xff << 8)
#define   DSPARB_SPRITEC_SHIFT_VLV	16
#define   DSPARB_SPRITEC_MASK_VLV	(0xff << 16)
#define   DSPARB_SPRITED_SHIFT_VLV	24
#define   DSPARB_SPRITED_MASK_VLV	(0xff << 24)
#define DSPARB2				_MMIO(VLV_DISPLAY_BASE + 0x70060) /* vlv/chv */
#define   DSPARB_SPRITEA_HI_SHIFT_VLV	0
#define   DSPARB_SPRITEA_HI_MASK_VLV	(0x1 << 0)
#define   DSPARB_SPRITEB_HI_SHIFT_VLV	4
#define   DSPARB_SPRITEB_HI_MASK_VLV	(0x1 << 4)
#define   DSPARB_SPRITEC_HI_SHIFT_VLV	8
#define   DSPARB_SPRITEC_HI_MASK_VLV	(0x1 << 8)
#define   DSPARB_SPRITED_HI_SHIFT_VLV	12
#define   DSPARB_SPRITED_HI_MASK_VLV	(0x1 << 12)
#define   DSPARB_SPRITEE_HI_SHIFT_VLV	16
#define   DSPARB_SPRITEE_HI_MASK_VLV	(0x1 << 16)
#define   DSPARB_SPRITEF_HI_SHIFT_VLV	20
#define   DSPARB_SPRITEF_HI_MASK_VLV	(0x1 << 20)
#define DSPARB3				_MMIO(VLV_DISPLAY_BASE + 0x7006c) /* chv */
#define   DSPARB_SPRITEE_SHIFT_VLV	0
#define   DSPARB_SPRITEE_MASK_VLV	(0xff << 0)
#define   DSPARB_SPRITEF_SHIFT_VLV	8
#define   DSPARB_SPRITEF_MASK_VLV	(0xff << 8)

/* pnv/gen4/g4x/vlv/chv */
#define DSPFW1		_MMIO(dev_priv->info.display_mmio_offset + 0x70034)
#define   DSPFW_SR_SHIFT		23
#define   DSPFW_SR_MASK			(0x1ff<<23)
#define   DSPFW_CURSORB_SHIFT		16
#define   DSPFW_CURSORB_MASK		(0x3f<<16)
#define   DSPFW_PLANEB_SHIFT		8
#define   DSPFW_PLANEB_MASK		(0x7f<<8)
#define   DSPFW_PLANEB_MASK_VLV		(0xff<<8) /* vlv/chv */
#define   DSPFW_PLANEA_SHIFT		0
#define   DSPFW_PLANEA_MASK		(0x7f<<0)
#define   DSPFW_PLANEA_MASK_VLV		(0xff<<0) /* vlv/chv */
#define DSPFW2		_MMIO(dev_priv->info.display_mmio_offset + 0x70038)
#define   DSPFW_FBC_SR_EN		(1<<31)	  /* g4x */
#define   DSPFW_FBC_SR_SHIFT		28
#define   DSPFW_FBC_SR_MASK		(0x7<<28) /* g4x */
#define   DSPFW_FBC_HPLL_SR_SHIFT	24
#define   DSPFW_FBC_HPLL_SR_MASK	(0xf<<24) /* g4x */
#define   DSPFW_SPRITEB_SHIFT		(16)
#define   DSPFW_SPRITEB_MASK		(0x7f<<16) /* g4x */
#define   DSPFW_SPRITEB_MASK_VLV	(0xff<<16) /* vlv/chv */
#define   DSPFW_CURSORA_SHIFT		8
#define   DSPFW_CURSORA_MASK		(0x3f<<8)
#define   DSPFW_PLANEC_OLD_SHIFT	0
#define   DSPFW_PLANEC_OLD_MASK		(0x7f<<0) /* pre-gen4 sprite C */
#define   DSPFW_SPRITEA_SHIFT		0
#define   DSPFW_SPRITEA_MASK		(0x7f<<0) /* g4x */
#define   DSPFW_SPRITEA_MASK_VLV	(0xff<<0) /* vlv/chv */
#define DSPFW3		_MMIO(dev_priv->info.display_mmio_offset + 0x7003c)
#define   DSPFW_HPLL_SR_EN		(1<<31)
#define   PINEVIEW_SELF_REFRESH_EN	(1<<30)
#define   DSPFW_CURSOR_SR_SHIFT		24
#define   DSPFW_CURSOR_SR_MASK		(0x3f<<24)
#define   DSPFW_HPLL_CURSOR_SHIFT	16
#define   DSPFW_HPLL_CURSOR_MASK	(0x3f<<16)
#define   DSPFW_HPLL_SR_SHIFT		0
#define   DSPFW_HPLL_SR_MASK		(0x1ff<<0)

/* vlv/chv */
#define DSPFW4		_MMIO(VLV_DISPLAY_BASE + 0x70070)
#define   DSPFW_SPRITEB_WM1_SHIFT	16
#define   DSPFW_SPRITEB_WM1_MASK	(0xff<<16)
#define   DSPFW_CURSORA_WM1_SHIFT	8
#define   DSPFW_CURSORA_WM1_MASK	(0x3f<<8)
#define   DSPFW_SPRITEA_WM1_SHIFT	0
#define   DSPFW_SPRITEA_WM1_MASK	(0xff<<0)
#define DSPFW5		_MMIO(VLV_DISPLAY_BASE + 0x70074)
#define   DSPFW_PLANEB_WM1_SHIFT	24
#define   DSPFW_PLANEB_WM1_MASK		(0xff<<24)
#define   DSPFW_PLANEA_WM1_SHIFT	16
#define   DSPFW_PLANEA_WM1_MASK		(0xff<<16)
#define   DSPFW_CURSORB_WM1_SHIFT	8
#define   DSPFW_CURSORB_WM1_MASK	(0x3f<<8)
#define   DSPFW_CURSOR_SR_WM1_SHIFT	0
#define   DSPFW_CURSOR_SR_WM1_MASK	(0x3f<<0)
#define DSPFW6		_MMIO(VLV_DISPLAY_BASE + 0x70078)
#define   DSPFW_SR_WM1_SHIFT		0
#define   DSPFW_SR_WM1_MASK		(0x1ff<<0)
#define DSPFW7		_MMIO(VLV_DISPLAY_BASE + 0x7007c)
#define DSPFW7_CHV	_MMIO(VLV_DISPLAY_BASE + 0x700b4) /* wtf #1? */
#define   DSPFW_SPRITED_WM1_SHIFT	24
#define   DSPFW_SPRITED_WM1_MASK	(0xff<<24)
#define   DSPFW_SPRITED_SHIFT		16
#define   DSPFW_SPRITED_MASK_VLV	(0xff<<16)
#define   DSPFW_SPRITEC_WM1_SHIFT	8
#define   DSPFW_SPRITEC_WM1_MASK	(0xff<<8)
#define   DSPFW_SPRITEC_SHIFT		0
#define   DSPFW_SPRITEC_MASK_VLV	(0xff<<0)
#define DSPFW8_CHV	_MMIO(VLV_DISPLAY_BASE + 0x700b8)
#define   DSPFW_SPRITEF_WM1_SHIFT	24
#define   DSPFW_SPRITEF_WM1_MASK	(0xff<<24)
#define   DSPFW_SPRITEF_SHIFT		16
#define   DSPFW_SPRITEF_MASK_VLV	(0xff<<16)
#define   DSPFW_SPRITEE_WM1_SHIFT	8
#define   DSPFW_SPRITEE_WM1_MASK	(0xff<<8)
#define   DSPFW_SPRITEE_SHIFT		0
#define   DSPFW_SPRITEE_MASK_VLV	(0xff<<0)
#define DSPFW9_CHV	_MMIO(VLV_DISPLAY_BASE + 0x7007c) /* wtf #2? */
#define   DSPFW_PLANEC_WM1_SHIFT	24
#define   DSPFW_PLANEC_WM1_MASK		(0xff<<24)
#define   DSPFW_PLANEC_SHIFT		16
#define   DSPFW_PLANEC_MASK_VLV		(0xff<<16)
#define   DSPFW_CURSORC_WM1_SHIFT	8
#define   DSPFW_CURSORC_WM1_MASK	(0x3f<<16)
#define   DSPFW_CURSORC_SHIFT		0
#define   DSPFW_CURSORC_MASK		(0x3f<<0)

/* vlv/chv high order bits */
#define DSPHOWM		_MMIO(VLV_DISPLAY_BASE + 0x70064)
#define   DSPFW_SR_HI_SHIFT		24
#define   DSPFW_SR_HI_MASK		(3<<24) /* 2 bits for chv, 1 for vlv */
#define   DSPFW_SPRITEF_HI_SHIFT	23
#define   DSPFW_SPRITEF_HI_MASK		(1<<23)
#define   DSPFW_SPRITEE_HI_SHIFT	22
#define   DSPFW_SPRITEE_HI_MASK		(1<<22)
#define   DSPFW_PLANEC_HI_SHIFT		21
#define   DSPFW_PLANEC_HI_MASK		(1<<21)
#define   DSPFW_SPRITED_HI_SHIFT	20
#define   DSPFW_SPRITED_HI_MASK		(1<<20)
#define   DSPFW_SPRITEC_HI_SHIFT	16
#define   DSPFW_SPRITEC_HI_MASK		(1<<16)
#define   DSPFW_PLANEB_HI_SHIFT		12
#define   DSPFW_PLANEB_HI_MASK		(1<<12)
#define   DSPFW_SPRITEB_HI_SHIFT	8
#define   DSPFW_SPRITEB_HI_MASK		(1<<8)
#define   DSPFW_SPRITEA_HI_SHIFT	4
#define   DSPFW_SPRITEA_HI_MASK		(1<<4)
#define   DSPFW_PLANEA_HI_SHIFT		0
#define   DSPFW_PLANEA_HI_MASK		(1<<0)
#define DSPHOWM1	_MMIO(VLV_DISPLAY_BASE + 0x70068)
#define   DSPFW_SR_WM1_HI_SHIFT		24
#define   DSPFW_SR_WM1_HI_MASK		(3<<24) /* 2 bits for chv, 1 for vlv */
#define   DSPFW_SPRITEF_WM1_HI_SHIFT	23
#define   DSPFW_SPRITEF_WM1_HI_MASK	(1<<23)
#define   DSPFW_SPRITEE_WM1_HI_SHIFT	22
#define   DSPFW_SPRITEE_WM1_HI_MASK	(1<<22)
#define   DSPFW_PLANEC_WM1_HI_SHIFT	21
#define   DSPFW_PLANEC_WM1_HI_MASK	(1<<21)
#define   DSPFW_SPRITED_WM1_HI_SHIFT	20
#define   DSPFW_SPRITED_WM1_HI_MASK	(1<<20)
#define   DSPFW_SPRITEC_WM1_HI_SHIFT	16
#define   DSPFW_SPRITEC_WM1_HI_MASK	(1<<16)
#define   DSPFW_PLANEB_WM1_HI_SHIFT	12
#define   DSPFW_PLANEB_WM1_HI_MASK	(1<<12)
#define   DSPFW_SPRITEB_WM1_HI_SHIFT	8
#define   DSPFW_SPRITEB_WM1_HI_MASK	(1<<8)
#define   DSPFW_SPRITEA_WM1_HI_SHIFT	4
#define   DSPFW_SPRITEA_WM1_HI_MASK	(1<<4)
#define   DSPFW_PLANEA_WM1_HI_SHIFT	0
#define   DSPFW_PLANEA_WM1_HI_MASK	(1<<0)

/* drain latency register values*/
#define VLV_DDL(pipe)			_MMIO(VLV_DISPLAY_BASE + 0x70050 + 4 * (pipe))
#define DDL_CURSOR_SHIFT		24
#define DDL_SPRITE_SHIFT(sprite)	(8+8*(sprite))
#define DDL_PLANE_SHIFT			0
#define DDL_PRECISION_HIGH		(1<<7)
#define DDL_PRECISION_LOW		(0<<7)
#define DRAIN_LATENCY_MASK		0x7f

#define CBR1_VLV			_MMIO(VLV_DISPLAY_BASE + 0x70400)
#define  CBR_PND_DEADLINE_DISABLE	(1<<31)
#define  CBR_PWM_CLOCK_MUX_SELECT	(1<<30)

#define CBR4_VLV			_MMIO(VLV_DISPLAY_BASE + 0x70450)
#define  CBR_DPLLBMD_PIPE(pipe)		(1<<(7+(pipe)*11)) /* pipes B and C */

/* FIFO watermark sizes etc */
#define G4X_FIFO_LINE_SIZE	64
#define I915_FIFO_LINE_SIZE	64
#define I830_FIFO_LINE_SIZE	32

#define VALLEYVIEW_FIFO_SIZE	255
#define G4X_FIFO_SIZE		127
#define I965_FIFO_SIZE		512
#define I945_FIFO_SIZE		127
#define I915_FIFO_SIZE		95
#define I855GM_FIFO_SIZE	127 /* In cachelines */
#define I830_FIFO_SIZE		95

#define VALLEYVIEW_MAX_WM	0xff
#define G4X_MAX_WM		0x3f
#define I915_MAX_WM		0x3f

#define PINEVIEW_DISPLAY_FIFO	512 /* in 64byte unit */
#define PINEVIEW_FIFO_LINE_SIZE	64
#define PINEVIEW_MAX_WM		0x1ff
#define PINEVIEW_DFT_WM		0x3f
#define PINEVIEW_DFT_HPLLOFF_WM	0
#define PINEVIEW_GUARD_WM		10
#define PINEVIEW_CURSOR_FIFO		64
#define PINEVIEW_CURSOR_MAX_WM	0x3f
#define PINEVIEW_CURSOR_DFT_WM	0
#define PINEVIEW_CURSOR_GUARD_WM	5

#define VALLEYVIEW_CURSOR_MAX_WM 64
#define I965_CURSOR_FIFO	64
#define I965_CURSOR_MAX_WM	32
#define I965_CURSOR_DFT_WM	8

/* Watermark register definitions for SKL */
#define _CUR_WM_A_0		0x70140
#define _CUR_WM_B_0		0x71140
#define _PLANE_WM_1_A_0		0x70240
#define _PLANE_WM_1_B_0		0x71240
#define _PLANE_WM_2_A_0		0x70340
#define _PLANE_WM_2_B_0		0x71340
#define _PLANE_WM_TRANS_1_A_0	0x70268
#define _PLANE_WM_TRANS_1_B_0	0x71268
#define _PLANE_WM_TRANS_2_A_0	0x70368
#define _PLANE_WM_TRANS_2_B_0	0x71368
#define _CUR_WM_TRANS_A_0	0x70168
#define _CUR_WM_TRANS_B_0	0x71168
#define   PLANE_WM_EN		(1 << 31)
#define   PLANE_WM_LINES_SHIFT	14
#define   PLANE_WM_LINES_MASK	0x1f
#define   PLANE_WM_BLOCKS_MASK	0x3ff

#define _CUR_WM_0(pipe) _PIPE(pipe, _CUR_WM_A_0, _CUR_WM_B_0)
#define CUR_WM(pipe, level) _MMIO(_CUR_WM_0(pipe) + ((4) * (level)))
#define CUR_WM_TRANS(pipe) _MMIO_PIPE(pipe, _CUR_WM_TRANS_A_0, _CUR_WM_TRANS_B_0)

#define _PLANE_WM_1(pipe) _PIPE(pipe, _PLANE_WM_1_A_0, _PLANE_WM_1_B_0)
#define _PLANE_WM_2(pipe) _PIPE(pipe, _PLANE_WM_2_A_0, _PLANE_WM_2_B_0)
#define _PLANE_WM_BASE(pipe, plane)	\
			_PLANE(plane, _PLANE_WM_1(pipe), _PLANE_WM_2(pipe))
#define PLANE_WM(pipe, plane, level)	\
			_MMIO(_PLANE_WM_BASE(pipe, plane) + ((4) * (level)))
#define _PLANE_WM_TRANS_1(pipe)	\
			_PIPE(pipe, _PLANE_WM_TRANS_1_A_0, _PLANE_WM_TRANS_1_B_0)
#define _PLANE_WM_TRANS_2(pipe)	\
			_PIPE(pipe, _PLANE_WM_TRANS_2_A_0, _PLANE_WM_TRANS_2_B_0)
#define PLANE_WM_TRANS(pipe, plane)	\
	_MMIO(_PLANE(plane, _PLANE_WM_TRANS_1(pipe), _PLANE_WM_TRANS_2(pipe)))

/* define the Watermark register on Ironlake */
#define WM0_PIPEA_ILK		_MMIO(0x45100)
#define  WM0_PIPE_PLANE_MASK	(0xffff<<16)
#define  WM0_PIPE_PLANE_SHIFT	16
#define  WM0_PIPE_SPRITE_MASK	(0xff<<8)
#define  WM0_PIPE_SPRITE_SHIFT	8
#define  WM0_PIPE_CURSOR_MASK	(0xff)

#define WM0_PIPEB_ILK		_MMIO(0x45104)
#define WM0_PIPEC_IVB		_MMIO(0x45200)
#define WM1_LP_ILK		_MMIO(0x45108)
#define  WM1_LP_SR_EN		(1<<31)
#define  WM1_LP_LATENCY_SHIFT	24
#define  WM1_LP_LATENCY_MASK	(0x7f<<24)
#define  WM1_LP_FBC_MASK	(0xf<<20)
#define  WM1_LP_FBC_SHIFT	20
#define  WM1_LP_FBC_SHIFT_BDW	19
#define  WM1_LP_SR_MASK		(0x7ff<<8)
#define  WM1_LP_SR_SHIFT	8
#define  WM1_LP_CURSOR_MASK	(0xff)
#define WM2_LP_ILK		_MMIO(0x4510c)
#define  WM2_LP_EN		(1<<31)
#define WM3_LP_ILK		_MMIO(0x45110)
#define  WM3_LP_EN		(1<<31)
#define WM1S_LP_ILK		_MMIO(0x45120)
#define WM2S_LP_IVB		_MMIO(0x45124)
#define WM3S_LP_IVB		_MMIO(0x45128)
#define  WM1S_LP_EN		(1<<31)

#define HSW_WM_LP_VAL(lat, fbc, pri, cur) \
	(WM3_LP_EN | ((lat) << WM1_LP_LATENCY_SHIFT) | \
	 ((fbc) << WM1_LP_FBC_SHIFT) | ((pri) << WM1_LP_SR_SHIFT) | (cur))

/* Memory latency timer register */
#define MLTR_ILK		_MMIO(0x11222)
#define  MLTR_WM1_SHIFT		0
#define  MLTR_WM2_SHIFT		8
/* the unit of memory self-refresh latency time is 0.5us */
#define  ILK_SRLT_MASK		0x3f


/* the address where we get all kinds of latency value */
#define SSKPD			_MMIO(0x5d10)
#define SSKPD_WM_MASK		0x3f
#define SSKPD_WM0_SHIFT		0
#define SSKPD_WM1_SHIFT		8
#define SSKPD_WM2_SHIFT		16
#define SSKPD_WM3_SHIFT		24

/*
 * The two pipe frame counter registers are not synchronized, so
 * reading a stable value is somewhat tricky. The following code
 * should work:
 *
 *  do {
 *    high1 = ((INREG(PIPEAFRAMEHIGH) & PIPE_FRAME_HIGH_MASK) >>
 *             PIPE_FRAME_HIGH_SHIFT;
 *    low1 =  ((INREG(PIPEAFRAMEPIXEL) & PIPE_FRAME_LOW_MASK) >>
 *             PIPE_FRAME_LOW_SHIFT);
 *    high2 = ((INREG(PIPEAFRAMEHIGH) & PIPE_FRAME_HIGH_MASK) >>
 *             PIPE_FRAME_HIGH_SHIFT);
 *  } while (high1 != high2);
 *  frame = (high1 << 8) | low1;
 */
#define _PIPEAFRAMEHIGH          0x70040
#define   PIPE_FRAME_HIGH_MASK    0x0000ffff
#define   PIPE_FRAME_HIGH_SHIFT   0
#define _PIPEAFRAMEPIXEL         0x70044
#define   PIPE_FRAME_LOW_MASK     0xff000000
#define   PIPE_FRAME_LOW_SHIFT    24
#define   PIPE_PIXEL_MASK         0x00ffffff
#define   PIPE_PIXEL_SHIFT        0
/* GM45+ just has to be different */
#define _PIPEA_FRMCOUNT_G4X	0x70040
#define _PIPEA_FLIPCOUNT_G4X	0x70044
#define PIPE_FRMCOUNT_G4X(pipe) _MMIO_PIPE2(pipe, _PIPEA_FRMCOUNT_G4X)
#define PIPE_FLIPCOUNT_G4X(pipe) _MMIO_PIPE2(pipe, _PIPEA_FLIPCOUNT_G4X)

/* Cursor A & B regs */
#define _CURACNTR		0x70080
/* Old style CUR*CNTR flags (desktop 8xx) */
#define   CURSOR_ENABLE		0x80000000
#define   CURSOR_GAMMA_ENABLE	0x40000000
#define   CURSOR_STRIDE_SHIFT	28
#define   CURSOR_STRIDE(x)	((ffs(x)-9) << CURSOR_STRIDE_SHIFT) /* 256,512,1k,2k */
#define   CURSOR_PIPE_CSC_ENABLE (1<<24)
#define   CURSOR_FORMAT_SHIFT	24
#define   CURSOR_FORMAT_MASK	(0x07 << CURSOR_FORMAT_SHIFT)
#define   CURSOR_FORMAT_2C	(0x00 << CURSOR_FORMAT_SHIFT)
#define   CURSOR_FORMAT_3C	(0x01 << CURSOR_FORMAT_SHIFT)
#define   CURSOR_FORMAT_4C	(0x02 << CURSOR_FORMAT_SHIFT)
#define   CURSOR_FORMAT_ARGB	(0x04 << CURSOR_FORMAT_SHIFT)
#define   CURSOR_FORMAT_XRGB	(0x05 << CURSOR_FORMAT_SHIFT)
/* New style CUR*CNTR flags */
#define   CURSOR_MODE		0x27
#define   CURSOR_MODE_DISABLE   0x00
#define   CURSOR_MODE_128_32B_AX 0x02
#define   CURSOR_MODE_256_32B_AX 0x03
#define   CURSOR_MODE_64_32B_AX 0x07
#define   CURSOR_MODE_128_ARGB_AX ((1 << 5) | CURSOR_MODE_128_32B_AX)
#define   CURSOR_MODE_256_ARGB_AX ((1 << 5) | CURSOR_MODE_256_32B_AX)
#define   CURSOR_MODE_64_ARGB_AX ((1 << 5) | CURSOR_MODE_64_32B_AX)
#define   MCURSOR_PIPE_SELECT(pipe)	((pipe) << 28)
#define   MCURSOR_GAMMA_ENABLE  (1 << 26)
#define   CURSOR_ROTATE_180	(1<<15)
#define   CURSOR_TRICKLE_FEED_DISABLE	(1 << 14)
#define _CURABASE		0x70084
#define _CURAPOS		0x70088
#define   CURSOR_POS_MASK       0x007FF
#define   CURSOR_POS_SIGN       0x8000
#define   CURSOR_X_SHIFT        0
#define   CURSOR_Y_SHIFT        16
#define CURSIZE			_MMIO(0x700a0) /* 845/865 */
#define _CUR_FBC_CTL_A		0x700a0 /* ivb+ */
#define   CUR_FBC_CTL_EN	(1 << 31)
#define _CURBCNTR		0x700c0
#define _CURBBASE		0x700c4
#define _CURBPOS		0x700c8

#define _CURBCNTR_IVB		0x71080
#define _CURBBASE_IVB		0x71084
#define _CURBPOS_IVB		0x71088

#define _CURSOR2(pipe, reg) _MMIO(dev_priv->info.cursor_offsets[(pipe)] - \
	dev_priv->info.cursor_offsets[PIPE_A] + (reg) + \
	dev_priv->info.display_mmio_offset)

#define CURCNTR(pipe) _CURSOR2(pipe, _CURACNTR)
#define CURBASE(pipe) _CURSOR2(pipe, _CURABASE)
#define CURPOS(pipe) _CURSOR2(pipe, _CURAPOS)
#define CUR_FBC_CTL(pipe) _CURSOR2(pipe, _CUR_FBC_CTL_A)

#define CURSOR_A_OFFSET 0x70080
#define CURSOR_B_OFFSET 0x700c0
#define CHV_CURSOR_C_OFFSET 0x700e0
#define IVB_CURSOR_B_OFFSET 0x71080
#define IVB_CURSOR_C_OFFSET 0x72080

/* Display A control */
#define _DSPACNTR				0x70180
#define   DISPLAY_PLANE_ENABLE			(1<<31)
#define   DISPLAY_PLANE_DISABLE			0
#define   DISPPLANE_GAMMA_ENABLE		(1<<30)
#define   DISPPLANE_GAMMA_DISABLE		0
#define   DISPPLANE_PIXFORMAT_MASK		(0xf<<26)
#define   DISPPLANE_YUV422			(0x0<<26)
#define   DISPPLANE_8BPP			(0x2<<26)
#define   DISPPLANE_BGRA555			(0x3<<26)
#define   DISPPLANE_BGRX555			(0x4<<26)
#define   DISPPLANE_BGRX565			(0x5<<26)
#define   DISPPLANE_BGRX888			(0x6<<26)
#define   DISPPLANE_BGRA888			(0x7<<26)
#define   DISPPLANE_RGBX101010			(0x8<<26)
#define   DISPPLANE_RGBA101010			(0x9<<26)
#define   DISPPLANE_BGRX101010			(0xa<<26)
#define   DISPPLANE_RGBX161616			(0xc<<26)
#define   DISPPLANE_RGBX888			(0xe<<26)
#define   DISPPLANE_RGBA888			(0xf<<26)
#define   DISPPLANE_STEREO_ENABLE		(1<<25)
#define   DISPPLANE_STEREO_DISABLE		0
#define   DISPPLANE_PIPE_CSC_ENABLE		(1<<24)
#define   DISPPLANE_SEL_PIPE_SHIFT		24
#define   DISPPLANE_SEL_PIPE_MASK		(3<<DISPPLANE_SEL_PIPE_SHIFT)
#define   DISPPLANE_SEL_PIPE(pipe)		((pipe)<<DISPPLANE_SEL_PIPE_SHIFT)
#define   DISPPLANE_SRC_KEY_ENABLE		(1<<22)
#define   DISPPLANE_SRC_KEY_DISABLE		0
#define   DISPPLANE_LINE_DOUBLE			(1<<20)
#define   DISPPLANE_NO_LINE_DOUBLE		0
#define   DISPPLANE_STEREO_POLARITY_FIRST	0
#define   DISPPLANE_STEREO_POLARITY_SECOND	(1<<18)
#define   DISPPLANE_ALPHA_PREMULTIPLY		(1<<16) /* CHV pipe B */
#define   DISPPLANE_ROTATE_180			(1<<15)
#define   DISPPLANE_TRICKLE_FEED_DISABLE	(1<<14) /* Ironlake */
#define   DISPPLANE_TILED			(1<<10)
#define   DISPPLANE_MIRROR			(1<<8) /* CHV pipe B */
#define _DSPAADDR				0x70184
#define _DSPASTRIDE				0x70188
#define _DSPAPOS				0x7018C /* reserved */
#define _DSPASIZE				0x70190
#define _DSPASURF				0x7019C /* 965+ only */
#define _DSPATILEOFF				0x701A4 /* 965+ only */
#define _DSPAOFFSET				0x701A4 /* HSW */
#define _DSPASURFLIVE				0x701AC

#define DSPCNTR(plane)		_MMIO_PIPE2(plane, _DSPACNTR)
#define DSPADDR(plane)		_MMIO_PIPE2(plane, _DSPAADDR)
#define DSPSTRIDE(plane)	_MMIO_PIPE2(plane, _DSPASTRIDE)
#define DSPPOS(plane)		_MMIO_PIPE2(plane, _DSPAPOS)
#define DSPSIZE(plane)		_MMIO_PIPE2(plane, _DSPASIZE)
#define DSPSURF(plane)		_MMIO_PIPE2(plane, _DSPASURF)
#define DSPTILEOFF(plane)	_MMIO_PIPE2(plane, _DSPATILEOFF)
#define DSPLINOFF(plane)	DSPADDR(plane)
#define DSPOFFSET(plane)	_MMIO_PIPE2(plane, _DSPAOFFSET)
#define DSPSURFLIVE(plane)	_MMIO_PIPE2(plane, _DSPASURFLIVE)

/* CHV pipe B blender and primary plane */
#define _CHV_BLEND_A		0x60a00
#define   CHV_BLEND_LEGACY		(0<<30)
#define   CHV_BLEND_ANDROID		(1<<30)
#define   CHV_BLEND_MPO			(2<<30)
#define   CHV_BLEND_MASK		(3<<30)
#define _CHV_CANVAS_A		0x60a04
#define _PRIMPOS_A		0x60a08
#define _PRIMSIZE_A		0x60a0c
#define _PRIMCNSTALPHA_A	0x60a10
#define   PRIM_CONST_ALPHA_ENABLE	(1<<31)

#define CHV_BLEND(pipe)		_MMIO_TRANS2(pipe, _CHV_BLEND_A)
#define CHV_CANVAS(pipe)	_MMIO_TRANS2(pipe, _CHV_CANVAS_A)
#define PRIMPOS(plane)		_MMIO_TRANS2(plane, _PRIMPOS_A)
#define PRIMSIZE(plane)		_MMIO_TRANS2(plane, _PRIMSIZE_A)
#define PRIMCNSTALPHA(plane)	_MMIO_TRANS2(plane, _PRIMCNSTALPHA_A)

/* Display/Sprite base address macros */
#define DISP_BASEADDR_MASK	(0xfffff000)
#define I915_LO_DISPBASE(val)	(val & ~DISP_BASEADDR_MASK)
#define I915_HI_DISPBASE(val)	(val & DISP_BASEADDR_MASK)

/*
 * VBIOS flags
 * gen2:
 * [00:06] alm,mgm
 * [10:16] all
 * [30:32] alm,mgm
 * gen3+:
 * [00:0f] all
 * [10:1f] all
 * [30:32] all
 */
#define SWF0(i)	_MMIO(dev_priv->info.display_mmio_offset + 0x70410 + (i) * 4)
#define SWF1(i)	_MMIO(dev_priv->info.display_mmio_offset + 0x71410 + (i) * 4)
#define SWF3(i)	_MMIO(dev_priv->info.display_mmio_offset + 0x72414 + (i) * 4)
#define SWF_ILK(i)	_MMIO(0x4F000 + (i) * 4)

/* Pipe B */
#define _PIPEBDSL		(dev_priv->info.display_mmio_offset + 0x71000)
#define _PIPEBCONF		(dev_priv->info.display_mmio_offset + 0x71008)
#define _PIPEBSTAT		(dev_priv->info.display_mmio_offset + 0x71024)
#define _PIPEBFRAMEHIGH		0x71040
#define _PIPEBFRAMEPIXEL	0x71044
#define _PIPEB_FRMCOUNT_G4X	(dev_priv->info.display_mmio_offset + 0x71040)
#define _PIPEB_FLIPCOUNT_G4X	(dev_priv->info.display_mmio_offset + 0x71044)


/* Display B control */
#define _DSPBCNTR		(dev_priv->info.display_mmio_offset + 0x71180)
#define   DISPPLANE_ALPHA_TRANS_ENABLE		(1<<15)
#define   DISPPLANE_ALPHA_TRANS_DISABLE		0
#define   DISPPLANE_SPRITE_ABOVE_DISPLAY	0
#define   DISPPLANE_SPRITE_ABOVE_OVERLAY	(1)
#define _DSPBADDR		(dev_priv->info.display_mmio_offset + 0x71184)
#define _DSPBSTRIDE		(dev_priv->info.display_mmio_offset + 0x71188)
#define _DSPBPOS		(dev_priv->info.display_mmio_offset + 0x7118C)
#define _DSPBSIZE		(dev_priv->info.display_mmio_offset + 0x71190)
#define _DSPBSURF		(dev_priv->info.display_mmio_offset + 0x7119C)
#define _DSPBTILEOFF		(dev_priv->info.display_mmio_offset + 0x711A4)
#define _DSPBOFFSET		(dev_priv->info.display_mmio_offset + 0x711A4)
#define _DSPBSURFLIVE		(dev_priv->info.display_mmio_offset + 0x711AC)

/* Sprite A control */
#define _DVSACNTR		0x72180
#define   DVS_ENABLE		(1<<31)
#define   DVS_GAMMA_ENABLE	(1<<30)
#define   DVS_PIXFORMAT_MASK	(3<<25)
#define   DVS_FORMAT_YUV422	(0<<25)
#define   DVS_FORMAT_RGBX101010	(1<<25)
#define   DVS_FORMAT_RGBX888	(2<<25)
#define   DVS_FORMAT_RGBX161616	(3<<25)
#define   DVS_PIPE_CSC_ENABLE   (1<<24)
#define   DVS_SOURCE_KEY	(1<<22)
#define   DVS_RGB_ORDER_XBGR	(1<<20)
#define   DVS_YUV_BYTE_ORDER_MASK (3<<16)
#define   DVS_YUV_ORDER_YUYV	(0<<16)
#define   DVS_YUV_ORDER_UYVY	(1<<16)
#define   DVS_YUV_ORDER_YVYU	(2<<16)
#define   DVS_YUV_ORDER_VYUY	(3<<16)
#define   DVS_ROTATE_180	(1<<15)
#define   DVS_DEST_KEY		(1<<2)
#define   DVS_TRICKLE_FEED_DISABLE (1<<14)
#define   DVS_TILED		(1<<10)
#define _DVSALINOFF		0x72184
#define _DVSASTRIDE		0x72188
#define _DVSAPOS		0x7218c
#define _DVSASIZE		0x72190
#define _DVSAKEYVAL		0x72194
#define _DVSAKEYMSK		0x72198
#define _DVSASURF		0x7219c
#define _DVSAKEYMAXVAL		0x721a0
#define _DVSATILEOFF		0x721a4
#define _DVSASURFLIVE		0x721ac
#define _DVSASCALE		0x72204
#define   DVS_SCALE_ENABLE	(1<<31)
#define   DVS_FILTER_MASK	(3<<29)
#define   DVS_FILTER_MEDIUM	(0<<29)
#define   DVS_FILTER_ENHANCING	(1<<29)
#define   DVS_FILTER_SOFTENING	(2<<29)
#define   DVS_VERTICAL_OFFSET_HALF (1<<28) /* must be enabled below */
#define   DVS_VERTICAL_OFFSET_ENABLE (1<<27)
#define _DVSAGAMC		0x72300

#define _DVSBCNTR		0x73180
#define _DVSBLINOFF		0x73184
#define _DVSBSTRIDE		0x73188
#define _DVSBPOS		0x7318c
#define _DVSBSIZE		0x73190
#define _DVSBKEYVAL		0x73194
#define _DVSBKEYMSK		0x73198
#define _DVSBSURF		0x7319c
#define _DVSBKEYMAXVAL		0x731a0
#define _DVSBTILEOFF		0x731a4
#define _DVSBSURFLIVE		0x731ac
#define _DVSBSCALE		0x73204
#define _DVSBGAMC		0x73300

#define DVSCNTR(pipe) _MMIO_PIPE(pipe, _DVSACNTR, _DVSBCNTR)
#define DVSLINOFF(pipe) _MMIO_PIPE(pipe, _DVSALINOFF, _DVSBLINOFF)
#define DVSSTRIDE(pipe) _MMIO_PIPE(pipe, _DVSASTRIDE, _DVSBSTRIDE)
#define DVSPOS(pipe) _MMIO_PIPE(pipe, _DVSAPOS, _DVSBPOS)
#define DVSSURF(pipe) _MMIO_PIPE(pipe, _DVSASURF, _DVSBSURF)
#define DVSKEYMAX(pipe) _MMIO_PIPE(pipe, _DVSAKEYMAXVAL, _DVSBKEYMAXVAL)
#define DVSSIZE(pipe) _MMIO_PIPE(pipe, _DVSASIZE, _DVSBSIZE)
#define DVSSCALE(pipe) _MMIO_PIPE(pipe, _DVSASCALE, _DVSBSCALE)
#define DVSTILEOFF(pipe) _MMIO_PIPE(pipe, _DVSATILEOFF, _DVSBTILEOFF)
#define DVSKEYVAL(pipe) _MMIO_PIPE(pipe, _DVSAKEYVAL, _DVSBKEYVAL)
#define DVSKEYMSK(pipe) _MMIO_PIPE(pipe, _DVSAKEYMSK, _DVSBKEYMSK)
#define DVSSURFLIVE(pipe) _MMIO_PIPE(pipe, _DVSASURFLIVE, _DVSBSURFLIVE)

#define _SPRA_CTL		0x70280
#define   SPRITE_ENABLE			(1<<31)
#define   SPRITE_GAMMA_ENABLE		(1<<30)
#define   SPRITE_PIXFORMAT_MASK		(7<<25)
#define   SPRITE_FORMAT_YUV422		(0<<25)
#define   SPRITE_FORMAT_RGBX101010	(1<<25)
#define   SPRITE_FORMAT_RGBX888		(2<<25)
#define   SPRITE_FORMAT_RGBX161616	(3<<25)
#define   SPRITE_FORMAT_YUV444		(4<<25)
#define   SPRITE_FORMAT_XR_BGR101010	(5<<25) /* Extended range */
#define   SPRITE_PIPE_CSC_ENABLE	(1<<24)
#define   SPRITE_SOURCE_KEY		(1<<22)
#define   SPRITE_RGB_ORDER_RGBX		(1<<20) /* only for 888 and 161616 */
#define   SPRITE_YUV_TO_RGB_CSC_DISABLE	(1<<19)
#define   SPRITE_YUV_CSC_FORMAT_BT709	(1<<18) /* 0 is BT601 */
#define   SPRITE_YUV_BYTE_ORDER_MASK	(3<<16)
#define   SPRITE_YUV_ORDER_YUYV		(0<<16)
#define   SPRITE_YUV_ORDER_UYVY		(1<<16)
#define   SPRITE_YUV_ORDER_YVYU		(2<<16)
#define   SPRITE_YUV_ORDER_VYUY		(3<<16)
#define   SPRITE_ROTATE_180		(1<<15)
#define   SPRITE_TRICKLE_FEED_DISABLE	(1<<14)
#define   SPRITE_INT_GAMMA_ENABLE	(1<<13)
#define   SPRITE_TILED			(1<<10)
#define   SPRITE_DEST_KEY		(1<<2)
#define _SPRA_LINOFF		0x70284
#define _SPRA_STRIDE		0x70288
#define _SPRA_POS		0x7028c
#define _SPRA_SIZE		0x70290
#define _SPRA_KEYVAL		0x70294
#define _SPRA_KEYMSK		0x70298
#define _SPRA_SURF		0x7029c
#define _SPRA_KEYMAX		0x702a0
#define _SPRA_TILEOFF		0x702a4
#define _SPRA_OFFSET		0x702a4
#define _SPRA_SURFLIVE		0x702ac
#define _SPRA_SCALE		0x70304
#define   SPRITE_SCALE_ENABLE	(1<<31)
#define   SPRITE_FILTER_MASK	(3<<29)
#define   SPRITE_FILTER_MEDIUM	(0<<29)
#define   SPRITE_FILTER_ENHANCING	(1<<29)
#define   SPRITE_FILTER_SOFTENING	(2<<29)
#define   SPRITE_VERTICAL_OFFSET_HALF	(1<<28) /* must be enabled below */
#define   SPRITE_VERTICAL_OFFSET_ENABLE	(1<<27)
#define _SPRA_GAMC		0x70400

#define _SPRB_CTL		0x71280
#define _SPRB_LINOFF		0x71284
#define _SPRB_STRIDE		0x71288
#define _SPRB_POS		0x7128c
#define _SPRB_SIZE		0x71290
#define _SPRB_KEYVAL		0x71294
#define _SPRB_KEYMSK		0x71298
#define _SPRB_SURF		0x7129c
#define _SPRB_KEYMAX		0x712a0
#define _SPRB_TILEOFF		0x712a4
#define _SPRB_OFFSET		0x712a4
#define _SPRB_SURFLIVE		0x712ac
#define _SPRB_SCALE		0x71304
#define _SPRB_GAMC		0x71400

#define SPRCTL(pipe) _MMIO_PIPE(pipe, _SPRA_CTL, _SPRB_CTL)
#define SPRLINOFF(pipe) _MMIO_PIPE(pipe, _SPRA_LINOFF, _SPRB_LINOFF)
#define SPRSTRIDE(pipe) _MMIO_PIPE(pipe, _SPRA_STRIDE, _SPRB_STRIDE)
#define SPRPOS(pipe) _MMIO_PIPE(pipe, _SPRA_POS, _SPRB_POS)
#define SPRSIZE(pipe) _MMIO_PIPE(pipe, _SPRA_SIZE, _SPRB_SIZE)
#define SPRKEYVAL(pipe) _MMIO_PIPE(pipe, _SPRA_KEYVAL, _SPRB_KEYVAL)
#define SPRKEYMSK(pipe) _MMIO_PIPE(pipe, _SPRA_KEYMSK, _SPRB_KEYMSK)
#define SPRSURF(pipe) _MMIO_PIPE(pipe, _SPRA_SURF, _SPRB_SURF)
#define SPRKEYMAX(pipe) _MMIO_PIPE(pipe, _SPRA_KEYMAX, _SPRB_KEYMAX)
#define SPRTILEOFF(pipe) _MMIO_PIPE(pipe, _SPRA_TILEOFF, _SPRB_TILEOFF)
#define SPROFFSET(pipe) _MMIO_PIPE(pipe, _SPRA_OFFSET, _SPRB_OFFSET)
#define SPRSCALE(pipe) _MMIO_PIPE(pipe, _SPRA_SCALE, _SPRB_SCALE)
#define SPRGAMC(pipe) _MMIO_PIPE(pipe, _SPRA_GAMC, _SPRB_GAMC)
#define SPRSURFLIVE(pipe) _MMIO_PIPE(pipe, _SPRA_SURFLIVE, _SPRB_SURFLIVE)

#define _SPACNTR		(VLV_DISPLAY_BASE + 0x72180)
#define   SP_ENABLE			(1<<31)
#define   SP_GAMMA_ENABLE		(1<<30)
#define   SP_PIXFORMAT_MASK		(0xf<<26)
#define   SP_FORMAT_YUV422		(0<<26)
#define   SP_FORMAT_BGR565		(5<<26)
#define   SP_FORMAT_BGRX8888		(6<<26)
#define   SP_FORMAT_BGRA8888		(7<<26)
#define   SP_FORMAT_RGBX1010102		(8<<26)
#define   SP_FORMAT_RGBA1010102		(9<<26)
#define   SP_FORMAT_RGBX8888		(0xe<<26)
#define   SP_FORMAT_RGBA8888		(0xf<<26)
#define   SP_ALPHA_PREMULTIPLY		(1<<23) /* CHV pipe B */
#define   SP_SOURCE_KEY			(1<<22)
#define   SP_YUV_BYTE_ORDER_MASK	(3<<16)
#define   SP_YUV_ORDER_YUYV		(0<<16)
#define   SP_YUV_ORDER_UYVY		(1<<16)
#define   SP_YUV_ORDER_YVYU		(2<<16)
#define   SP_YUV_ORDER_VYUY		(3<<16)
#define   SP_ROTATE_180			(1<<15)
#define   SP_TILED			(1<<10)
#define   SP_MIRROR			(1<<8) /* CHV pipe B */
#define _SPALINOFF		(VLV_DISPLAY_BASE + 0x72184)
#define _SPASTRIDE		(VLV_DISPLAY_BASE + 0x72188)
#define _SPAPOS			(VLV_DISPLAY_BASE + 0x7218c)
#define _SPASIZE		(VLV_DISPLAY_BASE + 0x72190)
#define _SPAKEYMINVAL		(VLV_DISPLAY_BASE + 0x72194)
#define _SPAKEYMSK		(VLV_DISPLAY_BASE + 0x72198)
#define _SPASURF		(VLV_DISPLAY_BASE + 0x7219c)
#define _SPAKEYMAXVAL		(VLV_DISPLAY_BASE + 0x721a0)
#define _SPATILEOFF		(VLV_DISPLAY_BASE + 0x721a4)
#define _SPACONSTALPHA		(VLV_DISPLAY_BASE + 0x721a8)
#define   SP_CONST_ALPHA_ENABLE		(1<<31)
#define _SPAGAMC		(VLV_DISPLAY_BASE + 0x721f4)

#define _SPBCNTR		(VLV_DISPLAY_BASE + 0x72280)
#define _SPBLINOFF		(VLV_DISPLAY_BASE + 0x72284)
#define _SPBSTRIDE		(VLV_DISPLAY_BASE + 0x72288)
#define _SPBPOS			(VLV_DISPLAY_BASE + 0x7228c)
#define _SPBSIZE		(VLV_DISPLAY_BASE + 0x72290)
#define _SPBKEYMINVAL		(VLV_DISPLAY_BASE + 0x72294)
#define _SPBKEYMSK		(VLV_DISPLAY_BASE + 0x72298)
#define _SPBSURF		(VLV_DISPLAY_BASE + 0x7229c)
#define _SPBKEYMAXVAL		(VLV_DISPLAY_BASE + 0x722a0)
#define _SPBTILEOFF		(VLV_DISPLAY_BASE + 0x722a4)
#define _SPBCONSTALPHA		(VLV_DISPLAY_BASE + 0x722a8)
#define _SPBGAMC		(VLV_DISPLAY_BASE + 0x722f4)

#define _MMIO_VLV_SPR(pipe, plane_id, reg_a, reg_b) \
	_MMIO_PIPE((pipe) * 2 + (plane_id) - PLANE_SPRITE0, (reg_a), (reg_b))

#define SPCNTR(pipe, plane_id)		_MMIO_VLV_SPR((pipe), (plane_id), _SPACNTR, _SPBCNTR)
#define SPLINOFF(pipe, plane_id)	_MMIO_VLV_SPR((pipe), (plane_id), _SPALINOFF, _SPBLINOFF)
#define SPSTRIDE(pipe, plane_id)	_MMIO_VLV_SPR((pipe), (plane_id), _SPASTRIDE, _SPBSTRIDE)
#define SPPOS(pipe, plane_id)		_MMIO_VLV_SPR((pipe), (plane_id), _SPAPOS, _SPBPOS)
#define SPSIZE(pipe, plane_id)		_MMIO_VLV_SPR((pipe), (plane_id), _SPASIZE, _SPBSIZE)
#define SPKEYMINVAL(pipe, plane_id)	_MMIO_VLV_SPR((pipe), (plane_id), _SPAKEYMINVAL, _SPBKEYMINVAL)
#define SPKEYMSK(pipe, plane_id)	_MMIO_VLV_SPR((pipe), (plane_id), _SPAKEYMSK, _SPBKEYMSK)
#define SPSURF(pipe, plane_id)		_MMIO_VLV_SPR((pipe), (plane_id), _SPASURF, _SPBSURF)
#define SPKEYMAXVAL(pipe, plane_id)	_MMIO_VLV_SPR((pipe), (plane_id), _SPAKEYMAXVAL, _SPBKEYMAXVAL)
#define SPTILEOFF(pipe, plane_id)	_MMIO_VLV_SPR((pipe), (plane_id), _SPATILEOFF, _SPBTILEOFF)
#define SPCONSTALPHA(pipe, plane_id)	_MMIO_VLV_SPR((pipe), (plane_id), _SPACONSTALPHA, _SPBCONSTALPHA)
#define SPGAMC(pipe, plane_id)		_MMIO_VLV_SPR((pipe), (plane_id), _SPAGAMC, _SPBGAMC)

/*
 * CHV pipe B sprite CSC
 *
 * |cr|   |c0 c1 c2|   |cr + cr_ioff|   |cr_ooff|
 * |yg| = |c3 c4 c5| x |yg + yg_ioff| + |yg_ooff|
 * |cb|   |c6 c7 c8|   |cb + cr_ioff|   |cb_ooff|
 */
#define _MMIO_CHV_SPCSC(plane_id, reg) \
	_MMIO(VLV_DISPLAY_BASE + ((plane_id) - PLANE_SPRITE0) * 0x1000 + (reg))

#define SPCSCYGOFF(plane_id)	_MMIO_CHV_SPCSC(plane_id, 0x6d900)
#define SPCSCCBOFF(plane_id)	_MMIO_CHV_SPCSC(plane_id, 0x6d904)
#define SPCSCCROFF(plane_id)	_MMIO_CHV_SPCSC(plane_id, 0x6d908)
#define  SPCSC_OOFF(x)		(((x) & 0x7ff) << 16) /* s11 */
#define  SPCSC_IOFF(x)		(((x) & 0x7ff) << 0) /* s11 */

#define SPCSCC01(plane_id)	_MMIO_CHV_SPCSC(plane_id, 0x6d90c)
#define SPCSCC23(plane_id)	_MMIO_CHV_SPCSC(plane_id, 0x6d910)
#define SPCSCC45(plane_id)	_MMIO_CHV_SPCSC(plane_id, 0x6d914)
#define SPCSCC67(plane_id)	_MMIO_CHV_SPCSC(plane_id, 0x6d918)
#define SPCSCC8(plane_id)	_MMIO_CHV_SPCSC(plane_id, 0x6d91c)
#define  SPCSC_C1(x)		(((x) & 0x7fff) << 16) /* s3.12 */
#define  SPCSC_C0(x)		(((x) & 0x7fff) << 0) /* s3.12 */

#define SPCSCYGICLAMP(plane_id)	_MMIO_CHV_SPCSC(plane_id, 0x6d920)
#define SPCSCCBICLAMP(plane_id)	_MMIO_CHV_SPCSC(plane_id, 0x6d924)
#define SPCSCCRICLAMP(plane_id)	_MMIO_CHV_SPCSC(plane_id, 0x6d928)
#define  SPCSC_IMAX(x)		(((x) & 0x7ff) << 16) /* s11 */
#define  SPCSC_IMIN(x)		(((x) & 0x7ff) << 0) /* s11 */

#define SPCSCYGOCLAMP(plane_id)	_MMIO_CHV_SPCSC(plane_id, 0x6d92c)
#define SPCSCCBOCLAMP(plane_id)	_MMIO_CHV_SPCSC(plane_id, 0x6d930)
#define SPCSCCROCLAMP(plane_id)	_MMIO_CHV_SPCSC(plane_id, 0x6d934)
#define  SPCSC_OMAX(x)		((x) << 16) /* u10 */
#define  SPCSC_OMIN(x)		((x) << 0) /* u10 */

/* Skylake plane registers */

#define _PLANE_CTL_1_A				0x70180
#define _PLANE_CTL_2_A				0x70280
#define _PLANE_CTL_3_A				0x70380
#define   PLANE_CTL_ENABLE			(1 << 31)
#define   PLANE_CTL_PIPE_GAMMA_ENABLE		(1 << 30)   /* Pre-GLK */
/*
 * ICL+ uses the same PLANE_CTL_FORMAT bits, but the field definition
 * expanded to include bit 23 as well. However, the shift-24 based values
 * correctly map to the same formats in ICL, as long as bit 23 is set to 0
 */
#define   PLANE_CTL_FORMAT_MASK			(0xf << 24)
#define   PLANE_CTL_FORMAT_YUV422		(  0 << 24)
#define   PLANE_CTL_FORMAT_NV12			(  1 << 24)
#define   PLANE_CTL_FORMAT_XRGB_2101010		(  2 << 24)
#define   PLANE_CTL_FORMAT_XRGB_8888		(  4 << 24)
#define   PLANE_CTL_FORMAT_XRGB_16161616F	(  6 << 24)
#define   PLANE_CTL_FORMAT_AYUV			(  8 << 24)
#define   PLANE_CTL_FORMAT_INDEXED		( 12 << 24)
#define   PLANE_CTL_FORMAT_RGB_565		( 14 << 24)
#define   ICL_PLANE_CTL_FORMAT_MASK		(0x1f << 23)
#define   PLANE_CTL_PIPE_CSC_ENABLE		(1 << 23) /* Pre-GLK */
#define   PLANE_CTL_KEY_ENABLE_MASK		(0x3 << 21)
#define   PLANE_CTL_KEY_ENABLE_SOURCE		(  1 << 21)
#define   PLANE_CTL_KEY_ENABLE_DESTINATION	(  2 << 21)
#define   PLANE_CTL_ORDER_BGRX			(0 << 20)
#define   PLANE_CTL_ORDER_RGBX			(1 << 20)
#define   PLANE_CTL_YUV422_ORDER_MASK		(0x3 << 16)
#define   PLANE_CTL_YUV422_YUYV			(  0 << 16)
#define   PLANE_CTL_YUV422_UYVY			(  1 << 16)
#define   PLANE_CTL_YUV422_YVYU			(  2 << 16)
#define   PLANE_CTL_YUV422_VYUY			(  3 << 16)
#define   PLANE_CTL_DECOMPRESSION_ENABLE	(1 << 15)
#define   PLANE_CTL_TRICKLE_FEED_DISABLE	(1 << 14)
#define   PLANE_CTL_PLANE_GAMMA_DISABLE		(1 << 13) /* Pre-GLK */
#define   PLANE_CTL_TILED_MASK			(0x7 << 10)
#define   PLANE_CTL_TILED_LINEAR		(  0 << 10)
#define   PLANE_CTL_TILED_X			(  1 << 10)
#define   PLANE_CTL_TILED_Y			(  4 << 10)
#define   PLANE_CTL_TILED_YF			(  5 << 10)
#define   PLANE_CTL_FLIP_HORIZONTAL		(  1 << 8)
#define   PLANE_CTL_ALPHA_MASK			(0x3 << 4) /* Pre-GLK */
#define   PLANE_CTL_ALPHA_DISABLE		(  0 << 4)
#define   PLANE_CTL_ALPHA_SW_PREMULTIPLY	(  2 << 4)
#define   PLANE_CTL_ALPHA_HW_PREMULTIPLY	(  3 << 4)
#define   PLANE_CTL_ROTATE_MASK			0x3
#define   PLANE_CTL_ROTATE_0			0x0
#define   PLANE_CTL_ROTATE_90			0x1
#define   PLANE_CTL_ROTATE_180			0x2
#define   PLANE_CTL_ROTATE_270			0x3
#define _PLANE_STRIDE_1_A			0x70188
#define _PLANE_STRIDE_2_A			0x70288
#define _PLANE_STRIDE_3_A			0x70388
#define _PLANE_POS_1_A				0x7018c
#define _PLANE_POS_2_A				0x7028c
#define _PLANE_POS_3_A				0x7038c
#define _PLANE_SIZE_1_A				0x70190
#define _PLANE_SIZE_2_A				0x70290
#define _PLANE_SIZE_3_A				0x70390
#define _PLANE_SURF_1_A				0x7019c
#define _PLANE_SURF_2_A				0x7029c
#define _PLANE_SURF_3_A				0x7039c
#define _PLANE_OFFSET_1_A			0x701a4
#define _PLANE_OFFSET_2_A			0x702a4
#define _PLANE_OFFSET_3_A			0x703a4
#define _PLANE_KEYVAL_1_A			0x70194
#define _PLANE_KEYVAL_2_A			0x70294
#define _PLANE_KEYMSK_1_A			0x70198
#define _PLANE_KEYMSK_2_A			0x70298
#define _PLANE_KEYMAX_1_A			0x701a0
#define _PLANE_KEYMAX_2_A			0x702a0
#define _PLANE_AUX_DIST_1_A			0x701c0
#define _PLANE_AUX_DIST_2_A			0x702c0
#define _PLANE_AUX_OFFSET_1_A			0x701c4
#define _PLANE_AUX_OFFSET_2_A			0x702c4
#define _PLANE_COLOR_CTL_1_A			0x701CC /* GLK+ */
#define _PLANE_COLOR_CTL_2_A			0x702CC /* GLK+ */
#define _PLANE_COLOR_CTL_3_A			0x703CC /* GLK+ */
#define   PLANE_COLOR_PIPE_GAMMA_ENABLE		(1 << 30)
#define   PLANE_COLOR_PIPE_CSC_ENABLE		(1 << 23)
#define   PLANE_COLOR_PLANE_GAMMA_DISABLE	(1 << 13)
#define   PLANE_COLOR_ALPHA_MASK		(0x3 << 4)
#define   PLANE_COLOR_ALPHA_DISABLE		(0 << 4)
#define   PLANE_COLOR_ALPHA_SW_PREMULTIPLY	(2 << 4)
#define   PLANE_COLOR_ALPHA_HW_PREMULTIPLY	(3 << 4)
#define _PLANE_BUF_CFG_1_A			0x7027c
#define _PLANE_BUF_CFG_2_A			0x7037c
#define _PLANE_NV12_BUF_CFG_1_A		0x70278
#define _PLANE_NV12_BUF_CFG_2_A		0x70378


#define _PLANE_CTL_1_B				0x71180
#define _PLANE_CTL_2_B				0x71280
#define _PLANE_CTL_3_B				0x71380
#define _PLANE_CTL_1(pipe)	_PIPE(pipe, _PLANE_CTL_1_A, _PLANE_CTL_1_B)
#define _PLANE_CTL_2(pipe)	_PIPE(pipe, _PLANE_CTL_2_A, _PLANE_CTL_2_B)
#define _PLANE_CTL_3(pipe)	_PIPE(pipe, _PLANE_CTL_3_A, _PLANE_CTL_3_B)
#define PLANE_CTL(pipe, plane)	\
	_MMIO_PLANE(plane, _PLANE_CTL_1(pipe), _PLANE_CTL_2(pipe))

#define _PLANE_STRIDE_1_B			0x71188
#define _PLANE_STRIDE_2_B			0x71288
#define _PLANE_STRIDE_3_B			0x71388
#define _PLANE_STRIDE_1(pipe)	\
	_PIPE(pipe, _PLANE_STRIDE_1_A, _PLANE_STRIDE_1_B)
#define _PLANE_STRIDE_2(pipe)	\
	_PIPE(pipe, _PLANE_STRIDE_2_A, _PLANE_STRIDE_2_B)
#define _PLANE_STRIDE_3(pipe)	\
	_PIPE(pipe, _PLANE_STRIDE_3_A, _PLANE_STRIDE_3_B)
#define PLANE_STRIDE(pipe, plane)	\
	_MMIO_PLANE(plane, _PLANE_STRIDE_1(pipe), _PLANE_STRIDE_2(pipe))

#define _PLANE_POS_1_B				0x7118c
#define _PLANE_POS_2_B				0x7128c
#define _PLANE_POS_3_B				0x7138c
#define _PLANE_POS_1(pipe)	_PIPE(pipe, _PLANE_POS_1_A, _PLANE_POS_1_B)
#define _PLANE_POS_2(pipe)	_PIPE(pipe, _PLANE_POS_2_A, _PLANE_POS_2_B)
#define _PLANE_POS_3(pipe)	_PIPE(pipe, _PLANE_POS_3_A, _PLANE_POS_3_B)
#define PLANE_POS(pipe, plane)	\
	_MMIO_PLANE(plane, _PLANE_POS_1(pipe), _PLANE_POS_2(pipe))

#define _PLANE_SIZE_1_B				0x71190
#define _PLANE_SIZE_2_B				0x71290
#define _PLANE_SIZE_3_B				0x71390
#define _PLANE_SIZE_1(pipe)	_PIPE(pipe, _PLANE_SIZE_1_A, _PLANE_SIZE_1_B)
#define _PLANE_SIZE_2(pipe)	_PIPE(pipe, _PLANE_SIZE_2_A, _PLANE_SIZE_2_B)
#define _PLANE_SIZE_3(pipe)	_PIPE(pipe, _PLANE_SIZE_3_A, _PLANE_SIZE_3_B)
#define PLANE_SIZE(pipe, plane)	\
	_MMIO_PLANE(plane, _PLANE_SIZE_1(pipe), _PLANE_SIZE_2(pipe))

#define _PLANE_SURF_1_B				0x7119c
#define _PLANE_SURF_2_B				0x7129c
#define _PLANE_SURF_3_B				0x7139c
#define _PLANE_SURF_1(pipe)	_PIPE(pipe, _PLANE_SURF_1_A, _PLANE_SURF_1_B)
#define _PLANE_SURF_2(pipe)	_PIPE(pipe, _PLANE_SURF_2_A, _PLANE_SURF_2_B)
#define _PLANE_SURF_3(pipe)	_PIPE(pipe, _PLANE_SURF_3_A, _PLANE_SURF_3_B)
#define PLANE_SURF(pipe, plane)	\
	_MMIO_PLANE(plane, _PLANE_SURF_1(pipe), _PLANE_SURF_2(pipe))

#define _PLANE_OFFSET_1_B			0x711a4
#define _PLANE_OFFSET_2_B			0x712a4
#define _PLANE_OFFSET_1(pipe) _PIPE(pipe, _PLANE_OFFSET_1_A, _PLANE_OFFSET_1_B)
#define _PLANE_OFFSET_2(pipe) _PIPE(pipe, _PLANE_OFFSET_2_A, _PLANE_OFFSET_2_B)
#define PLANE_OFFSET(pipe, plane)	\
	_MMIO_PLANE(plane, _PLANE_OFFSET_1(pipe), _PLANE_OFFSET_2(pipe))

#define _PLANE_KEYVAL_1_B			0x71194
#define _PLANE_KEYVAL_2_B			0x71294
#define _PLANE_KEYVAL_1(pipe) _PIPE(pipe, _PLANE_KEYVAL_1_A, _PLANE_KEYVAL_1_B)
#define _PLANE_KEYVAL_2(pipe) _PIPE(pipe, _PLANE_KEYVAL_2_A, _PLANE_KEYVAL_2_B)
#define PLANE_KEYVAL(pipe, plane)	\
	_MMIO_PLANE(plane, _PLANE_KEYVAL_1(pipe), _PLANE_KEYVAL_2(pipe))

#define _PLANE_KEYMSK_1_B			0x71198
#define _PLANE_KEYMSK_2_B			0x71298
#define _PLANE_KEYMSK_1(pipe) _PIPE(pipe, _PLANE_KEYMSK_1_A, _PLANE_KEYMSK_1_B)
#define _PLANE_KEYMSK_2(pipe) _PIPE(pipe, _PLANE_KEYMSK_2_A, _PLANE_KEYMSK_2_B)
#define PLANE_KEYMSK(pipe, plane)	\
	_MMIO_PLANE(plane, _PLANE_KEYMSK_1(pipe), _PLANE_KEYMSK_2(pipe))

#define _PLANE_KEYMAX_1_B			0x711a0
#define _PLANE_KEYMAX_2_B			0x712a0
#define _PLANE_KEYMAX_1(pipe) _PIPE(pipe, _PLANE_KEYMAX_1_A, _PLANE_KEYMAX_1_B)
#define _PLANE_KEYMAX_2(pipe) _PIPE(pipe, _PLANE_KEYMAX_2_A, _PLANE_KEYMAX_2_B)
#define PLANE_KEYMAX(pipe, plane)	\
	_MMIO_PLANE(plane, _PLANE_KEYMAX_1(pipe), _PLANE_KEYMAX_2(pipe))

#define _PLANE_BUF_CFG_1_B			0x7127c
#define _PLANE_BUF_CFG_2_B			0x7137c
#define _PLANE_BUF_CFG_1(pipe)	\
	_PIPE(pipe, _PLANE_BUF_CFG_1_A, _PLANE_BUF_CFG_1_B)
#define _PLANE_BUF_CFG_2(pipe)	\
	_PIPE(pipe, _PLANE_BUF_CFG_2_A, _PLANE_BUF_CFG_2_B)
#define PLANE_BUF_CFG(pipe, plane)	\
	_MMIO_PLANE(plane, _PLANE_BUF_CFG_1(pipe), _PLANE_BUF_CFG_2(pipe))

#define _PLANE_NV12_BUF_CFG_1_B		0x71278
#define _PLANE_NV12_BUF_CFG_2_B		0x71378
#define _PLANE_NV12_BUF_CFG_1(pipe)	\
	_PIPE(pipe, _PLANE_NV12_BUF_CFG_1_A, _PLANE_NV12_BUF_CFG_1_B)
#define _PLANE_NV12_BUF_CFG_2(pipe)	\
	_PIPE(pipe, _PLANE_NV12_BUF_CFG_2_A, _PLANE_NV12_BUF_CFG_2_B)
#define PLANE_NV12_BUF_CFG(pipe, plane)	\
	_MMIO_PLANE(plane, _PLANE_NV12_BUF_CFG_1(pipe), _PLANE_NV12_BUF_CFG_2(pipe))

#define _PLANE_AUX_DIST_1_B		0x711c0
#define _PLANE_AUX_DIST_2_B		0x712c0
#define _PLANE_AUX_DIST_1(pipe) \
			_PIPE(pipe, _PLANE_AUX_DIST_1_A, _PLANE_AUX_DIST_1_B)
#define _PLANE_AUX_DIST_2(pipe) \
			_PIPE(pipe, _PLANE_AUX_DIST_2_A, _PLANE_AUX_DIST_2_B)
#define PLANE_AUX_DIST(pipe, plane)     \
	_MMIO_PLANE(plane, _PLANE_AUX_DIST_1(pipe), _PLANE_AUX_DIST_2(pipe))

#define _PLANE_AUX_OFFSET_1_B		0x711c4
#define _PLANE_AUX_OFFSET_2_B		0x712c4
#define _PLANE_AUX_OFFSET_1(pipe)       \
		_PIPE(pipe, _PLANE_AUX_OFFSET_1_A, _PLANE_AUX_OFFSET_1_B)
#define _PLANE_AUX_OFFSET_2(pipe)       \
		_PIPE(pipe, _PLANE_AUX_OFFSET_2_A, _PLANE_AUX_OFFSET_2_B)
#define PLANE_AUX_OFFSET(pipe, plane)   \
	_MMIO_PLANE(plane, _PLANE_AUX_OFFSET_1(pipe), _PLANE_AUX_OFFSET_2(pipe))

#define _PLANE_COLOR_CTL_1_B			0x711CC
#define _PLANE_COLOR_CTL_2_B			0x712CC
#define _PLANE_COLOR_CTL_3_B			0x713CC
#define _PLANE_COLOR_CTL_1(pipe)	\
	_PIPE(pipe, _PLANE_COLOR_CTL_1_A, _PLANE_COLOR_CTL_1_B)
#define _PLANE_COLOR_CTL_2(pipe)	\
	_PIPE(pipe, _PLANE_COLOR_CTL_2_A, _PLANE_COLOR_CTL_2_B)
#define PLANE_COLOR_CTL(pipe, plane)	\
	_MMIO_PLANE(plane, _PLANE_COLOR_CTL_1(pipe), _PLANE_COLOR_CTL_2(pipe))

#/* SKL new cursor registers */
#define _CUR_BUF_CFG_A				0x7017c
#define _CUR_BUF_CFG_B				0x7117c
#define CUR_BUF_CFG(pipe)	_MMIO_PIPE(pipe, _CUR_BUF_CFG_A, _CUR_BUF_CFG_B)

/* VBIOS regs */
#define VGACNTRL		_MMIO(0x71400)
# define VGA_DISP_DISABLE			(1 << 31)
# define VGA_2X_MODE				(1 << 30)
# define VGA_PIPE_B_SELECT			(1 << 29)

#define VLV_VGACNTRL		_MMIO(VLV_DISPLAY_BASE + 0x71400)

/* Ironlake */

#define CPU_VGACNTRL	_MMIO(0x41000)

#define DIGITAL_PORT_HOTPLUG_CNTRL	_MMIO(0x44030)
#define  DIGITAL_PORTA_HOTPLUG_ENABLE		(1 << 4)
#define  DIGITAL_PORTA_PULSE_DURATION_2ms	(0 << 2) /* pre-HSW */
#define  DIGITAL_PORTA_PULSE_DURATION_4_5ms	(1 << 2) /* pre-HSW */
#define  DIGITAL_PORTA_PULSE_DURATION_6ms	(2 << 2) /* pre-HSW */
#define  DIGITAL_PORTA_PULSE_DURATION_100ms	(3 << 2) /* pre-HSW */
#define  DIGITAL_PORTA_PULSE_DURATION_MASK	(3 << 2) /* pre-HSW */
#define  DIGITAL_PORTA_HOTPLUG_STATUS_MASK	(3 << 0)
#define  DIGITAL_PORTA_HOTPLUG_NO_DETECT	(0 << 0)
#define  DIGITAL_PORTA_HOTPLUG_SHORT_DETECT	(1 << 0)
#define  DIGITAL_PORTA_HOTPLUG_LONG_DETECT	(2 << 0)

/* refresh rate hardware control */
#define RR_HW_CTL       _MMIO(0x45300)
#define  RR_HW_LOW_POWER_FRAMES_MASK    0xff
#define  RR_HW_HIGH_POWER_FRAMES_MASK   0xff00

#define FDI_PLL_BIOS_0  _MMIO(0x46000)
#define  FDI_PLL_FB_CLOCK_MASK  0xff
#define FDI_PLL_BIOS_1  _MMIO(0x46004)
#define FDI_PLL_BIOS_2  _MMIO(0x46008)
#define DISPLAY_PORT_PLL_BIOS_0         _MMIO(0x4600c)
#define DISPLAY_PORT_PLL_BIOS_1         _MMIO(0x46010)
#define DISPLAY_PORT_PLL_BIOS_2         _MMIO(0x46014)

#define PCH_3DCGDIS0		_MMIO(0x46020)
# define MARIUNIT_CLOCK_GATE_DISABLE		(1 << 18)
# define SVSMUNIT_CLOCK_GATE_DISABLE		(1 << 1)

#define PCH_3DCGDIS1		_MMIO(0x46024)
# define VFMUNIT_CLOCK_GATE_DISABLE		(1 << 11)

#define FDI_PLL_FREQ_CTL        _MMIO(0x46030)
#define  FDI_PLL_FREQ_CHANGE_REQUEST    (1<<24)
#define  FDI_PLL_FREQ_LOCK_LIMIT_MASK   0xfff00
#define  FDI_PLL_FREQ_DISABLE_COUNT_LIMIT_MASK  0xff


#define _PIPEA_DATA_M1		0x60030
#define  PIPE_DATA_M1_OFFSET    0
#define _PIPEA_DATA_N1		0x60034
#define  PIPE_DATA_N1_OFFSET    0

#define _PIPEA_DATA_M2		0x60038
#define  PIPE_DATA_M2_OFFSET    0
#define _PIPEA_DATA_N2		0x6003c
#define  PIPE_DATA_N2_OFFSET    0

#define _PIPEA_LINK_M1		0x60040
#define  PIPE_LINK_M1_OFFSET    0
#define _PIPEA_LINK_N1		0x60044
#define  PIPE_LINK_N1_OFFSET    0

#define _PIPEA_LINK_M2		0x60048
#define  PIPE_LINK_M2_OFFSET    0
#define _PIPEA_LINK_N2		0x6004c
#define  PIPE_LINK_N2_OFFSET    0

/* PIPEB timing regs are same start from 0x61000 */

#define _PIPEB_DATA_M1		0x61030
#define _PIPEB_DATA_N1		0x61034
#define _PIPEB_DATA_M2		0x61038
#define _PIPEB_DATA_N2		0x6103c
#define _PIPEB_LINK_M1		0x61040
#define _PIPEB_LINK_N1		0x61044
#define _PIPEB_LINK_M2		0x61048
#define _PIPEB_LINK_N2		0x6104c

#define PIPE_DATA_M1(tran) _MMIO_TRANS2(tran, _PIPEA_DATA_M1)
#define PIPE_DATA_N1(tran) _MMIO_TRANS2(tran, _PIPEA_DATA_N1)
#define PIPE_DATA_M2(tran) _MMIO_TRANS2(tran, _PIPEA_DATA_M2)
#define PIPE_DATA_N2(tran) _MMIO_TRANS2(tran, _PIPEA_DATA_N2)
#define PIPE_LINK_M1(tran) _MMIO_TRANS2(tran, _PIPEA_LINK_M1)
#define PIPE_LINK_N1(tran) _MMIO_TRANS2(tran, _PIPEA_LINK_N1)
#define PIPE_LINK_M2(tran) _MMIO_TRANS2(tran, _PIPEA_LINK_M2)
#define PIPE_LINK_N2(tran) _MMIO_TRANS2(tran, _PIPEA_LINK_N2)

/* CPU panel fitter */
/* IVB+ has 3 fitters, 0 is 7x5 capable, the other two only 3x3 */
#define _PFA_CTL_1               0x68080
#define _PFB_CTL_1               0x68880
#define  PF_ENABLE              (1<<31)
#define  PF_PIPE_SEL_MASK_IVB	(3<<29)
#define  PF_PIPE_SEL_IVB(pipe)	((pipe)<<29)
#define  PF_FILTER_MASK		(3<<23)
#define  PF_FILTER_PROGRAMMED	(0<<23)
#define  PF_FILTER_MED_3x3	(1<<23)
#define  PF_FILTER_EDGE_ENHANCE	(2<<23)
#define  PF_FILTER_EDGE_SOFTEN	(3<<23)
#define _PFA_WIN_SZ		0x68074
#define _PFB_WIN_SZ		0x68874
#define _PFA_WIN_POS		0x68070
#define _PFB_WIN_POS		0x68870
#define _PFA_VSCALE		0x68084
#define _PFB_VSCALE		0x68884
#define _PFA_HSCALE		0x68090
#define _PFB_HSCALE		0x68890

#define PF_CTL(pipe)		_MMIO_PIPE(pipe, _PFA_CTL_1, _PFB_CTL_1)
#define PF_WIN_SZ(pipe)		_MMIO_PIPE(pipe, _PFA_WIN_SZ, _PFB_WIN_SZ)
#define PF_WIN_POS(pipe)	_MMIO_PIPE(pipe, _PFA_WIN_POS, _PFB_WIN_POS)
#define PF_VSCALE(pipe)		_MMIO_PIPE(pipe, _PFA_VSCALE, _PFB_VSCALE)
#define PF_HSCALE(pipe)		_MMIO_PIPE(pipe, _PFA_HSCALE, _PFB_HSCALE)

#define _PSA_CTL		0x68180
#define _PSB_CTL		0x68980
#define PS_ENABLE		(1<<31)
#define _PSA_WIN_SZ		0x68174
#define _PSB_WIN_SZ		0x68974
#define _PSA_WIN_POS		0x68170
#define _PSB_WIN_POS		0x68970

#define PS_CTL(pipe)		_MMIO_PIPE(pipe, _PSA_CTL, _PSB_CTL)
#define PS_WIN_SZ(pipe)		_MMIO_PIPE(pipe, _PSA_WIN_SZ, _PSB_WIN_SZ)
#define PS_WIN_POS(pipe)	_MMIO_PIPE(pipe, _PSA_WIN_POS, _PSB_WIN_POS)

/*
 * Skylake scalers
 */
#define _PS_1A_CTRL      0x68180
#define _PS_2A_CTRL      0x68280
#define _PS_1B_CTRL      0x68980
#define _PS_2B_CTRL      0x68A80
#define _PS_1C_CTRL      0x69180
#define PS_SCALER_EN        (1 << 31)
#define PS_SCALER_MODE_MASK (3 << 28)
#define PS_SCALER_MODE_DYN  (0 << 28)
#define PS_SCALER_MODE_HQ  (1 << 28)
#define PS_PLANE_SEL_MASK  (7 << 25)
#define PS_PLANE_SEL(plane) (((plane) + 1) << 25)
#define PS_FILTER_MASK         (3 << 23)
#define PS_FILTER_MEDIUM       (0 << 23)
#define PS_FILTER_EDGE_ENHANCE (2 << 23)
#define PS_FILTER_BILINEAR     (3 << 23)
#define PS_VERT3TAP            (1 << 21)
#define PS_VERT_INT_INVERT_FIELD1 (0 << 20)
#define PS_VERT_INT_INVERT_FIELD0 (1 << 20)
#define PS_PWRUP_PROGRESS         (1 << 17)
#define PS_V_FILTER_BYPASS        (1 << 8)
#define PS_VADAPT_EN              (1 << 7)
#define PS_VADAPT_MODE_MASK        (3 << 5)
#define PS_VADAPT_MODE_LEAST_ADAPT (0 << 5)
#define PS_VADAPT_MODE_MOD_ADAPT   (1 << 5)
#define PS_VADAPT_MODE_MOST_ADAPT  (3 << 5)

#define _PS_PWR_GATE_1A     0x68160
#define _PS_PWR_GATE_2A     0x68260
#define _PS_PWR_GATE_1B     0x68960
#define _PS_PWR_GATE_2B     0x68A60
#define _PS_PWR_GATE_1C     0x69160
#define PS_PWR_GATE_DIS_OVERRIDE       (1 << 31)
#define PS_PWR_GATE_SETTLING_TIME_32   (0 << 3)
#define PS_PWR_GATE_SETTLING_TIME_64   (1 << 3)
#define PS_PWR_GATE_SETTLING_TIME_96   (2 << 3)
#define PS_PWR_GATE_SETTLING_TIME_128  (3 << 3)
#define PS_PWR_GATE_SLPEN_8             0
#define PS_PWR_GATE_SLPEN_16            1
#define PS_PWR_GATE_SLPEN_24            2
#define PS_PWR_GATE_SLPEN_32            3

#define _PS_WIN_POS_1A      0x68170
#define _PS_WIN_POS_2A      0x68270
#define _PS_WIN_POS_1B      0x68970
#define _PS_WIN_POS_2B      0x68A70
#define _PS_WIN_POS_1C      0x69170

#define _PS_WIN_SZ_1A       0x68174
#define _PS_WIN_SZ_2A       0x68274
#define _PS_WIN_SZ_1B       0x68974
#define _PS_WIN_SZ_2B       0x68A74
#define _PS_WIN_SZ_1C       0x69174

#define _PS_VSCALE_1A       0x68184
#define _PS_VSCALE_2A       0x68284
#define _PS_VSCALE_1B       0x68984
#define _PS_VSCALE_2B       0x68A84
#define _PS_VSCALE_1C       0x69184

#define _PS_HSCALE_1A       0x68190
#define _PS_HSCALE_2A       0x68290
#define _PS_HSCALE_1B       0x68990
#define _PS_HSCALE_2B       0x68A90
#define _PS_HSCALE_1C       0x69190

#define _PS_VPHASE_1A       0x68188
#define _PS_VPHASE_2A       0x68288
#define _PS_VPHASE_1B       0x68988
#define _PS_VPHASE_2B       0x68A88
#define _PS_VPHASE_1C       0x69188

#define _PS_HPHASE_1A       0x68194
#define _PS_HPHASE_2A       0x68294
#define _PS_HPHASE_1B       0x68994
#define _PS_HPHASE_2B       0x68A94
#define _PS_HPHASE_1C       0x69194

#define _PS_ECC_STAT_1A     0x681D0
#define _PS_ECC_STAT_2A     0x682D0
#define _PS_ECC_STAT_1B     0x689D0
#define _PS_ECC_STAT_2B     0x68AD0
#define _PS_ECC_STAT_1C     0x691D0

#define _ID(id, a, b) ((a) + (id)*((b)-(a)))
#define SKL_PS_CTRL(pipe, id) _MMIO_PIPE(pipe,        \
			_ID(id, _PS_1A_CTRL, _PS_2A_CTRL),       \
			_ID(id, _PS_1B_CTRL, _PS_2B_CTRL))
#define SKL_PS_PWR_GATE(pipe, id) _MMIO_PIPE(pipe,    \
			_ID(id, _PS_PWR_GATE_1A, _PS_PWR_GATE_2A), \
			_ID(id, _PS_PWR_GATE_1B, _PS_PWR_GATE_2B))
#define SKL_PS_WIN_POS(pipe, id) _MMIO_PIPE(pipe,     \
			_ID(id, _PS_WIN_POS_1A, _PS_WIN_POS_2A), \
			_ID(id, _PS_WIN_POS_1B, _PS_WIN_POS_2B))
#define SKL_PS_WIN_SZ(pipe, id)  _MMIO_PIPE(pipe,     \
			_ID(id, _PS_WIN_SZ_1A, _PS_WIN_SZ_2A),   \
			_ID(id, _PS_WIN_SZ_1B, _PS_WIN_SZ_2B))
#define SKL_PS_VSCALE(pipe, id)  _MMIO_PIPE(pipe,     \
			_ID(id, _PS_VSCALE_1A, _PS_VSCALE_2A),   \
			_ID(id, _PS_VSCALE_1B, _PS_VSCALE_2B))
#define SKL_PS_HSCALE(pipe, id)  _MMIO_PIPE(pipe,     \
			_ID(id, _PS_HSCALE_1A, _PS_HSCALE_2A),   \
			_ID(id, _PS_HSCALE_1B, _PS_HSCALE_2B))
#define SKL_PS_VPHASE(pipe, id)  _MMIO_PIPE(pipe,     \
			_ID(id, _PS_VPHASE_1A, _PS_VPHASE_2A),   \
			_ID(id, _PS_VPHASE_1B, _PS_VPHASE_2B))
#define SKL_PS_HPHASE(pipe, id)  _MMIO_PIPE(pipe,     \
			_ID(id, _PS_HPHASE_1A, _PS_HPHASE_2A),   \
			_ID(id, _PS_HPHASE_1B, _PS_HPHASE_2B))
#define SKL_PS_ECC_STAT(pipe, id)  _MMIO_PIPE(pipe,     \
			_ID(id, _PS_ECC_STAT_1A, _PS_ECC_STAT_2A),   \
			_ID(id, _PS_ECC_STAT_1B, _PS_ECC_STAT_2B))

/* legacy palette */
#define _LGC_PALETTE_A           0x4a000
#define _LGC_PALETTE_B           0x4a800
#define LGC_PALETTE(pipe, i) _MMIO(_PIPE(pipe, _LGC_PALETTE_A, _LGC_PALETTE_B) + (i) * 4)

#define _GAMMA_MODE_A		0x4a480
#define _GAMMA_MODE_B		0x4ac80
#define GAMMA_MODE(pipe) _MMIO_PIPE(pipe, _GAMMA_MODE_A, _GAMMA_MODE_B)
#define GAMMA_MODE_MODE_MASK	(3 << 0)
#define GAMMA_MODE_MODE_8BIT	(0 << 0)
#define GAMMA_MODE_MODE_10BIT	(1 << 0)
#define GAMMA_MODE_MODE_12BIT	(2 << 0)
#define GAMMA_MODE_MODE_SPLIT	(3 << 0)

/* DMC/CSR */
#define CSR_PROGRAM(i)		_MMIO(0x80000 + (i) * 4)
#define CSR_SSP_BASE_ADDR_GEN9	0x00002FC0
#define CSR_HTP_ADDR_SKL	0x00500034
#define CSR_SSP_BASE		_MMIO(0x8F074)
#define CSR_HTP_SKL		_MMIO(0x8F004)
#define CSR_LAST_WRITE		_MMIO(0x8F034)
#define CSR_LAST_WRITE_VALUE	0xc003b400
/* MMIO address range for CSR program (0x80000 - 0x82FFF) */
#define CSR_MMIO_START_RANGE	0x80000
#define CSR_MMIO_END_RANGE	0x8FFFF
#define SKL_CSR_DC3_DC5_COUNT	_MMIO(0x80030)
#define SKL_CSR_DC5_DC6_COUNT	_MMIO(0x8002C)
#define BXT_CSR_DC3_DC5_COUNT	_MMIO(0x80038)

/* interrupts */
#define DE_MASTER_IRQ_CONTROL   (1 << 31)
#define DE_SPRITEB_FLIP_DONE    (1 << 29)
#define DE_SPRITEA_FLIP_DONE    (1 << 28)
#define DE_PLANEB_FLIP_DONE     (1 << 27)
#define DE_PLANEA_FLIP_DONE     (1 << 26)
#define DE_PLANE_FLIP_DONE(plane) (1 << (26 + (plane)))
#define DE_PCU_EVENT            (1 << 25)
#define DE_GTT_FAULT            (1 << 24)
#define DE_POISON               (1 << 23)
#define DE_PERFORM_COUNTER      (1 << 22)
#define DE_PCH_EVENT            (1 << 21)
#define DE_AUX_CHANNEL_A        (1 << 20)
#define DE_DP_A_HOTPLUG         (1 << 19)
#define DE_GSE                  (1 << 18)
#define DE_PIPEB_VBLANK         (1 << 15)
#define DE_PIPEB_EVEN_FIELD     (1 << 14)
#define DE_PIPEB_ODD_FIELD      (1 << 13)
#define DE_PIPEB_LINE_COMPARE   (1 << 12)
#define DE_PIPEB_VSYNC          (1 << 11)
#define DE_PIPEB_CRC_DONE	(1 << 10)
#define DE_PIPEB_FIFO_UNDERRUN  (1 << 8)
#define DE_PIPEA_VBLANK         (1 << 7)
#define DE_PIPE_VBLANK(pipe)    (1 << (7 + 8*(pipe)))
#define DE_PIPEA_EVEN_FIELD     (1 << 6)
#define DE_PIPEA_ODD_FIELD      (1 << 5)
#define DE_PIPEA_LINE_COMPARE   (1 << 4)
#define DE_PIPEA_VSYNC          (1 << 3)
#define DE_PIPEA_CRC_DONE	(1 << 2)
#define DE_PIPE_CRC_DONE(pipe)	(1 << (2 + 8*(pipe)))
#define DE_PIPEA_FIFO_UNDERRUN  (1 << 0)
#define DE_PIPE_FIFO_UNDERRUN(pipe)  (1 << (8*(pipe)))

/* More Ivybridge lolz */
#define DE_ERR_INT_IVB			(1<<30)
#define DE_GSE_IVB			(1<<29)
#define DE_PCH_EVENT_IVB		(1<<28)
#define DE_DP_A_HOTPLUG_IVB		(1<<27)
#define DE_AUX_CHANNEL_A_IVB		(1<<26)
#define DE_SPRITEC_FLIP_DONE_IVB	(1<<14)
#define DE_PLANEC_FLIP_DONE_IVB		(1<<13)
#define DE_PIPEC_VBLANK_IVB		(1<<10)
#define DE_SPRITEB_FLIP_DONE_IVB	(1<<9)
#define DE_PLANEB_FLIP_DONE_IVB		(1<<8)
#define DE_PIPEB_VBLANK_IVB		(1<<5)
#define DE_SPRITEA_FLIP_DONE_IVB	(1<<4)
#define DE_PLANEA_FLIP_DONE_IVB		(1<<3)
#define DE_PLANE_FLIP_DONE_IVB(plane)	(1<< (3 + 5*(plane)))
#define DE_PIPEA_VBLANK_IVB		(1<<0)
#define DE_PIPE_VBLANK_IVB(pipe)	(1 << ((pipe) * 5))

#define VLV_MASTER_IER			_MMIO(0x4400c) /* Gunit master IER */
#define   MASTER_INTERRUPT_ENABLE	(1<<31)

#define DEISR   _MMIO(0x44000)
#define DEIMR   _MMIO(0x44004)
#define DEIIR   _MMIO(0x44008)
#define DEIER   _MMIO(0x4400c)

#define GTISR   _MMIO(0x44010)
#define GTIMR   _MMIO(0x44014)
#define GTIIR   _MMIO(0x44018)
#define GTIER   _MMIO(0x4401c)

#define GEN8_MASTER_IRQ			_MMIO(0x44200)
#define  GEN8_MASTER_IRQ_CONTROL	(1<<31)
#define  GEN8_PCU_IRQ			(1<<30)
#define  GEN8_DE_PCH_IRQ		(1<<23)
#define  GEN8_DE_MISC_IRQ		(1<<22)
#define  GEN8_DE_PORT_IRQ		(1<<20)
#define  GEN8_DE_PIPE_C_IRQ		(1<<18)
#define  GEN8_DE_PIPE_B_IRQ		(1<<17)
#define  GEN8_DE_PIPE_A_IRQ		(1<<16)
#define  GEN8_DE_PIPE_IRQ(pipe)		(1<<(16+(pipe)))
#define  GEN8_GT_VECS_IRQ		(1<<6)
#define  GEN8_GT_GUC_IRQ		(1<<5)
#define  GEN8_GT_PM_IRQ			(1<<4)
#define  GEN8_GT_VCS2_IRQ		(1<<3)
#define  GEN8_GT_VCS1_IRQ		(1<<2)
#define  GEN8_GT_BCS_IRQ		(1<<1)
#define  GEN8_GT_RCS_IRQ		(1<<0)

#define GEN8_GT_ISR(which) _MMIO(0x44300 + (0x10 * (which)))
#define GEN8_GT_IMR(which) _MMIO(0x44304 + (0x10 * (which)))
#define GEN8_GT_IIR(which) _MMIO(0x44308 + (0x10 * (which)))
#define GEN8_GT_IER(which) _MMIO(0x4430c + (0x10 * (which)))

#define GEN9_GUC_TO_HOST_INT_EVENT	(1<<31)
#define GEN9_GUC_EXEC_ERROR_EVENT	(1<<30)
#define GEN9_GUC_DISPLAY_EVENT		(1<<29)
#define GEN9_GUC_SEMA_SIGNAL_EVENT	(1<<28)
#define GEN9_GUC_IOMMU_MSG_EVENT	(1<<27)
#define GEN9_GUC_DB_RING_EVENT		(1<<26)
#define GEN9_GUC_DMA_DONE_EVENT		(1<<25)
#define GEN9_GUC_FATAL_ERROR_EVENT	(1<<24)
#define GEN9_GUC_NOTIFICATION_EVENT	(1<<23)

#define GEN8_RCS_IRQ_SHIFT 0
#define GEN8_BCS_IRQ_SHIFT 16
#define GEN8_VCS1_IRQ_SHIFT 0
#define GEN8_VCS2_IRQ_SHIFT 16
#define GEN8_VECS_IRQ_SHIFT 0
#define GEN8_WD_IRQ_SHIFT 16

#define GEN8_DE_PIPE_ISR(pipe) _MMIO(0x44400 + (0x10 * (pipe)))
#define GEN8_DE_PIPE_IMR(pipe) _MMIO(0x44404 + (0x10 * (pipe)))
#define GEN8_DE_PIPE_IIR(pipe) _MMIO(0x44408 + (0x10 * (pipe)))
#define GEN8_DE_PIPE_IER(pipe) _MMIO(0x4440c + (0x10 * (pipe)))
#define  GEN8_PIPE_FIFO_UNDERRUN	(1 << 31)
#define  GEN8_PIPE_CDCLK_CRC_ERROR	(1 << 29)
#define  GEN8_PIPE_CDCLK_CRC_DONE	(1 << 28)
#define  GEN8_PIPE_CURSOR_FAULT		(1 << 10)
#define  GEN8_PIPE_SPRITE_FAULT		(1 << 9)
#define  GEN8_PIPE_PRIMARY_FAULT	(1 << 8)
#define  GEN8_PIPE_SPRITE_FLIP_DONE	(1 << 5)
#define  GEN8_PIPE_PRIMARY_FLIP_DONE	(1 << 4)
#define  GEN8_PIPE_SCAN_LINE_EVENT	(1 << 2)
#define  GEN8_PIPE_VSYNC		(1 << 1)
#define  GEN8_PIPE_VBLANK		(1 << 0)
#define  GEN9_PIPE_CURSOR_FAULT		(1 << 11)
#define  GEN9_PIPE_PLANE4_FAULT		(1 << 10)
#define  GEN9_PIPE_PLANE3_FAULT		(1 << 9)
#define  GEN9_PIPE_PLANE2_FAULT		(1 << 8)
#define  GEN9_PIPE_PLANE1_FAULT		(1 << 7)
#define  GEN9_PIPE_PLANE4_FLIP_DONE	(1 << 6)
#define  GEN9_PIPE_PLANE3_FLIP_DONE	(1 << 5)
#define  GEN9_PIPE_PLANE2_FLIP_DONE	(1 << 4)
#define  GEN9_PIPE_PLANE1_FLIP_DONE	(1 << 3)
#define  GEN9_PIPE_PLANE_FLIP_DONE(p)	(1 << (3 + (p)))
#define GEN8_DE_PIPE_IRQ_FAULT_ERRORS \
	(GEN8_PIPE_CURSOR_FAULT | \
	 GEN8_PIPE_SPRITE_FAULT | \
	 GEN8_PIPE_PRIMARY_FAULT)
#define GEN9_DE_PIPE_IRQ_FAULT_ERRORS \
	(GEN9_PIPE_CURSOR_FAULT | \
	 GEN9_PIPE_PLANE4_FAULT | \
	 GEN9_PIPE_PLANE3_FAULT | \
	 GEN9_PIPE_PLANE2_FAULT | \
	 GEN9_PIPE_PLANE1_FAULT)

#define GEN8_DE_PORT_ISR _MMIO(0x44440)
#define GEN8_DE_PORT_IMR _MMIO(0x44444)
#define GEN8_DE_PORT_IIR _MMIO(0x44448)
#define GEN8_DE_PORT_IER _MMIO(0x4444c)
#define  CNL_AUX_CHANNEL_F		(1 << 28)
#define  GEN9_AUX_CHANNEL_D		(1 << 27)
#define  GEN9_AUX_CHANNEL_C		(1 << 26)
#define  GEN9_AUX_CHANNEL_B		(1 << 25)
#define  BXT_DE_PORT_HP_DDIC		(1 << 5)
#define  BXT_DE_PORT_HP_DDIB		(1 << 4)
#define  BXT_DE_PORT_HP_DDIA		(1 << 3)
#define  BXT_DE_PORT_HOTPLUG_MASK	(BXT_DE_PORT_HP_DDIA | \
					 BXT_DE_PORT_HP_DDIB | \
					 BXT_DE_PORT_HP_DDIC)
#define  GEN8_PORT_DP_A_HOTPLUG		(1 << 3)
#define  BXT_DE_PORT_GMBUS		(1 << 1)
#define  GEN8_AUX_CHANNEL_A		(1 << 0)

#define GEN8_DE_MISC_ISR _MMIO(0x44460)
#define GEN8_DE_MISC_IMR _MMIO(0x44464)
#define GEN8_DE_MISC_IIR _MMIO(0x44468)
#define GEN8_DE_MISC_IER _MMIO(0x4446c)
#define  GEN8_DE_MISC_GSE		(1 << 27)

#define GEN8_PCU_ISR _MMIO(0x444e0)
#define GEN8_PCU_IMR _MMIO(0x444e4)
#define GEN8_PCU_IIR _MMIO(0x444e8)
#define GEN8_PCU_IER _MMIO(0x444ec)

#define GEN11_GFX_MSTR_IRQ		_MMIO(0x190010)
#define  GEN11_MASTER_IRQ		(1 << 31)
#define  GEN11_PCU_IRQ			(1 << 30)
#define  GEN11_DISPLAY_IRQ		(1 << 16)
#define  GEN11_GT_DW_IRQ(x)		(1 << (x))
#define  GEN11_GT_DW1_IRQ		(1 << 1)
#define  GEN11_GT_DW0_IRQ		(1 << 0)

#define GEN11_DISPLAY_INT_CTL		_MMIO(0x44200)
#define  GEN11_DISPLAY_IRQ_ENABLE	(1 << 31)
#define  GEN11_AUDIO_CODEC_IRQ		(1 << 24)
#define  GEN11_DE_PCH_IRQ		(1 << 23)
#define  GEN11_DE_MISC_IRQ		(1 << 22)
#define  GEN11_DE_PORT_IRQ		(1 << 20)
#define  GEN11_DE_PIPE_C		(1 << 18)
#define  GEN11_DE_PIPE_B		(1 << 17)
#define  GEN11_DE_PIPE_A		(1 << 16)

#define GEN11_GT_INTR_DW0		_MMIO(0x190018)
#define  GEN11_CSME			(31)
#define  GEN11_GUNIT			(28)
#define  GEN11_GUC			(25)
#define  GEN11_WDPERF			(20)
#define  GEN11_KCR			(19)
#define  GEN11_GTPM			(16)
#define  GEN11_BCS			(15)
#define  GEN11_RCS0			(0)

#define GEN11_GT_INTR_DW1		_MMIO(0x19001c)
#define  GEN11_VECS(x)			(31 - (x))
#define  GEN11_VCS(x)			(x)

#define GEN11_GT_INTR_DW(x)		_MMIO(0x190018 + (x * 4))

#define GEN11_INTR_IDENTITY_REG0	_MMIO(0x190060)
#define GEN11_INTR_IDENTITY_REG1	_MMIO(0x190064)
#define  GEN11_INTR_DATA_VALID		(1 << 31)
#define  GEN11_INTR_ENGINE_MASK		(0xffff)

#define GEN11_INTR_IDENTITY_REG(x)	_MMIO(0x190060 + (x * 4))

#define GEN11_IIR_REG0_SELECTOR		_MMIO(0x190070)
#define GEN11_IIR_REG1_SELECTOR		_MMIO(0x190074)

#define GEN11_IIR_REG_SELECTOR(x)	_MMIO(0x190070 + (x * 4))

#define GEN11_RENDER_COPY_INTR_ENABLE	_MMIO(0x190030)
#define GEN11_VCS_VECS_INTR_ENABLE	_MMIO(0x190034)
#define GEN11_GUC_SG_INTR_ENABLE	_MMIO(0x190038)
#define GEN11_GPM_WGBOXPERF_INTR_ENABLE	_MMIO(0x19003c)
#define GEN11_CRYPTO_RSVD_INTR_ENABLE	_MMIO(0x190040)
#define GEN11_GUNIT_CSME_INTR_ENABLE	_MMIO(0x190044)

#define GEN11_RCS0_RSVD_INTR_MASK	_MMIO(0x190090)
#define GEN11_BCS_RSVD_INTR_MASK	_MMIO(0x1900a0)
#define GEN11_VCS0_VCS1_INTR_MASK	_MMIO(0x1900a8)
#define GEN11_VCS2_VCS3_INTR_MASK	_MMIO(0x1900ac)
#define GEN11_VECS0_VECS1_INTR_MASK	_MMIO(0x1900d0)
#define GEN11_GUC_SG_INTR_MASK		_MMIO(0x1900e8)
#define GEN11_GPM_WGBOXPERF_INTR_MASK	_MMIO(0x1900ec)
#define GEN11_CRYPTO_RSVD_INTR_MASK	_MMIO(0x1900f0)
#define GEN11_GUNIT_CSME_INTR_MASK	_MMIO(0x1900f4)

#define ILK_DISPLAY_CHICKEN2	_MMIO(0x42004)
/* Required on all Ironlake and Sandybridge according to the B-Spec. */
#define  ILK_ELPIN_409_SELECT	(1 << 25)
#define  ILK_DPARB_GATE	(1<<22)
#define  ILK_VSDPFD_FULL	(1<<21)
#define FUSE_STRAP			_MMIO(0x42014)
#define  ILK_INTERNAL_GRAPHICS_DISABLE	(1 << 31)
#define  ILK_INTERNAL_DISPLAY_DISABLE	(1 << 30)
#define  ILK_DISPLAY_DEBUG_DISABLE	(1 << 29)
#define  IVB_PIPE_C_DISABLE		(1 << 28)
#define  ILK_HDCP_DISABLE		(1 << 25)
#define  ILK_eDP_A_DISABLE		(1 << 24)
#define  HSW_CDCLK_LIMIT		(1 << 24)
#define  ILK_DESKTOP			(1 << 23)

#define ILK_DSPCLK_GATE_D			_MMIO(0x42020)
#define   ILK_VRHUNIT_CLOCK_GATE_DISABLE	(1 << 28)
#define   ILK_DPFCUNIT_CLOCK_GATE_DISABLE	(1 << 9)
#define   ILK_DPFCRUNIT_CLOCK_GATE_DISABLE	(1 << 8)
#define   ILK_DPFDUNIT_CLOCK_GATE_ENABLE	(1 << 7)
#define   ILK_DPARBUNIT_CLOCK_GATE_ENABLE	(1 << 5)

#define IVB_CHICKEN3	_MMIO(0x4200c)
# define CHICKEN3_DGMG_REQ_OUT_FIX_DISABLE	(1 << 5)
# define CHICKEN3_DGMG_DONE_FIX_DISABLE		(1 << 2)

#define CHICKEN_PAR1_1		_MMIO(0x42080)
#define  SKL_DE_COMPRESSED_HASH_MODE	(1 << 15)
#define  DPA_MASK_VBLANK_SRD	(1 << 15)
#define  FORCE_ARB_IDLE_PLANES	(1 << 14)
#define  SKL_EDP_PSR_FIX_RDWRAP	(1 << 3)

#define CHICKEN_PAR2_1		_MMIO(0x42090)
#define  KVM_CONFIG_CHANGE_NOTIFICATION_SELECT	(1 << 14)

#define CHICKEN_MISC_2		_MMIO(0x42084)
#define  CNL_COMP_PWR_DOWN	(1 << 23)
#define  GLK_CL2_PWR_DOWN	(1 << 12)
#define  GLK_CL1_PWR_DOWN	(1 << 11)
#define  GLK_CL0_PWR_DOWN	(1 << 10)

#define CHICKEN_MISC_4		_MMIO(0x4208c)
#define   FBC_STRIDE_OVERRIDE	(1 << 13)
#define   FBC_STRIDE_MASK	0x1FFF

#define _CHICKEN_PIPESL_1_A	0x420b0
#define _CHICKEN_PIPESL_1_B	0x420b4
#define  HSW_FBCQ_DIS			(1 << 22)
#define  BDW_DPRS_MASK_VBLANK_SRD	(1 << 0)
#define CHICKEN_PIPESL_1(pipe) _MMIO_PIPE(pipe, _CHICKEN_PIPESL_1_A, _CHICKEN_PIPESL_1_B)

#define CHICKEN_TRANS_A         0x420c0
#define CHICKEN_TRANS_B         0x420c4
#define CHICKEN_TRANS(trans) _MMIO_TRANS(trans, CHICKEN_TRANS_A, CHICKEN_TRANS_B)
#define  DDI_TRAINING_OVERRIDE_ENABLE	(1<<19)
#define  DDI_TRAINING_OVERRIDE_VALUE	(1<<18)
#define  DDIE_TRAINING_OVERRIDE_ENABLE	(1<<17) /* CHICKEN_TRANS_A only */
#define  DDIE_TRAINING_OVERRIDE_VALUE	(1<<16) /* CHICKEN_TRANS_A only */
#define  PSR2_ADD_VERTICAL_LINE_COUNT   (1<<15)
#define  PSR2_VSC_ENABLE_PROG_HEADER    (1<<12)

#define DISP_ARB_CTL	_MMIO(0x45000)
#define  DISP_FBC_MEMORY_WAKE		(1<<31)
#define  DISP_TILE_SURFACE_SWIZZLING	(1<<13)
#define  DISP_FBC_WM_DIS		(1<<15)
#define DISP_ARB_CTL2	_MMIO(0x45004)
#define  DISP_DATA_PARTITION_5_6	(1<<6)
#define  DISP_IPC_ENABLE		(1<<3)
#define DBUF_CTL	_MMIO(0x45008)
#define  DBUF_POWER_REQUEST		(1<<31)
#define  DBUF_POWER_STATE		(1<<30)
#define GEN7_MSG_CTL	_MMIO(0x45010)
#define  WAIT_FOR_PCH_RESET_ACK		(1<<1)
#define  WAIT_FOR_PCH_FLR_ACK		(1<<0)
#define HSW_NDE_RSTWRN_OPT	_MMIO(0x46408)
#define  RESET_PCH_HANDSHAKE_ENABLE	(1<<4)

#define GEN8_CHICKEN_DCPR_1		_MMIO(0x46430)
#define   SKL_SELECT_ALTERNATE_DC_EXIT	(1<<30)
#define   MASK_WAKEMEM			(1<<13)

#define SKL_DFSM			_MMIO(0x51000)
#define SKL_DFSM_CDCLK_LIMIT_MASK	(3 << 23)
#define SKL_DFSM_CDCLK_LIMIT_675	(0 << 23)
#define SKL_DFSM_CDCLK_LIMIT_540	(1 << 23)
#define SKL_DFSM_CDCLK_LIMIT_450	(2 << 23)
#define SKL_DFSM_CDCLK_LIMIT_337_5	(3 << 23)
#define SKL_DFSM_PIPE_A_DISABLE		(1 << 30)
#define SKL_DFSM_PIPE_B_DISABLE		(1 << 21)
#define SKL_DFSM_PIPE_C_DISABLE		(1 << 28)

#define SKL_DSSM			_MMIO(0x51004)
#define CNL_DSSM_CDCLK_PLL_REFCLK_24MHz	(1 << 31)

#define GEN7_FF_SLICE_CS_CHICKEN1	_MMIO(0x20e0)
#define   GEN9_FFSC_PERCTX_PREEMPT_CTRL	(1<<14)

#define FF_SLICE_CS_CHICKEN2			_MMIO(0x20e4)
#define  GEN9_TSG_BARRIER_ACK_DISABLE		(1<<8)
#define  GEN9_POOLED_EU_LOAD_BALANCING_FIX_DISABLE  (1<<10)

#define GEN9_CS_DEBUG_MODE1		_MMIO(0x20ec)
#define GEN9_CTX_PREEMPT_REG		_MMIO(0x2248)
#define GEN8_CS_CHICKEN1		_MMIO(0x2580)
#define GEN9_PREEMPT_3D_OBJECT_LEVEL		(1<<0)
#define GEN9_PREEMPT_GPGPU_LEVEL(hi, lo)	(((hi) << 2) | ((lo) << 1))
#define GEN9_PREEMPT_GPGPU_MID_THREAD_LEVEL	GEN9_PREEMPT_GPGPU_LEVEL(0, 0)
#define GEN9_PREEMPT_GPGPU_THREAD_GROUP_LEVEL	GEN9_PREEMPT_GPGPU_LEVEL(0, 1)
#define GEN9_PREEMPT_GPGPU_COMMAND_LEVEL	GEN9_PREEMPT_GPGPU_LEVEL(1, 0)
#define GEN9_PREEMPT_GPGPU_LEVEL_MASK		GEN9_PREEMPT_GPGPU_LEVEL(1, 1)

/* GEN7 chicken */
#define GEN7_COMMON_SLICE_CHICKEN1		_MMIO(0x7010)
# define GEN7_CSC1_RHWO_OPT_DISABLE_IN_RCC	((1<<10) | (1<<26))
# define GEN9_RHWO_OPTIMIZATION_DISABLE		(1<<14)
#define COMMON_SLICE_CHICKEN2			_MMIO(0x7014)
# define GEN9_PBE_COMPRESSED_HASH_SELECTION	(1<<13)
# define GEN9_DISABLE_GATHER_AT_SET_SHADER_COMMON_SLICE (1<<12)
# define GEN8_SBE_DISABLE_REPLAY_BUF_OPTIMIZATION (1<<8)
# define GEN8_CSC2_SBE_VUE_CACHE_CONSERVATIVE	(1<<0)

#define HIZ_CHICKEN					_MMIO(0x7018)
# define CHV_HZ_8X8_MODE_IN_1X				(1<<15)
# define BDW_HIZ_POWER_COMPILER_CLOCK_GATING_DISABLE	(1<<3)

#define GEN9_SLICE_COMMON_ECO_CHICKEN0		_MMIO(0x7308)
#define  DISABLE_PIXEL_MASK_CAMMING		(1<<14)

#define GEN9_SLICE_COMMON_ECO_CHICKEN1		_MMIO(0x731c)

#define GEN7_L3SQCREG1				_MMIO(0xB010)
#define  VLV_B0_WA_L3SQCREG1_VALUE		0x00D30000

#define GEN8_L3SQCREG1				_MMIO(0xB100)
/*
 * Note that on CHV the following has an off-by-one error wrt. to BSpec.
 * Using the formula in BSpec leads to a hang, while the formula here works
 * fine and matches the formulas for all other platforms. A BSpec change
 * request has been filed to clarify this.
 */
#define  L3_GENERAL_PRIO_CREDITS(x)		(((x) >> 1) << 19)
#define  L3_HIGH_PRIO_CREDITS(x)		(((x) >> 1) << 14)
#define  L3_PRIO_CREDITS_MASK			((0x1f << 19) | (0x1f << 14))

#define GEN7_L3CNTLREG1				_MMIO(0xB01C)
#define  GEN7_WA_FOR_GEN7_L3_CONTROL			0x3C47FF8C
#define  GEN7_L3AGDIS				(1<<19)
#define GEN7_L3CNTLREG2				_MMIO(0xB020)
#define GEN7_L3CNTLREG3				_MMIO(0xB024)

#define GEN7_L3_CHICKEN_MODE_REGISTER		_MMIO(0xB030)
#define  GEN7_WA_L3_CHICKEN_MODE				0x20000000

#define GEN7_L3SQCREG4				_MMIO(0xb034)
#define  L3SQ_URB_READ_CAM_MATCH_DISABLE	(1<<27)

#define GEN8_L3SQCREG4				_MMIO(0xb118)
#define  GEN8_LQSC_RO_PERF_DIS			(1<<27)
#define  GEN8_LQSC_FLUSH_COHERENT_LINES		(1<<21)

/* GEN8 chicken */
#define HDC_CHICKEN0				_MMIO(0x7300)
#define CNL_HDC_CHICKEN0			_MMIO(0xE5F0)
#define  HDC_FORCE_CSR_NON_COHERENT_OVR_DISABLE	(1<<15)
#define  HDC_FENCE_DEST_SLM_DISABLE		(1<<14)
#define  HDC_DONOT_FETCH_MEM_WHEN_MASKED	(1<<11)
#define  HDC_FORCE_CONTEXT_SAVE_RESTORE_NON_COHERENT	(1<<5)
#define  HDC_FORCE_NON_COHERENT			(1<<4)
#define  HDC_BARRIER_PERFORMANCE_DISABLE	(1<<10)

#define GEN8_HDC_CHICKEN1			_MMIO(0x7304)

/* GEN9 chicken */
#define SLICE_ECO_CHICKEN0			_MMIO(0x7308)
#define   PIXEL_MASK_CAMMING_DISABLE		(1 << 14)

/* WaCatErrorRejectionIssue */
#define GEN7_SQ_CHICKEN_MBCUNIT_CONFIG		_MMIO(0x9030)
#define  GEN7_SQ_CHICKEN_MBCUNIT_SQINTMOB	(1<<11)

#define HSW_SCRATCH1				_MMIO(0xb038)
#define  HSW_SCRATCH1_L3_DATA_ATOMICS_DISABLE	(1<<27)

#define BDW_SCRATCH1					_MMIO(0xb11c)
#define  GEN9_LBS_SLA_RETRY_TIMER_DECREMENT_ENABLE	(1<<2)

/* PCH */

/* south display engine interrupt: IBX */
#define SDE_AUDIO_POWER_D	(1 << 27)
#define SDE_AUDIO_POWER_C	(1 << 26)
#define SDE_AUDIO_POWER_B	(1 << 25)
#define SDE_AUDIO_POWER_SHIFT	(25)
#define SDE_AUDIO_POWER_MASK	(7 << SDE_AUDIO_POWER_SHIFT)
#define SDE_GMBUS		(1 << 24)
#define SDE_AUDIO_HDCP_TRANSB	(1 << 23)
#define SDE_AUDIO_HDCP_TRANSA	(1 << 22)
#define SDE_AUDIO_HDCP_MASK	(3 << 22)
#define SDE_AUDIO_TRANSB	(1 << 21)
#define SDE_AUDIO_TRANSA	(1 << 20)
#define SDE_AUDIO_TRANS_MASK	(3 << 20)
#define SDE_POISON		(1 << 19)
/* 18 reserved */
#define SDE_FDI_RXB		(1 << 17)
#define SDE_FDI_RXA		(1 << 16)
#define SDE_FDI_MASK		(3 << 16)
#define SDE_AUXD		(1 << 15)
#define SDE_AUXC		(1 << 14)
#define SDE_AUXB		(1 << 13)
#define SDE_AUX_MASK		(7 << 13)
/* 12 reserved */
#define SDE_CRT_HOTPLUG         (1 << 11)
#define SDE_PORTD_HOTPLUG       (1 << 10)
#define SDE_PORTC_HOTPLUG       (1 << 9)
#define SDE_PORTB_HOTPLUG       (1 << 8)
#define SDE_SDVOB_HOTPLUG       (1 << 6)
#define SDE_HOTPLUG_MASK        (SDE_CRT_HOTPLUG | \
				 SDE_SDVOB_HOTPLUG |	\
				 SDE_PORTB_HOTPLUG |	\
				 SDE_PORTC_HOTPLUG |	\
				 SDE_PORTD_HOTPLUG)
#define SDE_TRANSB_CRC_DONE	(1 << 5)
#define SDE_TRANSB_CRC_ERR	(1 << 4)
#define SDE_TRANSB_FIFO_UNDER	(1 << 3)
#define SDE_TRANSA_CRC_DONE	(1 << 2)
#define SDE_TRANSA_CRC_ERR	(1 << 1)
#define SDE_TRANSA_FIFO_UNDER	(1 << 0)
#define SDE_TRANS_MASK		(0x3f)

/* south display engine interrupt: CPT/PPT */
#define SDE_AUDIO_POWER_D_CPT	(1 << 31)
#define SDE_AUDIO_POWER_C_CPT	(1 << 30)
#define SDE_AUDIO_POWER_B_CPT	(1 << 29)
#define SDE_AUDIO_POWER_SHIFT_CPT   29
#define SDE_AUDIO_POWER_MASK_CPT    (7 << 29)
#define SDE_AUXD_CPT		(1 << 27)
#define SDE_AUXC_CPT		(1 << 26)
#define SDE_AUXB_CPT		(1 << 25)
#define SDE_AUX_MASK_CPT	(7 << 25)
#define SDE_PORTE_HOTPLUG_SPT	(1 << 25)
#define SDE_PORTA_HOTPLUG_SPT	(1 << 24)
#define SDE_PORTD_HOTPLUG_CPT	(1 << 23)
#define SDE_PORTC_HOTPLUG_CPT	(1 << 22)
#define SDE_PORTB_HOTPLUG_CPT	(1 << 21)
#define SDE_CRT_HOTPLUG_CPT	(1 << 19)
#define SDE_SDVOB_HOTPLUG_CPT	(1 << 18)
#define SDE_HOTPLUG_MASK_CPT	(SDE_CRT_HOTPLUG_CPT |		\
				 SDE_SDVOB_HOTPLUG_CPT |	\
				 SDE_PORTD_HOTPLUG_CPT |	\
				 SDE_PORTC_HOTPLUG_CPT |	\
				 SDE_PORTB_HOTPLUG_CPT)
#define SDE_HOTPLUG_MASK_SPT	(SDE_PORTE_HOTPLUG_SPT |	\
				 SDE_PORTD_HOTPLUG_CPT |	\
				 SDE_PORTC_HOTPLUG_CPT |	\
				 SDE_PORTB_HOTPLUG_CPT |	\
				 SDE_PORTA_HOTPLUG_SPT)
#define SDE_GMBUS_CPT		(1 << 17)
#define SDE_ERROR_CPT		(1 << 16)
#define SDE_AUDIO_CP_REQ_C_CPT	(1 << 10)
#define SDE_AUDIO_CP_CHG_C_CPT	(1 << 9)
#define SDE_FDI_RXC_CPT		(1 << 8)
#define SDE_AUDIO_CP_REQ_B_CPT	(1 << 6)
#define SDE_AUDIO_CP_CHG_B_CPT	(1 << 5)
#define SDE_FDI_RXB_CPT		(1 << 4)
#define SDE_AUDIO_CP_REQ_A_CPT	(1 << 2)
#define SDE_AUDIO_CP_CHG_A_CPT	(1 << 1)
#define SDE_FDI_RXA_CPT		(1 << 0)
#define SDE_AUDIO_CP_REQ_CPT	(SDE_AUDIO_CP_REQ_C_CPT | \
				 SDE_AUDIO_CP_REQ_B_CPT | \
				 SDE_AUDIO_CP_REQ_A_CPT)
#define SDE_AUDIO_CP_CHG_CPT	(SDE_AUDIO_CP_CHG_C_CPT | \
				 SDE_AUDIO_CP_CHG_B_CPT | \
				 SDE_AUDIO_CP_CHG_A_CPT)
#define SDE_FDI_MASK_CPT	(SDE_FDI_RXC_CPT | \
				 SDE_FDI_RXB_CPT | \
				 SDE_FDI_RXA_CPT)

#define SDEISR  _MMIO(0xc4000)
#define SDEIMR  _MMIO(0xc4004)
#define SDEIIR  _MMIO(0xc4008)
#define SDEIER  _MMIO(0xc400c)

#define SERR_INT			_MMIO(0xc4040)
#define  SERR_INT_POISON		(1<<31)
#define  SERR_INT_TRANS_FIFO_UNDERRUN(pipe)	(1<<((pipe)*3))

/* digital port hotplug */
#define PCH_PORT_HOTPLUG		_MMIO(0xc4030)	/* SHOTPLUG_CTL */
#define  PORTA_HOTPLUG_ENABLE		(1 << 28) /* LPT:LP+ & BXT */
#define  BXT_DDIA_HPD_INVERT            (1 << 27)
#define  PORTA_HOTPLUG_STATUS_MASK	(3 << 24) /* SPT+ & BXT */
#define  PORTA_HOTPLUG_NO_DETECT	(0 << 24) /* SPT+ & BXT */
#define  PORTA_HOTPLUG_SHORT_DETECT	(1 << 24) /* SPT+ & BXT */
#define  PORTA_HOTPLUG_LONG_DETECT	(2 << 24) /* SPT+ & BXT */
#define  PORTD_HOTPLUG_ENABLE		(1 << 20)
#define  PORTD_PULSE_DURATION_2ms	(0 << 18) /* pre-LPT */
#define  PORTD_PULSE_DURATION_4_5ms	(1 << 18) /* pre-LPT */
#define  PORTD_PULSE_DURATION_6ms	(2 << 18) /* pre-LPT */
#define  PORTD_PULSE_DURATION_100ms	(3 << 18) /* pre-LPT */
#define  PORTD_PULSE_DURATION_MASK	(3 << 18) /* pre-LPT */
#define  PORTD_HOTPLUG_STATUS_MASK	(3 << 16)
#define  PORTD_HOTPLUG_NO_DETECT	(0 << 16)
#define  PORTD_HOTPLUG_SHORT_DETECT	(1 << 16)
#define  PORTD_HOTPLUG_LONG_DETECT	(2 << 16)
#define  PORTC_HOTPLUG_ENABLE		(1 << 12)
#define  BXT_DDIC_HPD_INVERT            (1 << 11)
#define  PORTC_PULSE_DURATION_2ms	(0 << 10) /* pre-LPT */
#define  PORTC_PULSE_DURATION_4_5ms	(1 << 10) /* pre-LPT */
#define  PORTC_PULSE_DURATION_6ms	(2 << 10) /* pre-LPT */
#define  PORTC_PULSE_DURATION_100ms	(3 << 10) /* pre-LPT */
#define  PORTC_PULSE_DURATION_MASK	(3 << 10) /* pre-LPT */
#define  PORTC_HOTPLUG_STATUS_MASK	(3 << 8)
#define  PORTC_HOTPLUG_NO_DETECT	(0 << 8)
#define  PORTC_HOTPLUG_SHORT_DETECT	(1 << 8)
#define  PORTC_HOTPLUG_LONG_DETECT	(2 << 8)
#define  PORTB_HOTPLUG_ENABLE		(1 << 4)
#define  BXT_DDIB_HPD_INVERT            (1 << 3)
#define  PORTB_PULSE_DURATION_2ms	(0 << 2) /* pre-LPT */
#define  PORTB_PULSE_DURATION_4_5ms	(1 << 2) /* pre-LPT */
#define  PORTB_PULSE_DURATION_6ms	(2 << 2) /* pre-LPT */
#define  PORTB_PULSE_DURATION_100ms	(3 << 2) /* pre-LPT */
#define  PORTB_PULSE_DURATION_MASK	(3 << 2) /* pre-LPT */
#define  PORTB_HOTPLUG_STATUS_MASK	(3 << 0)
#define  PORTB_HOTPLUG_NO_DETECT	(0 << 0)
#define  PORTB_HOTPLUG_SHORT_DETECT	(1 << 0)
#define  PORTB_HOTPLUG_LONG_DETECT	(2 << 0)
#define  BXT_DDI_HPD_INVERT_MASK	(BXT_DDIA_HPD_INVERT | \
					BXT_DDIB_HPD_INVERT | \
					BXT_DDIC_HPD_INVERT)

#define PCH_PORT_HOTPLUG2		_MMIO(0xc403C)	/* SHOTPLUG_CTL2 SPT+ */
#define  PORTE_HOTPLUG_ENABLE		(1 << 4)
#define  PORTE_HOTPLUG_STATUS_MASK	(3 << 0)
#define  PORTE_HOTPLUG_NO_DETECT	(0 << 0)
#define  PORTE_HOTPLUG_SHORT_DETECT	(1 << 0)
#define  PORTE_HOTPLUG_LONG_DETECT	(2 << 0)

#define PCH_GPIOA               _MMIO(0xc5010)
#define PCH_GPIOB               _MMIO(0xc5014)
#define PCH_GPIOC               _MMIO(0xc5018)
#define PCH_GPIOD               _MMIO(0xc501c)
#define PCH_GPIOE               _MMIO(0xc5020)
#define PCH_GPIOF               _MMIO(0xc5024)

#define PCH_GMBUS0		_MMIO(0xc5100)
#define PCH_GMBUS1		_MMIO(0xc5104)
#define PCH_GMBUS2		_MMIO(0xc5108)
#define PCH_GMBUS3		_MMIO(0xc510c)
#define PCH_GMBUS4		_MMIO(0xc5110)
#define PCH_GMBUS5		_MMIO(0xc5120)

#define _PCH_DPLL_A              0xc6014
#define _PCH_DPLL_B              0xc6018
#define PCH_DPLL(pll) _MMIO(pll == 0 ? _PCH_DPLL_A : _PCH_DPLL_B)

#define _PCH_FPA0                0xc6040
#define  FP_CB_TUNE		(0x3<<22)
#define _PCH_FPA1                0xc6044
#define _PCH_FPB0                0xc6048
#define _PCH_FPB1                0xc604c
#define PCH_FP0(pll) _MMIO(pll == 0 ? _PCH_FPA0 : _PCH_FPB0)
#define PCH_FP1(pll) _MMIO(pll == 0 ? _PCH_FPA1 : _PCH_FPB1)

#define PCH_DPLL_TEST           _MMIO(0xc606c)

#define PCH_DREF_CONTROL        _MMIO(0xC6200)
#define  DREF_CONTROL_MASK      0x7fc3
#define  DREF_CPU_SOURCE_OUTPUT_DISABLE         (0<<13)
#define  DREF_CPU_SOURCE_OUTPUT_DOWNSPREAD      (2<<13)
#define  DREF_CPU_SOURCE_OUTPUT_NONSPREAD       (3<<13)
#define  DREF_CPU_SOURCE_OUTPUT_MASK		(3<<13)
#define  DREF_SSC_SOURCE_DISABLE                (0<<11)
#define  DREF_SSC_SOURCE_ENABLE                 (2<<11)
#define  DREF_SSC_SOURCE_MASK			(3<<11)
#define  DREF_NONSPREAD_SOURCE_DISABLE          (0<<9)
#define  DREF_NONSPREAD_CK505_ENABLE		(1<<9)
#define  DREF_NONSPREAD_SOURCE_ENABLE           (2<<9)
#define  DREF_NONSPREAD_SOURCE_MASK		(3<<9)
#define  DREF_SUPERSPREAD_SOURCE_DISABLE        (0<<7)
#define  DREF_SUPERSPREAD_SOURCE_ENABLE         (2<<7)
#define  DREF_SUPERSPREAD_SOURCE_MASK		(3<<7)
#define  DREF_SSC4_DOWNSPREAD                   (0<<6)
#define  DREF_SSC4_CENTERSPREAD                 (1<<6)
#define  DREF_SSC1_DISABLE                      (0<<1)
#define  DREF_SSC1_ENABLE                       (1<<1)
#define  DREF_SSC4_DISABLE                      (0)
#define  DREF_SSC4_ENABLE                       (1)

#define PCH_RAWCLK_FREQ         _MMIO(0xc6204)
#define  FDL_TP1_TIMER_SHIFT    12
#define  FDL_TP1_TIMER_MASK     (3<<12)
#define  FDL_TP2_TIMER_SHIFT    10
#define  FDL_TP2_TIMER_MASK     (3<<10)
#define  RAWCLK_FREQ_MASK       0x3ff
#define  CNP_RAWCLK_DIV_MASK	(0x3ff << 16)
#define  CNP_RAWCLK_DIV(div)	((div) << 16)
#define  CNP_RAWCLK_FRAC_MASK	(0xf << 26)
#define  CNP_RAWCLK_FRAC(frac)	((frac) << 26)
#define  ICP_RAWCLK_DEN(den)	((den) << 26)
#define  ICP_RAWCLK_NUM(num)	((num) << 11)

#define PCH_DPLL_TMR_CFG        _MMIO(0xc6208)

#define PCH_SSC4_PARMS          _MMIO(0xc6210)
#define PCH_SSC4_AUX_PARMS      _MMIO(0xc6214)

#define PCH_DPLL_SEL		_MMIO(0xc7000)
#define	 TRANS_DPLLB_SEL(pipe)		(1 << ((pipe) * 4))
#define	 TRANS_DPLLA_SEL(pipe)		0
#define  TRANS_DPLL_ENABLE(pipe)	(1 << ((pipe) * 4 + 3))

/* transcoder */

#define _PCH_TRANS_HTOTAL_A		0xe0000
#define  TRANS_HTOTAL_SHIFT		16
#define  TRANS_HACTIVE_SHIFT		0
#define _PCH_TRANS_HBLANK_A		0xe0004
#define  TRANS_HBLANK_END_SHIFT		16
#define  TRANS_HBLANK_START_SHIFT	0
#define _PCH_TRANS_HSYNC_A		0xe0008
#define  TRANS_HSYNC_END_SHIFT		16
#define  TRANS_HSYNC_START_SHIFT	0
#define _PCH_TRANS_VTOTAL_A		0xe000c
#define  TRANS_VTOTAL_SHIFT		16
#define  TRANS_VACTIVE_SHIFT		0
#define _PCH_TRANS_VBLANK_A		0xe0010
#define  TRANS_VBLANK_END_SHIFT		16
#define  TRANS_VBLANK_START_SHIFT	0
#define _PCH_TRANS_VSYNC_A		0xe0014
#define  TRANS_VSYNC_END_SHIFT	 	16
#define  TRANS_VSYNC_START_SHIFT	0
#define _PCH_TRANS_VSYNCSHIFT_A		0xe0028

#define _PCH_TRANSA_DATA_M1	0xe0030
#define _PCH_TRANSA_DATA_N1	0xe0034
#define _PCH_TRANSA_DATA_M2	0xe0038
#define _PCH_TRANSA_DATA_N2	0xe003c
#define _PCH_TRANSA_LINK_M1	0xe0040
#define _PCH_TRANSA_LINK_N1	0xe0044
#define _PCH_TRANSA_LINK_M2	0xe0048
#define _PCH_TRANSA_LINK_N2	0xe004c

/* Per-transcoder DIP controls (PCH) */
#define _VIDEO_DIP_CTL_A         0xe0200
#define _VIDEO_DIP_DATA_A        0xe0208
#define _VIDEO_DIP_GCP_A         0xe0210
#define  GCP_COLOR_INDICATION		(1 << 2)
#define  GCP_DEFAULT_PHASE_ENABLE	(1 << 1)
#define  GCP_AV_MUTE			(1 << 0)

#define _VIDEO_DIP_CTL_B         0xe1200
#define _VIDEO_DIP_DATA_B        0xe1208
#define _VIDEO_DIP_GCP_B         0xe1210

#define TVIDEO_DIP_CTL(pipe) _MMIO_PIPE(pipe, _VIDEO_DIP_CTL_A, _VIDEO_DIP_CTL_B)
#define TVIDEO_DIP_DATA(pipe) _MMIO_PIPE(pipe, _VIDEO_DIP_DATA_A, _VIDEO_DIP_DATA_B)
#define TVIDEO_DIP_GCP(pipe) _MMIO_PIPE(pipe, _VIDEO_DIP_GCP_A, _VIDEO_DIP_GCP_B)

/* Per-transcoder DIP controls (VLV) */
#define _VLV_VIDEO_DIP_CTL_A		(VLV_DISPLAY_BASE + 0x60200)
#define _VLV_VIDEO_DIP_DATA_A		(VLV_DISPLAY_BASE + 0x60208)
#define _VLV_VIDEO_DIP_GDCP_PAYLOAD_A	(VLV_DISPLAY_BASE + 0x60210)

#define _VLV_VIDEO_DIP_CTL_B		(VLV_DISPLAY_BASE + 0x61170)
#define _VLV_VIDEO_DIP_DATA_B		(VLV_DISPLAY_BASE + 0x61174)
#define _VLV_VIDEO_DIP_GDCP_PAYLOAD_B	(VLV_DISPLAY_BASE + 0x61178)

#define _CHV_VIDEO_DIP_CTL_C		(VLV_DISPLAY_BASE + 0x611f0)
#define _CHV_VIDEO_DIP_DATA_C		(VLV_DISPLAY_BASE + 0x611f4)
#define _CHV_VIDEO_DIP_GDCP_PAYLOAD_C	(VLV_DISPLAY_BASE + 0x611f8)

#define VLV_TVIDEO_DIP_CTL(pipe) \
	_MMIO_PIPE3((pipe), _VLV_VIDEO_DIP_CTL_A, \
	       _VLV_VIDEO_DIP_CTL_B, _CHV_VIDEO_DIP_CTL_C)
#define VLV_TVIDEO_DIP_DATA(pipe) \
	_MMIO_PIPE3((pipe), _VLV_VIDEO_DIP_DATA_A, \
	       _VLV_VIDEO_DIP_DATA_B, _CHV_VIDEO_DIP_DATA_C)
#define VLV_TVIDEO_DIP_GCP(pipe) \
	_MMIO_PIPE3((pipe), _VLV_VIDEO_DIP_GDCP_PAYLOAD_A, \
		_VLV_VIDEO_DIP_GDCP_PAYLOAD_B, _CHV_VIDEO_DIP_GDCP_PAYLOAD_C)

/* Haswell DIP controls */

#define _HSW_VIDEO_DIP_CTL_A		0x60200
#define _HSW_VIDEO_DIP_AVI_DATA_A	0x60220
#define _HSW_VIDEO_DIP_VS_DATA_A	0x60260
#define _HSW_VIDEO_DIP_SPD_DATA_A	0x602A0
#define _HSW_VIDEO_DIP_GMP_DATA_A	0x602E0
#define _HSW_VIDEO_DIP_VSC_DATA_A	0x60320
#define _HSW_VIDEO_DIP_AVI_ECC_A	0x60240
#define _HSW_VIDEO_DIP_VS_ECC_A		0x60280
#define _HSW_VIDEO_DIP_SPD_ECC_A	0x602C0
#define _HSW_VIDEO_DIP_GMP_ECC_A	0x60300
#define _HSW_VIDEO_DIP_VSC_ECC_A	0x60344
#define _HSW_VIDEO_DIP_GCP_A		0x60210

#define _HSW_VIDEO_DIP_CTL_B		0x61200
#define _HSW_VIDEO_DIP_AVI_DATA_B	0x61220
#define _HSW_VIDEO_DIP_VS_DATA_B	0x61260
#define _HSW_VIDEO_DIP_SPD_DATA_B	0x612A0
#define _HSW_VIDEO_DIP_GMP_DATA_B	0x612E0
#define _HSW_VIDEO_DIP_VSC_DATA_B	0x61320
#define _HSW_VIDEO_DIP_BVI_ECC_B	0x61240
#define _HSW_VIDEO_DIP_VS_ECC_B		0x61280
#define _HSW_VIDEO_DIP_SPD_ECC_B	0x612C0
#define _HSW_VIDEO_DIP_GMP_ECC_B	0x61300
#define _HSW_VIDEO_DIP_VSC_ECC_B	0x61344
#define _HSW_VIDEO_DIP_GCP_B		0x61210

#define HSW_TVIDEO_DIP_CTL(trans)		_MMIO_TRANS2(trans, _HSW_VIDEO_DIP_CTL_A)
#define HSW_TVIDEO_DIP_AVI_DATA(trans, i)	_MMIO_TRANS2(trans, _HSW_VIDEO_DIP_AVI_DATA_A + (i) * 4)
#define HSW_TVIDEO_DIP_VS_DATA(trans, i)	_MMIO_TRANS2(trans, _HSW_VIDEO_DIP_VS_DATA_A + (i) * 4)
#define HSW_TVIDEO_DIP_SPD_DATA(trans, i)	_MMIO_TRANS2(trans, _HSW_VIDEO_DIP_SPD_DATA_A + (i) * 4)
#define HSW_TVIDEO_DIP_GCP(trans)		_MMIO_TRANS2(trans, _HSW_VIDEO_DIP_GCP_A)
#define HSW_TVIDEO_DIP_VSC_DATA(trans, i)	_MMIO_TRANS2(trans, _HSW_VIDEO_DIP_VSC_DATA_A + (i) * 4)

#define _HSW_STEREO_3D_CTL_A		0x70020
#define   S3D_ENABLE			(1<<31)
#define _HSW_STEREO_3D_CTL_B		0x71020

#define HSW_STEREO_3D_CTL(trans)	_MMIO_PIPE2(trans, _HSW_STEREO_3D_CTL_A)

#define _PCH_TRANS_HTOTAL_B          0xe1000
#define _PCH_TRANS_HBLANK_B          0xe1004
#define _PCH_TRANS_HSYNC_B           0xe1008
#define _PCH_TRANS_VTOTAL_B          0xe100c
#define _PCH_TRANS_VBLANK_B          0xe1010
#define _PCH_TRANS_VSYNC_B           0xe1014
#define _PCH_TRANS_VSYNCSHIFT_B 0xe1028

#define PCH_TRANS_HTOTAL(pipe)		_MMIO_PIPE(pipe, _PCH_TRANS_HTOTAL_A, _PCH_TRANS_HTOTAL_B)
#define PCH_TRANS_HBLANK(pipe)		_MMIO_PIPE(pipe, _PCH_TRANS_HBLANK_A, _PCH_TRANS_HBLANK_B)
#define PCH_TRANS_HSYNC(pipe)		_MMIO_PIPE(pipe, _PCH_TRANS_HSYNC_A, _PCH_TRANS_HSYNC_B)
#define PCH_TRANS_VTOTAL(pipe)		_MMIO_PIPE(pipe, _PCH_TRANS_VTOTAL_A, _PCH_TRANS_VTOTAL_B)
#define PCH_TRANS_VBLANK(pipe)		_MMIO_PIPE(pipe, _PCH_TRANS_VBLANK_A, _PCH_TRANS_VBLANK_B)
#define PCH_TRANS_VSYNC(pipe)		_MMIO_PIPE(pipe, _PCH_TRANS_VSYNC_A, _PCH_TRANS_VSYNC_B)
#define PCH_TRANS_VSYNCSHIFT(pipe)	_MMIO_PIPE(pipe, _PCH_TRANS_VSYNCSHIFT_A, _PCH_TRANS_VSYNCSHIFT_B)

#define _PCH_TRANSB_DATA_M1	0xe1030
#define _PCH_TRANSB_DATA_N1	0xe1034
#define _PCH_TRANSB_DATA_M2	0xe1038
#define _PCH_TRANSB_DATA_N2	0xe103c
#define _PCH_TRANSB_LINK_M1	0xe1040
#define _PCH_TRANSB_LINK_N1	0xe1044
#define _PCH_TRANSB_LINK_M2	0xe1048
#define _PCH_TRANSB_LINK_N2	0xe104c

#define PCH_TRANS_DATA_M1(pipe)	_MMIO_PIPE(pipe, _PCH_TRANSA_DATA_M1, _PCH_TRANSB_DATA_M1)
#define PCH_TRANS_DATA_N1(pipe)	_MMIO_PIPE(pipe, _PCH_TRANSA_DATA_N1, _PCH_TRANSB_DATA_N1)
#define PCH_TRANS_DATA_M2(pipe)	_MMIO_PIPE(pipe, _PCH_TRANSA_DATA_M2, _PCH_TRANSB_DATA_M2)
#define PCH_TRANS_DATA_N2(pipe)	_MMIO_PIPE(pipe, _PCH_TRANSA_DATA_N2, _PCH_TRANSB_DATA_N2)
#define PCH_TRANS_LINK_M1(pipe)	_MMIO_PIPE(pipe, _PCH_TRANSA_LINK_M1, _PCH_TRANSB_LINK_M1)
#define PCH_TRANS_LINK_N1(pipe)	_MMIO_PIPE(pipe, _PCH_TRANSA_LINK_N1, _PCH_TRANSB_LINK_N1)
#define PCH_TRANS_LINK_M2(pipe)	_MMIO_PIPE(pipe, _PCH_TRANSA_LINK_M2, _PCH_TRANSB_LINK_M2)
#define PCH_TRANS_LINK_N2(pipe)	_MMIO_PIPE(pipe, _PCH_TRANSA_LINK_N2, _PCH_TRANSB_LINK_N2)

#define _PCH_TRANSACONF              0xf0008
#define _PCH_TRANSBCONF              0xf1008
#define PCH_TRANSCONF(pipe)	_MMIO_PIPE(pipe, _PCH_TRANSACONF, _PCH_TRANSBCONF)
#define LPT_TRANSCONF		PCH_TRANSCONF(PIPE_A) /* lpt has only one transcoder */
#define  TRANS_DISABLE          (0<<31)
#define  TRANS_ENABLE           (1<<31)
#define  TRANS_STATE_MASK       (1<<30)
#define  TRANS_STATE_DISABLE    (0<<30)
#define  TRANS_STATE_ENABLE     (1<<30)
#define  TRANS_FSYNC_DELAY_HB1  (0<<27)
#define  TRANS_FSYNC_DELAY_HB2  (1<<27)
#define  TRANS_FSYNC_DELAY_HB3  (2<<27)
#define  TRANS_FSYNC_DELAY_HB4  (3<<27)
#define  TRANS_INTERLACE_MASK   (7<<21)
#define  TRANS_PROGRESSIVE      (0<<21)
#define  TRANS_INTERLACED       (3<<21)
#define  TRANS_LEGACY_INTERLACED_ILK (2<<21)
#define  TRANS_8BPC             (0<<5)
#define  TRANS_10BPC            (1<<5)
#define  TRANS_6BPC             (2<<5)
#define  TRANS_12BPC            (3<<5)

#define _TRANSA_CHICKEN1	 0xf0060
#define _TRANSB_CHICKEN1	 0xf1060
#define TRANS_CHICKEN1(pipe)	_MMIO_PIPE(pipe, _TRANSA_CHICKEN1, _TRANSB_CHICKEN1)
#define  TRANS_CHICKEN1_HDMIUNIT_GC_DISABLE	(1<<10)
#define  TRANS_CHICKEN1_DP0UNIT_GC_DISABLE	(1<<4)
#define _TRANSA_CHICKEN2	 0xf0064
#define _TRANSB_CHICKEN2	 0xf1064
#define TRANS_CHICKEN2(pipe)	_MMIO_PIPE(pipe, _TRANSA_CHICKEN2, _TRANSB_CHICKEN2)
#define  TRANS_CHICKEN2_TIMING_OVERRIDE			(1<<31)
#define  TRANS_CHICKEN2_FDI_POLARITY_REVERSED		(1<<29)
#define  TRANS_CHICKEN2_FRAME_START_DELAY_MASK		(3<<27)
#define  TRANS_CHICKEN2_DISABLE_DEEP_COLOR_COUNTER	(1<<26)
#define  TRANS_CHICKEN2_DISABLE_DEEP_COLOR_MODESWITCH	(1<<25)

#define SOUTH_CHICKEN1		_MMIO(0xc2000)
#define  FDIA_PHASE_SYNC_SHIFT_OVR	19
#define  FDIA_PHASE_SYNC_SHIFT_EN	18
#define  FDI_PHASE_SYNC_OVR(pipe) (1<<(FDIA_PHASE_SYNC_SHIFT_OVR - ((pipe) * 2)))
#define  FDI_PHASE_SYNC_EN(pipe) (1<<(FDIA_PHASE_SYNC_SHIFT_EN - ((pipe) * 2)))
#define  FDI_BC_BIFURCATION_SELECT	(1 << 12)
#define  CHASSIS_CLK_REQ_DURATION_MASK	(0xf << 8)
#define  CHASSIS_CLK_REQ_DURATION(x)	((x) << 8)
#define  SPT_PWM_GRANULARITY		(1<<0)
#define SOUTH_CHICKEN2		_MMIO(0xc2004)
#define  FDI_MPHY_IOSFSB_RESET_STATUS	(1<<13)
#define  FDI_MPHY_IOSFSB_RESET_CTL	(1<<12)
#define  LPT_PWM_GRANULARITY		(1<<5)
#define  DPLS_EDP_PPS_FIX_DIS		(1<<0)

#define _FDI_RXA_CHICKEN        0xc200c
#define _FDI_RXB_CHICKEN        0xc2010
#define  FDI_RX_PHASE_SYNC_POINTER_OVR	(1<<1)
#define  FDI_RX_PHASE_SYNC_POINTER_EN	(1<<0)
#define FDI_RX_CHICKEN(pipe)	_MMIO_PIPE(pipe, _FDI_RXA_CHICKEN, _FDI_RXB_CHICKEN)

#define SOUTH_DSPCLK_GATE_D	_MMIO(0xc2020)
#define  PCH_GMBUSUNIT_CLOCK_GATE_DISABLE (1<<31)
#define  PCH_DPLUNIT_CLOCK_GATE_DISABLE (1<<30)
#define  PCH_DPLSUNIT_CLOCK_GATE_DISABLE (1<<29)
#define  PCH_CPUNIT_CLOCK_GATE_DISABLE (1<<14)
#define  CNP_PWM_CGE_GATING_DISABLE (1<<13)
#define  PCH_LP_PARTITION_LEVEL_DISABLE  (1<<12)

/* CPU: FDI_TX */
#define _FDI_TXA_CTL            0x60100
#define _FDI_TXB_CTL            0x61100
#define FDI_TX_CTL(pipe)	_MMIO_PIPE(pipe, _FDI_TXA_CTL, _FDI_TXB_CTL)
#define  FDI_TX_DISABLE         (0<<31)
#define  FDI_TX_ENABLE          (1<<31)
#define  FDI_LINK_TRAIN_PATTERN_1       (0<<28)
#define  FDI_LINK_TRAIN_PATTERN_2       (1<<28)
#define  FDI_LINK_TRAIN_PATTERN_IDLE    (2<<28)
#define  FDI_LINK_TRAIN_NONE            (3<<28)
#define  FDI_LINK_TRAIN_VOLTAGE_0_4V    (0<<25)
#define  FDI_LINK_TRAIN_VOLTAGE_0_6V    (1<<25)
#define  FDI_LINK_TRAIN_VOLTAGE_0_8V    (2<<25)
#define  FDI_LINK_TRAIN_VOLTAGE_1_2V    (3<<25)
#define  FDI_LINK_TRAIN_PRE_EMPHASIS_NONE (0<<22)
#define  FDI_LINK_TRAIN_PRE_EMPHASIS_1_5X (1<<22)
#define  FDI_LINK_TRAIN_PRE_EMPHASIS_2X   (2<<22)
#define  FDI_LINK_TRAIN_PRE_EMPHASIS_3X   (3<<22)
/* ILK always use 400mV 0dB for voltage swing and pre-emphasis level.
   SNB has different settings. */
/* SNB A-stepping */
#define  FDI_LINK_TRAIN_400MV_0DB_SNB_A		(0x38<<22)
#define  FDI_LINK_TRAIN_400MV_6DB_SNB_A		(0x02<<22)
#define  FDI_LINK_TRAIN_600MV_3_5DB_SNB_A	(0x01<<22)
#define  FDI_LINK_TRAIN_800MV_0DB_SNB_A		(0x0<<22)
/* SNB B-stepping */
#define  FDI_LINK_TRAIN_400MV_0DB_SNB_B		(0x0<<22)
#define  FDI_LINK_TRAIN_400MV_6DB_SNB_B		(0x3a<<22)
#define  FDI_LINK_TRAIN_600MV_3_5DB_SNB_B	(0x39<<22)
#define  FDI_LINK_TRAIN_800MV_0DB_SNB_B		(0x38<<22)
#define  FDI_LINK_TRAIN_VOL_EMP_MASK		(0x3f<<22)
#define  FDI_DP_PORT_WIDTH_SHIFT		19
#define  FDI_DP_PORT_WIDTH_MASK			(7 << FDI_DP_PORT_WIDTH_SHIFT)
#define  FDI_DP_PORT_WIDTH(width)           (((width) - 1) << FDI_DP_PORT_WIDTH_SHIFT)
#define  FDI_TX_ENHANCE_FRAME_ENABLE    (1<<18)
/* Ironlake: hardwired to 1 */
#define  FDI_TX_PLL_ENABLE              (1<<14)

/* Ivybridge has different bits for lolz */
#define  FDI_LINK_TRAIN_PATTERN_1_IVB       (0<<8)
#define  FDI_LINK_TRAIN_PATTERN_2_IVB       (1<<8)
#define  FDI_LINK_TRAIN_PATTERN_IDLE_IVB    (2<<8)
#define  FDI_LINK_TRAIN_NONE_IVB            (3<<8)

/* both Tx and Rx */
#define  FDI_COMPOSITE_SYNC		(1<<11)
#define  FDI_LINK_TRAIN_AUTO		(1<<10)
#define  FDI_SCRAMBLING_ENABLE          (0<<7)
#define  FDI_SCRAMBLING_DISABLE         (1<<7)

/* FDI_RX, FDI_X is hard-wired to Transcoder_X */
#define _FDI_RXA_CTL             0xf000c
#define _FDI_RXB_CTL             0xf100c
#define FDI_RX_CTL(pipe)	_MMIO_PIPE(pipe, _FDI_RXA_CTL, _FDI_RXB_CTL)
#define  FDI_RX_ENABLE          (1<<31)
/* train, dp width same as FDI_TX */
#define  FDI_FS_ERRC_ENABLE		(1<<27)
#define  FDI_FE_ERRC_ENABLE		(1<<26)
#define  FDI_RX_POLARITY_REVERSED_LPT	(1<<16)
#define  FDI_8BPC                       (0<<16)
#define  FDI_10BPC                      (1<<16)
#define  FDI_6BPC                       (2<<16)
#define  FDI_12BPC                      (3<<16)
#define  FDI_RX_LINK_REVERSAL_OVERRIDE  (1<<15)
#define  FDI_DMI_LINK_REVERSE_MASK      (1<<14)
#define  FDI_RX_PLL_ENABLE              (1<<13)
#define  FDI_FS_ERR_CORRECT_ENABLE      (1<<11)
#define  FDI_FE_ERR_CORRECT_ENABLE      (1<<10)
#define  FDI_FS_ERR_REPORT_ENABLE       (1<<9)
#define  FDI_FE_ERR_REPORT_ENABLE       (1<<8)
#define  FDI_RX_ENHANCE_FRAME_ENABLE    (1<<6)
#define  FDI_PCDCLK	                (1<<4)
/* CPT */
#define  FDI_AUTO_TRAINING			(1<<10)
#define  FDI_LINK_TRAIN_PATTERN_1_CPT		(0<<8)
#define  FDI_LINK_TRAIN_PATTERN_2_CPT		(1<<8)
#define  FDI_LINK_TRAIN_PATTERN_IDLE_CPT	(2<<8)
#define  FDI_LINK_TRAIN_NORMAL_CPT		(3<<8)
#define  FDI_LINK_TRAIN_PATTERN_MASK_CPT	(3<<8)

#define _FDI_RXA_MISC			0xf0010
#define _FDI_RXB_MISC			0xf1010
#define  FDI_RX_PWRDN_LANE1_MASK	(3<<26)
#define  FDI_RX_PWRDN_LANE1_VAL(x)	((x)<<26)
#define  FDI_RX_PWRDN_LANE0_MASK	(3<<24)
#define  FDI_RX_PWRDN_LANE0_VAL(x)	((x)<<24)
#define  FDI_RX_TP1_TO_TP2_48		(2<<20)
#define  FDI_RX_TP1_TO_TP2_64		(3<<20)
#define  FDI_RX_FDI_DELAY_90		(0x90<<0)
#define FDI_RX_MISC(pipe)	_MMIO_PIPE(pipe, _FDI_RXA_MISC, _FDI_RXB_MISC)

#define _FDI_RXA_TUSIZE1        0xf0030
#define _FDI_RXA_TUSIZE2        0xf0038
#define _FDI_RXB_TUSIZE1        0xf1030
#define _FDI_RXB_TUSIZE2        0xf1038
#define FDI_RX_TUSIZE1(pipe)	_MMIO_PIPE(pipe, _FDI_RXA_TUSIZE1, _FDI_RXB_TUSIZE1)
#define FDI_RX_TUSIZE2(pipe)	_MMIO_PIPE(pipe, _FDI_RXA_TUSIZE2, _FDI_RXB_TUSIZE2)

/* FDI_RX interrupt register format */
#define FDI_RX_INTER_LANE_ALIGN         (1<<10)
#define FDI_RX_SYMBOL_LOCK              (1<<9) /* train 2 */
#define FDI_RX_BIT_LOCK                 (1<<8) /* train 1 */
#define FDI_RX_TRAIN_PATTERN_2_FAIL     (1<<7)
#define FDI_RX_FS_CODE_ERR              (1<<6)
#define FDI_RX_FE_CODE_ERR              (1<<5)
#define FDI_RX_SYMBOL_ERR_RATE_ABOVE    (1<<4)
#define FDI_RX_HDCP_LINK_FAIL           (1<<3)
#define FDI_RX_PIXEL_FIFO_OVERFLOW      (1<<2)
#define FDI_RX_CROSS_CLOCK_OVERFLOW     (1<<1)
#define FDI_RX_SYMBOL_QUEUE_OVERFLOW    (1<<0)

#define _FDI_RXA_IIR            0xf0014
#define _FDI_RXA_IMR            0xf0018
#define _FDI_RXB_IIR            0xf1014
#define _FDI_RXB_IMR            0xf1018
#define FDI_RX_IIR(pipe)	_MMIO_PIPE(pipe, _FDI_RXA_IIR, _FDI_RXB_IIR)
#define FDI_RX_IMR(pipe)	_MMIO_PIPE(pipe, _FDI_RXA_IMR, _FDI_RXB_IMR)

#define FDI_PLL_CTL_1           _MMIO(0xfe000)
#define FDI_PLL_CTL_2           _MMIO(0xfe004)

#define PCH_LVDS	_MMIO(0xe1180)
#define  LVDS_DETECTED	(1 << 1)

#define _PCH_DP_B		0xe4100
#define PCH_DP_B		_MMIO(_PCH_DP_B)
#define _PCH_DPB_AUX_CH_CTL	0xe4110
#define _PCH_DPB_AUX_CH_DATA1	0xe4114
#define _PCH_DPB_AUX_CH_DATA2	0xe4118
#define _PCH_DPB_AUX_CH_DATA3	0xe411c
#define _PCH_DPB_AUX_CH_DATA4	0xe4120
#define _PCH_DPB_AUX_CH_DATA5	0xe4124

#define _PCH_DP_C		0xe4200
#define PCH_DP_C		_MMIO(_PCH_DP_C)
#define _PCH_DPC_AUX_CH_CTL	0xe4210
#define _PCH_DPC_AUX_CH_DATA1	0xe4214
#define _PCH_DPC_AUX_CH_DATA2	0xe4218
#define _PCH_DPC_AUX_CH_DATA3	0xe421c
#define _PCH_DPC_AUX_CH_DATA4	0xe4220
#define _PCH_DPC_AUX_CH_DATA5	0xe4224

#define _PCH_DP_D		0xe4300
#define PCH_DP_D		_MMIO(_PCH_DP_D)
#define _PCH_DPD_AUX_CH_CTL	0xe4310
#define _PCH_DPD_AUX_CH_DATA1	0xe4314
#define _PCH_DPD_AUX_CH_DATA2	0xe4318
#define _PCH_DPD_AUX_CH_DATA3	0xe431c
#define _PCH_DPD_AUX_CH_DATA4	0xe4320
#define _PCH_DPD_AUX_CH_DATA5	0xe4324

#define PCH_DP_AUX_CH_CTL(port)		_MMIO_PORT((port) - PORT_B, _PCH_DPB_AUX_CH_CTL, _PCH_DPC_AUX_CH_CTL)
#define PCH_DP_AUX_CH_DATA(port, i)	_MMIO(_PORT((port) - PORT_B, _PCH_DPB_AUX_CH_DATA1, _PCH_DPC_AUX_CH_DATA1) + (i) * 4) /* 5 registers */

/* CPT */
#define  PORT_TRANS_A_SEL_CPT	0
#define  PORT_TRANS_B_SEL_CPT	(1<<29)
#define  PORT_TRANS_C_SEL_CPT	(2<<29)
#define  PORT_TRANS_SEL_MASK	(3<<29)
#define  PORT_TRANS_SEL_CPT(pipe)	((pipe) << 29)
#define  PORT_TO_PIPE(val)	(((val) & (1<<30)) >> 30)
#define  PORT_TO_PIPE_CPT(val)	(((val) & PORT_TRANS_SEL_MASK) >> 29)
#define  SDVO_PORT_TO_PIPE_CHV(val)	(((val) & (3<<24)) >> 24)
#define  DP_PORT_TO_PIPE_CHV(val)	(((val) & (3<<16)) >> 16)

#define _TRANS_DP_CTL_A		0xe0300
#define _TRANS_DP_CTL_B		0xe1300
#define _TRANS_DP_CTL_C		0xe2300
#define TRANS_DP_CTL(pipe)	_MMIO_PIPE(pipe, _TRANS_DP_CTL_A, _TRANS_DP_CTL_B)
#define  TRANS_DP_OUTPUT_ENABLE	(1<<31)
#define  TRANS_DP_PORT_SEL_B	(0<<29)
#define  TRANS_DP_PORT_SEL_C	(1<<29)
#define  TRANS_DP_PORT_SEL_D	(2<<29)
#define  TRANS_DP_PORT_SEL_NONE	(3<<29)
#define  TRANS_DP_PORT_SEL_MASK	(3<<29)
#define  TRANS_DP_PIPE_TO_PORT(val)	((((val) & TRANS_DP_PORT_SEL_MASK) >> 29) + PORT_B)
#define  TRANS_DP_AUDIO_ONLY	(1<<26)
#define  TRANS_DP_ENH_FRAMING	(1<<18)
#define  TRANS_DP_8BPC		(0<<9)
#define  TRANS_DP_10BPC		(1<<9)
#define  TRANS_DP_6BPC		(2<<9)
#define  TRANS_DP_12BPC		(3<<9)
#define  TRANS_DP_BPC_MASK	(3<<9)
#define  TRANS_DP_VSYNC_ACTIVE_HIGH	(1<<4)
#define  TRANS_DP_VSYNC_ACTIVE_LOW	0
#define  TRANS_DP_HSYNC_ACTIVE_HIGH	(1<<3)
#define  TRANS_DP_HSYNC_ACTIVE_LOW	0
#define  TRANS_DP_SYNC_MASK	(3<<3)

/* SNB eDP training params */
/* SNB A-stepping */
#define  EDP_LINK_TRAIN_400MV_0DB_SNB_A		(0x38<<22)
#define  EDP_LINK_TRAIN_400MV_6DB_SNB_A		(0x02<<22)
#define  EDP_LINK_TRAIN_600MV_3_5DB_SNB_A	(0x01<<22)
#define  EDP_LINK_TRAIN_800MV_0DB_SNB_A		(0x0<<22)
/* SNB B-stepping */
#define  EDP_LINK_TRAIN_400_600MV_0DB_SNB_B	(0x0<<22)
#define  EDP_LINK_TRAIN_400MV_3_5DB_SNB_B	(0x1<<22)
#define  EDP_LINK_TRAIN_400_600MV_6DB_SNB_B	(0x3a<<22)
#define  EDP_LINK_TRAIN_600_800MV_3_5DB_SNB_B	(0x39<<22)
#define  EDP_LINK_TRAIN_800_1200MV_0DB_SNB_B	(0x38<<22)
#define  EDP_LINK_TRAIN_VOL_EMP_MASK_SNB	(0x3f<<22)

/* IVB */
#define EDP_LINK_TRAIN_400MV_0DB_IVB		(0x24 <<22)
#define EDP_LINK_TRAIN_400MV_3_5DB_IVB		(0x2a <<22)
#define EDP_LINK_TRAIN_400MV_6DB_IVB		(0x2f <<22)
#define EDP_LINK_TRAIN_600MV_0DB_IVB		(0x30 <<22)
#define EDP_LINK_TRAIN_600MV_3_5DB_IVB		(0x36 <<22)
#define EDP_LINK_TRAIN_800MV_0DB_IVB		(0x38 <<22)
#define EDP_LINK_TRAIN_800MV_3_5DB_IVB		(0x3e <<22)

/* legacy values */
#define EDP_LINK_TRAIN_500MV_0DB_IVB		(0x00 <<22)
#define EDP_LINK_TRAIN_1000MV_0DB_IVB		(0x20 <<22)
#define EDP_LINK_TRAIN_500MV_3_5DB_IVB		(0x02 <<22)
#define EDP_LINK_TRAIN_1000MV_3_5DB_IVB		(0x22 <<22)
#define EDP_LINK_TRAIN_1000MV_6DB_IVB		(0x23 <<22)

#define  EDP_LINK_TRAIN_VOL_EMP_MASK_IVB	(0x3f<<22)

#define  VLV_PMWGICZ				_MMIO(0x1300a4)

#define  RC6_LOCATION				_MMIO(0xD40)
#define	   RC6_CTX_IN_DRAM			(1 << 0)
#define  RC6_CTX_BASE				_MMIO(0xD48)
#define    RC6_CTX_BASE_MASK			0xFFFFFFF0
#define  PWRCTX_MAXCNT_RCSUNIT			_MMIO(0x2054)
#define  PWRCTX_MAXCNT_VCSUNIT0			_MMIO(0x12054)
#define  PWRCTX_MAXCNT_BCSUNIT			_MMIO(0x22054)
#define  PWRCTX_MAXCNT_VECSUNIT			_MMIO(0x1A054)
#define  PWRCTX_MAXCNT_VCSUNIT1			_MMIO(0x1C054)
#define    IDLE_TIME_MASK			0xFFFFF
#define  FORCEWAKE				_MMIO(0xA18C)
#define  FORCEWAKE_VLV				_MMIO(0x1300b0)
#define  FORCEWAKE_ACK_VLV			_MMIO(0x1300b4)
#define  FORCEWAKE_MEDIA_VLV			_MMIO(0x1300b8)
#define  FORCEWAKE_ACK_MEDIA_VLV		_MMIO(0x1300bc)
#define  FORCEWAKE_ACK_HSW			_MMIO(0x130044)
#define  FORCEWAKE_ACK				_MMIO(0x130090)
#define  VLV_GTLC_WAKE_CTRL			_MMIO(0x130090)
#define   VLV_GTLC_RENDER_CTX_EXISTS		(1 << 25)
#define   VLV_GTLC_MEDIA_CTX_EXISTS		(1 << 24)
#define   VLV_GTLC_ALLOWWAKEREQ			(1 << 0)

#define  VLV_GTLC_PW_STATUS			_MMIO(0x130094)
#define   VLV_GTLC_ALLOWWAKEACK			(1 << 0)
#define   VLV_GTLC_ALLOWWAKEERR			(1 << 1)
#define   VLV_GTLC_PW_MEDIA_STATUS_MASK		(1 << 5)
#define   VLV_GTLC_PW_RENDER_STATUS_MASK	(1 << 7)
#define  FORCEWAKE_MT				_MMIO(0xa188) /* multi-threaded */
#define  FORCEWAKE_MEDIA_GEN9			_MMIO(0xa270)
#define  FORCEWAKE_RENDER_GEN9			_MMIO(0xa278)
#define  FORCEWAKE_BLITTER_GEN9			_MMIO(0xa188)
#define  FORCEWAKE_ACK_MEDIA_GEN9		_MMIO(0x0D88)
#define  FORCEWAKE_ACK_RENDER_GEN9		_MMIO(0x0D84)
#define  FORCEWAKE_ACK_BLITTER_GEN9		_MMIO(0x130044)
#define   FORCEWAKE_KERNEL			BIT(0)
#define   FORCEWAKE_USER			BIT(1)
#define   FORCEWAKE_KERNEL_FALLBACK		BIT(15)
#define  FORCEWAKE_MT_ACK			_MMIO(0x130040)
#define  ECOBUS					_MMIO(0xa180)
#define    FORCEWAKE_MT_ENABLE			(1<<5)
#define  VLV_SPAREG2H				_MMIO(0xA194)
#define  GEN9_PWRGT_DOMAIN_STATUS		_MMIO(0xA2A0)
#define   GEN9_PWRGT_MEDIA_STATUS_MASK		(1 << 0)
#define   GEN9_PWRGT_RENDER_STATUS_MASK		(1 << 1)

#define  GTFIFODBG				_MMIO(0x120000)
#define    GT_FIFO_SBDEDICATE_FREE_ENTRY_CHV	(0x1f << 20)
#define    GT_FIFO_FREE_ENTRIES_CHV		(0x7f << 13)
#define    GT_FIFO_SBDROPERR			(1<<6)
#define    GT_FIFO_BLOBDROPERR			(1<<5)
#define    GT_FIFO_SB_READ_ABORTERR		(1<<4)
#define    GT_FIFO_DROPERR			(1<<3)
#define    GT_FIFO_OVFERR			(1<<2)
#define    GT_FIFO_IAWRERR			(1<<1)
#define    GT_FIFO_IARDERR			(1<<0)

#define  GTFIFOCTL				_MMIO(0x120008)
#define    GT_FIFO_FREE_ENTRIES_MASK		0x7f
#define    GT_FIFO_NUM_RESERVED_ENTRIES		20
#define    GT_FIFO_CTL_BLOCK_ALL_POLICY_STALL	(1 << 12)
#define    GT_FIFO_CTL_RC6_POLICY_STALL		(1 << 11)

#define  HSW_IDICR				_MMIO(0x9008)
#define    IDIHASHMSK(x)			(((x) & 0x3f) << 16)
#define  HSW_EDRAM_CAP				_MMIO(0x120010)
#define    EDRAM_ENABLED			0x1
#define    EDRAM_NUM_BANKS(cap)			(((cap) >> 1) & 0xf)
#define    EDRAM_WAYS_IDX(cap)			(((cap) >> 5) & 0x7)
#define    EDRAM_SETS_IDX(cap)			(((cap) >> 8) & 0x3)

#define GEN6_UCGCTL1				_MMIO(0x9400)
# define GEN6_GAMUNIT_CLOCK_GATE_DISABLE		(1 << 22)
# define GEN6_EU_TCUNIT_CLOCK_GATE_DISABLE		(1 << 16)
# define GEN6_BLBUNIT_CLOCK_GATE_DISABLE		(1 << 5)
# define GEN6_CSUNIT_CLOCK_GATE_DISABLE			(1 << 7)

#define GEN6_UCGCTL2				_MMIO(0x9404)
# define GEN6_VFUNIT_CLOCK_GATE_DISABLE			(1 << 31)
# define GEN7_VDSUNIT_CLOCK_GATE_DISABLE		(1 << 30)
# define GEN7_TDLUNIT_CLOCK_GATE_DISABLE		(1 << 22)
# define GEN6_RCZUNIT_CLOCK_GATE_DISABLE		(1 << 13)
# define GEN6_RCPBUNIT_CLOCK_GATE_DISABLE		(1 << 12)
# define GEN6_RCCUNIT_CLOCK_GATE_DISABLE		(1 << 11)

#define GEN6_UCGCTL3				_MMIO(0x9408)
# define GEN6_OACSUNIT_CLOCK_GATE_DISABLE		(1 << 20)

#define GEN7_UCGCTL4				_MMIO(0x940c)
#define  GEN7_L3BANK2X_CLOCK_GATE_DISABLE	(1<<25)
#define  GEN8_EU_GAUNIT_CLOCK_GATE_DISABLE	(1<<14)

#define GEN6_RCGCTL1				_MMIO(0x9410)
#define GEN6_RCGCTL2				_MMIO(0x9414)
#define GEN6_RSTCTL				_MMIO(0x9420)

#define GEN8_UCGCTL6				_MMIO(0x9430)
#define   GEN8_GAPSUNIT_CLOCK_GATE_DISABLE	(1<<24)
#define   GEN8_SDEUNIT_CLOCK_GATE_DISABLE	(1<<14)
#define   GEN8_HDCUNIT_CLOCK_GATE_DISABLE_HDCREQ (1<<28)

#define GEN6_GFXPAUSE				_MMIO(0xA000)
#define GEN6_RPNSWREQ				_MMIO(0xA008)
#define   GEN6_TURBO_DISABLE			(1<<31)
#define   GEN6_FREQUENCY(x)			((x)<<25)
#define   HSW_FREQUENCY(x)			((x)<<24)
#define   GEN9_FREQUENCY(x)			((x)<<23)
#define   GEN6_OFFSET(x)			((x)<<19)
#define   GEN6_AGGRESSIVE_TURBO			(0<<15)
#define GEN6_RC_VIDEO_FREQ			_MMIO(0xA00C)
#define GEN6_RC_CONTROL				_MMIO(0xA090)
#define   GEN6_RC_CTL_RC6pp_ENABLE		(1<<16)
#define   GEN6_RC_CTL_RC6p_ENABLE		(1<<17)
#define   GEN6_RC_CTL_RC6_ENABLE		(1<<18)
#define   GEN6_RC_CTL_RC1e_ENABLE		(1<<20)
#define   GEN6_RC_CTL_RC7_ENABLE		(1<<22)
#define   VLV_RC_CTL_CTX_RST_PARALLEL		(1<<24)
#define   GEN7_RC_CTL_TO_MODE			(1<<28)
#define   GEN6_RC_CTL_EI_MODE(x)		((x)<<27)
#define   GEN6_RC_CTL_HW_ENABLE			(1<<31)
#define GEN6_RP_DOWN_TIMEOUT			_MMIO(0xA010)
#define GEN6_RP_INTERRUPT_LIMITS		_MMIO(0xA014)
#define GEN6_RPSTAT1				_MMIO(0xA01C)
#define   GEN6_CAGF_SHIFT			8
#define   HSW_CAGF_SHIFT			7
#define   GEN9_CAGF_SHIFT			23
#define   GEN6_CAGF_MASK			(0x7f << GEN6_CAGF_SHIFT)
#define   HSW_CAGF_MASK				(0x7f << HSW_CAGF_SHIFT)
#define   GEN9_CAGF_MASK			(0x1ff << GEN9_CAGF_SHIFT)
#define GEN6_RP_CONTROL				_MMIO(0xA024)
#define   GEN6_RP_MEDIA_TURBO			(1<<11)
#define   GEN6_RP_MEDIA_MODE_MASK		(3<<9)
#define   GEN6_RP_MEDIA_HW_TURBO_MODE		(3<<9)
#define   GEN6_RP_MEDIA_HW_NORMAL_MODE		(2<<9)
#define   GEN6_RP_MEDIA_HW_MODE			(1<<9)
#define   GEN6_RP_MEDIA_SW_MODE			(0<<9)
#define   GEN6_RP_MEDIA_IS_GFX			(1<<8)
#define   GEN6_RP_ENABLE			(1<<7)
#define   GEN6_RP_UP_IDLE_MIN			(0x1<<3)
#define   GEN6_RP_UP_BUSY_AVG			(0x2<<3)
#define   GEN6_RP_UP_BUSY_CONT			(0x4<<3)
#define   GEN6_RP_DOWN_IDLE_AVG			(0x2<<0)
#define   GEN6_RP_DOWN_IDLE_CONT		(0x1<<0)
#define GEN6_RP_UP_THRESHOLD			_MMIO(0xA02C)
#define GEN6_RP_DOWN_THRESHOLD			_MMIO(0xA030)
#define GEN6_RP_CUR_UP_EI			_MMIO(0xA050)
#define   GEN6_RP_EI_MASK			0xffffff
#define   GEN6_CURICONT_MASK			GEN6_RP_EI_MASK
#define GEN6_RP_CUR_UP				_MMIO(0xA054)
#define   GEN6_CURBSYTAVG_MASK			GEN6_RP_EI_MASK
#define GEN6_RP_PREV_UP				_MMIO(0xA058)
#define GEN6_RP_CUR_DOWN_EI			_MMIO(0xA05C)
#define   GEN6_CURIAVG_MASK			GEN6_RP_EI_MASK
#define GEN6_RP_CUR_DOWN			_MMIO(0xA060)
#define GEN6_RP_PREV_DOWN			_MMIO(0xA064)
#define GEN6_RP_UP_EI				_MMIO(0xA068)
#define GEN6_RP_DOWN_EI				_MMIO(0xA06C)
#define GEN6_RP_IDLE_HYSTERSIS			_MMIO(0xA070)
#define GEN6_RPDEUHWTC				_MMIO(0xA080)
#define GEN6_RPDEUC				_MMIO(0xA084)
#define GEN6_RPDEUCSW				_MMIO(0xA088)
#define GEN6_RC_STATE				_MMIO(0xA094)
#define   RC_SW_TARGET_STATE_SHIFT		16
#define   RC_SW_TARGET_STATE_MASK		(7 << RC_SW_TARGET_STATE_SHIFT)
#define GEN6_RC1_WAKE_RATE_LIMIT		_MMIO(0xA098)
#define GEN6_RC6_WAKE_RATE_LIMIT		_MMIO(0xA09C)
#define GEN6_RC6pp_WAKE_RATE_LIMIT		_MMIO(0xA0A0)
#define GEN10_MEDIA_WAKE_RATE_LIMIT		_MMIO(0xA0A0)
#define GEN6_RC_EVALUATION_INTERVAL		_MMIO(0xA0A8)
#define GEN6_RC_IDLE_HYSTERSIS			_MMIO(0xA0AC)
#define GEN6_RC_SLEEP				_MMIO(0xA0B0)
#define GEN6_RCUBMABDTMR			_MMIO(0xA0B0)
#define GEN6_RC1e_THRESHOLD			_MMIO(0xA0B4)
#define GEN6_RC6_THRESHOLD			_MMIO(0xA0B8)
#define GEN6_RC6p_THRESHOLD			_MMIO(0xA0BC)
#define VLV_RCEDATA				_MMIO(0xA0BC)
#define GEN6_RC6pp_THRESHOLD			_MMIO(0xA0C0)
#define GEN6_PMINTRMSK				_MMIO(0xA168)
#define   GEN8_PMINTR_DISABLE_REDIRECT_TO_GUC	(1<<31)
#define   ARAT_EXPIRED_INTRMSK			(1<<9)
#define GEN8_MISC_CTRL0				_MMIO(0xA180)
#define VLV_PWRDWNUPCTL				_MMIO(0xA294)
#define GEN9_MEDIA_PG_IDLE_HYSTERESIS		_MMIO(0xA0C4)
#define GEN9_RENDER_PG_IDLE_HYSTERESIS		_MMIO(0xA0C8)
#define GEN9_PG_ENABLE				_MMIO(0xA210)
#define GEN9_RENDER_PG_ENABLE			(1<<0)
#define GEN9_MEDIA_PG_ENABLE			(1<<1)
#define GEN8_PUSHBUS_CONTROL			_MMIO(0xA248)
#define GEN8_PUSHBUS_ENABLE			_MMIO(0xA250)
#define GEN8_PUSHBUS_SHIFT			_MMIO(0xA25C)

#define VLV_CHICKEN_3				_MMIO(VLV_DISPLAY_BASE + 0x7040C)
#define  PIXEL_OVERLAP_CNT_MASK			(3 << 30)
#define  PIXEL_OVERLAP_CNT_SHIFT		30

#define GEN6_PMISR				_MMIO(0x44020)
#define GEN6_PMIMR				_MMIO(0x44024) /* rps_lock */
#define GEN6_PMIIR				_MMIO(0x44028)
#define GEN6_PMIER				_MMIO(0x4402C)
#define  GEN6_PM_MBOX_EVENT			(1<<25)
#define  GEN6_PM_THERMAL_EVENT			(1<<24)
#define  GEN6_PM_RP_DOWN_TIMEOUT		(1<<6)
#define  GEN6_PM_RP_UP_THRESHOLD		(1<<5)
#define  GEN6_PM_RP_DOWN_THRESHOLD		(1<<4)
#define  GEN6_PM_RP_UP_EI_EXPIRED		(1<<2)
#define  GEN6_PM_RP_DOWN_EI_EXPIRED		(1<<1)
#define  GEN6_PM_RPS_EVENTS			(GEN6_PM_RP_UP_THRESHOLD | \
						 GEN6_PM_RP_DOWN_THRESHOLD | \
						 GEN6_PM_RP_DOWN_TIMEOUT)

#define GEN7_GT_SCRATCH(i)			_MMIO(0x4F100 + (i) * 4)
#define GEN7_GT_SCRATCH_REG_NUM			8

#define VLV_GTLC_SURVIVABILITY_REG              _MMIO(0x130098)
#define VLV_GFX_CLK_STATUS_BIT			(1<<3)
#define VLV_GFX_CLK_FORCE_ON_BIT		(1<<2)

#define GEN6_GT_GFX_RC6_LOCKED			_MMIO(0x138104)
#define VLV_COUNTER_CONTROL			_MMIO(0x138104)
#define   VLV_COUNT_RANGE_HIGH			(1<<15)
#define   VLV_MEDIA_RC0_COUNT_EN		(1<<5)
#define   VLV_RENDER_RC0_COUNT_EN		(1<<4)
#define   VLV_MEDIA_RC6_COUNT_EN		(1<<1)
#define   VLV_RENDER_RC6_COUNT_EN		(1<<0)
#define GEN6_GT_GFX_RC6				_MMIO(0x138108)
#define VLV_GT_RENDER_RC6			_MMIO(0x138108)
#define VLV_GT_MEDIA_RC6			_MMIO(0x13810C)

#define GEN6_GT_GFX_RC6p			_MMIO(0x13810C)
#define GEN6_GT_GFX_RC6pp			_MMIO(0x138110)
#define VLV_RENDER_C0_COUNT			_MMIO(0x138118)
#define VLV_MEDIA_C0_COUNT			_MMIO(0x13811C)

#define GEN6_PCODE_MAILBOX			_MMIO(0x138124)
#define   GEN6_PCODE_READY			(1<<31)
#define   GEN6_PCODE_ERROR_MASK			0xFF
#define     GEN6_PCODE_SUCCESS			0x0
#define     GEN6_PCODE_ILLEGAL_CMD		0x1
#define     GEN6_PCODE_MIN_FREQ_TABLE_GT_RATIO_OUT_OF_RANGE 0x2
#define     GEN6_PCODE_TIMEOUT			0x3
#define     GEN6_PCODE_UNIMPLEMENTED_CMD	0xFF
#define     GEN7_PCODE_TIMEOUT			0x2
#define     GEN7_PCODE_ILLEGAL_DATA		0x3
#define     GEN7_PCODE_MIN_FREQ_TABLE_GT_RATIO_OUT_OF_RANGE 0x10
#define   GEN6_PCODE_WRITE_RC6VIDS		0x4
#define   GEN6_PCODE_READ_RC6VIDS		0x5
#define     GEN6_ENCODE_RC6_VID(mv)		(((mv) - 245) / 5)
#define     GEN6_DECODE_RC6_VID(vids)		(((vids) * 5) + 245)
#define   BDW_PCODE_DISPLAY_FREQ_CHANGE_REQ	0x18
#define   GEN9_PCODE_READ_MEM_LATENCY		0x6
#define     GEN9_MEM_LATENCY_LEVEL_MASK		0xFF
#define     GEN9_MEM_LATENCY_LEVEL_1_5_SHIFT	8
#define     GEN9_MEM_LATENCY_LEVEL_2_6_SHIFT	16
#define     GEN9_MEM_LATENCY_LEVEL_3_7_SHIFT	24
#define   SKL_PCODE_LOAD_HDCP_KEYS		0x5
#define   SKL_PCODE_CDCLK_CONTROL		0x7
#define     SKL_CDCLK_PREPARE_FOR_CHANGE	0x3
#define     SKL_CDCLK_READY_FOR_CHANGE		0x1
#define   GEN6_PCODE_WRITE_MIN_FREQ_TABLE	0x8
#define   GEN6_PCODE_READ_MIN_FREQ_TABLE	0x9
#define   GEN6_READ_OC_PARAMS			0xc
#define   GEN6_PCODE_READ_D_COMP		0x10
#define   GEN6_PCODE_WRITE_D_COMP		0x11
#define   HSW_PCODE_DE_WRITE_FREQ_REQ		0x17
#define   DISPLAY_IPS_CONTROL			0x19
            /* See also IPS_CTL */
#define     IPS_PCODE_CONTROL			(1 << 30)
#define   HSW_PCODE_DYNAMIC_DUTY_CYCLE_CONTROL	0x1A
#define   GEN9_PCODE_SAGV_CONTROL		0x21
#define     GEN9_SAGV_DISABLE			0x0
#define     GEN9_SAGV_IS_DISABLED		0x1
#define     GEN9_SAGV_ENABLE			0x3
#define GEN6_PCODE_DATA				_MMIO(0x138128)
#define   GEN6_PCODE_FREQ_IA_RATIO_SHIFT	8
#define   GEN6_PCODE_FREQ_RING_RATIO_SHIFT	16
#define GEN6_PCODE_DATA1			_MMIO(0x13812C)

#define GEN6_GT_CORE_STATUS		_MMIO(0x138060)
#define   GEN6_CORE_CPD_STATE_MASK	(7<<4)
#define   GEN6_RCn_MASK			7
#define   GEN6_RC0			0
#define   GEN6_RC3			2
#define   GEN6_RC6			3
#define   GEN6_RC7			4

#define GEN8_GT_SLICE_INFO		_MMIO(0x138064)
#define   GEN8_LSLICESTAT_MASK		0x7

#define CHV_POWER_SS0_SIG1		_MMIO(0xa720)
#define CHV_POWER_SS1_SIG1		_MMIO(0xa728)
#define   CHV_SS_PG_ENABLE		(1<<1)
#define   CHV_EU08_PG_ENABLE		(1<<9)
#define   CHV_EU19_PG_ENABLE		(1<<17)
#define   CHV_EU210_PG_ENABLE		(1<<25)

#define CHV_POWER_SS0_SIG2		_MMIO(0xa724)
#define CHV_POWER_SS1_SIG2		_MMIO(0xa72c)
#define   CHV_EU311_PG_ENABLE		(1<<1)

#define GEN9_SLICE_PGCTL_ACK(slice)	_MMIO(0x804c + (slice)*0x4)
#define GEN10_SLICE_PGCTL_ACK(slice)	_MMIO(0x804c + ((slice) / 3) * 0x34 + \
					      ((slice) % 3) * 0x4)
#define   GEN9_PGCTL_SLICE_ACK		(1 << 0)
#define   GEN9_PGCTL_SS_ACK(subslice)	(1 << (2 + (subslice)*2))
#define   GEN10_PGCTL_VALID_SS_MASK(slice) ((slice) == 0 ? 0x7F : 0x1F)

#define GEN9_SS01_EU_PGCTL_ACK(slice)	_MMIO(0x805c + (slice)*0x8)
#define GEN10_SS01_EU_PGCTL_ACK(slice)	_MMIO(0x805c + ((slice) / 3) * 0x30 + \
					      ((slice) % 3) * 0x8)
#define GEN9_SS23_EU_PGCTL_ACK(slice)	_MMIO(0x8060 + (slice)*0x8)
#define GEN10_SS23_EU_PGCTL_ACK(slice)	_MMIO(0x8060 + ((slice) / 3) * 0x30 + \
					      ((slice) % 3) * 0x8)
#define   GEN9_PGCTL_SSA_EU08_ACK	(1 << 0)
#define   GEN9_PGCTL_SSA_EU19_ACK	(1 << 2)
#define   GEN9_PGCTL_SSA_EU210_ACK	(1 << 4)
#define   GEN9_PGCTL_SSA_EU311_ACK	(1 << 6)
#define   GEN9_PGCTL_SSB_EU08_ACK	(1 << 8)
#define   GEN9_PGCTL_SSB_EU19_ACK	(1 << 10)
#define   GEN9_PGCTL_SSB_EU210_ACK	(1 << 12)
#define   GEN9_PGCTL_SSB_EU311_ACK	(1 << 14)

#define GEN7_MISCCPCTL				_MMIO(0x9424)
#define   GEN7_DOP_CLOCK_GATE_ENABLE		(1<<0)
#define   GEN8_DOP_CLOCK_GATE_CFCLK_ENABLE	(1<<2)
#define   GEN8_DOP_CLOCK_GATE_GUC_ENABLE	(1<<4)
#define   GEN8_DOP_CLOCK_GATE_MEDIA_ENABLE     (1<<6)

#define GEN8_GARBCNTL                   _MMIO(0xB004)
#define   GEN9_GAPS_TSV_CREDIT_DISABLE  (1<<7)

/* IVYBRIDGE DPF */
#define GEN7_L3CDERRST1(slice)		_MMIO(0xB008 + (slice) * 0x200) /* L3CD Error Status 1 */
#define   GEN7_L3CDERRST1_ROW_MASK	(0x7ff<<14)
#define   GEN7_PARITY_ERROR_VALID	(1<<13)
#define   GEN7_L3CDERRST1_BANK_MASK	(3<<11)
#define   GEN7_L3CDERRST1_SUBBANK_MASK	(7<<8)
#define GEN7_PARITY_ERROR_ROW(reg) \
		((reg & GEN7_L3CDERRST1_ROW_MASK) >> 14)
#define GEN7_PARITY_ERROR_BANK(reg) \
		((reg & GEN7_L3CDERRST1_BANK_MASK) >> 11)
#define GEN7_PARITY_ERROR_SUBBANK(reg) \
		((reg & GEN7_L3CDERRST1_SUBBANK_MASK) >> 8)
#define   GEN7_L3CDERRST1_ENABLE	(1<<7)

#define GEN7_L3LOG(slice, i)		_MMIO(0xB070 + (slice) * 0x200 + (i) * 4)
#define GEN7_L3LOG_SIZE			0x80

#define GEN7_HALF_SLICE_CHICKEN1	_MMIO(0xe100) /* IVB GT1 + VLV */
#define GEN7_HALF_SLICE_CHICKEN1_GT2	_MMIO(0xf100)
#define   GEN7_MAX_PS_THREAD_DEP		(8<<12)
#define   GEN7_SINGLE_SUBSCAN_DISPATCH_ENABLE	(1<<10)
#define   GEN7_SBE_SS_CACHE_DISPATCH_PORT_SHARING_DISABLE	(1<<4)
#define   GEN7_PSD_SINGLE_PORT_DISPATCH_ENABLE	(1<<3)

#define GEN9_HALF_SLICE_CHICKEN5	_MMIO(0xe188)
#define   GEN9_DG_MIRROR_FIX_ENABLE	(1<<5)
#define   GEN9_CCS_TLB_PREFETCH_ENABLE	(1<<3)

#define GEN8_ROW_CHICKEN		_MMIO(0xe4f0)
#define   FLOW_CONTROL_ENABLE		(1<<15)
#define   PARTIAL_INSTRUCTION_SHOOTDOWN_DISABLE	(1<<8)
#define   STALL_DOP_GATING_DISABLE		(1<<5)
#define   THROTTLE_12_5				(7<<2)
#define   DISABLE_EARLY_EOT			(1<<1)

#define GEN7_ROW_CHICKEN2		_MMIO(0xe4f4)
#define GEN7_ROW_CHICKEN2_GT2		_MMIO(0xf4f4)
#define   DOP_CLOCK_GATING_DISABLE	(1<<0)
#define   PUSH_CONSTANT_DEREF_DISABLE	(1<<8)

#define HSW_ROW_CHICKEN3		_MMIO(0xe49c)
#define  HSW_ROW_CHICKEN3_L3_GLOBAL_ATOMICS_DISABLE    (1 << 6)

#define HALF_SLICE_CHICKEN2		_MMIO(0xe180)
#define   GEN8_ST_PO_DISABLE		(1<<13)

#define HALF_SLICE_CHICKEN3		_MMIO(0xe184)
#define   HSW_SAMPLE_C_PERFORMANCE	(1<<9)
#define   GEN8_CENTROID_PIXEL_OPT_DIS	(1<<8)
#define   GEN9_DISABLE_OCL_OOB_SUPPRESS_LOGIC	(1<<5)
#define   CNL_FAST_ANISO_L1_BANKING_FIX	(1<<4)
#define   GEN8_SAMPLER_POWER_BYPASS_DIS	(1<<1)

#define GEN9_HALF_SLICE_CHICKEN7	_MMIO(0xe194)
#define   GEN9_SAMPLER_HASH_COMPRESSED_READ_ADDR	(1<<8)
#define   GEN9_ENABLE_YV12_BUGFIX	(1<<4)
#define   GEN9_ENABLE_GPGPU_PREEMPTION	(1<<2)

/* Audio */
#define G4X_AUD_VID_DID			_MMIO(dev_priv->info.display_mmio_offset + 0x62020)
#define   INTEL_AUDIO_DEVCL		0x808629FB
#define   INTEL_AUDIO_DEVBLC		0x80862801
#define   INTEL_AUDIO_DEVCTG		0x80862802

#define G4X_AUD_CNTL_ST			_MMIO(0x620B4)
#define   G4X_ELDV_DEVCL_DEVBLC		(1 << 13)
#define   G4X_ELDV_DEVCTG		(1 << 14)
#define   G4X_ELD_ADDR_MASK		(0xf << 5)
#define   G4X_ELD_ACK			(1 << 4)
#define G4X_HDMIW_HDMIEDID		_MMIO(0x6210C)

#define _IBX_HDMIW_HDMIEDID_A		0xE2050
#define _IBX_HDMIW_HDMIEDID_B		0xE2150
#define IBX_HDMIW_HDMIEDID(pipe)	_MMIO_PIPE(pipe, _IBX_HDMIW_HDMIEDID_A, \
						  _IBX_HDMIW_HDMIEDID_B)
#define _IBX_AUD_CNTL_ST_A		0xE20B4
#define _IBX_AUD_CNTL_ST_B		0xE21B4
#define IBX_AUD_CNTL_ST(pipe)		_MMIO_PIPE(pipe, _IBX_AUD_CNTL_ST_A, \
						  _IBX_AUD_CNTL_ST_B)
#define   IBX_ELD_BUFFER_SIZE_MASK	(0x1f << 10)
#define   IBX_ELD_ADDRESS_MASK		(0x1f << 5)
#define   IBX_ELD_ACK			(1 << 4)
#define IBX_AUD_CNTL_ST2		_MMIO(0xE20C0)
#define   IBX_CP_READY(port)		((1 << 1) << (((port) - 1) * 4))
#define   IBX_ELD_VALID(port)		((1 << 0) << (((port) - 1) * 4))

#define _CPT_HDMIW_HDMIEDID_A		0xE5050
#define _CPT_HDMIW_HDMIEDID_B		0xE5150
#define CPT_HDMIW_HDMIEDID(pipe)	_MMIO_PIPE(pipe, _CPT_HDMIW_HDMIEDID_A, _CPT_HDMIW_HDMIEDID_B)
#define _CPT_AUD_CNTL_ST_A		0xE50B4
#define _CPT_AUD_CNTL_ST_B		0xE51B4
#define CPT_AUD_CNTL_ST(pipe)		_MMIO_PIPE(pipe, _CPT_AUD_CNTL_ST_A, _CPT_AUD_CNTL_ST_B)
#define CPT_AUD_CNTRL_ST2		_MMIO(0xE50C0)

#define _VLV_HDMIW_HDMIEDID_A		(VLV_DISPLAY_BASE + 0x62050)
#define _VLV_HDMIW_HDMIEDID_B		(VLV_DISPLAY_BASE + 0x62150)
#define VLV_HDMIW_HDMIEDID(pipe)	_MMIO_PIPE(pipe, _VLV_HDMIW_HDMIEDID_A, _VLV_HDMIW_HDMIEDID_B)
#define _VLV_AUD_CNTL_ST_A		(VLV_DISPLAY_BASE + 0x620B4)
#define _VLV_AUD_CNTL_ST_B		(VLV_DISPLAY_BASE + 0x621B4)
#define VLV_AUD_CNTL_ST(pipe)		_MMIO_PIPE(pipe, _VLV_AUD_CNTL_ST_A, _VLV_AUD_CNTL_ST_B)
#define VLV_AUD_CNTL_ST2		_MMIO(VLV_DISPLAY_BASE + 0x620C0)

/* These are the 4 32-bit write offset registers for each stream
 * output buffer.  It determines the offset from the
 * 3DSTATE_SO_BUFFERs that the next streamed vertex output goes to.
 */
#define GEN7_SO_WRITE_OFFSET(n)		_MMIO(0x5280 + (n) * 4)

#define _IBX_AUD_CONFIG_A		0xe2000
#define _IBX_AUD_CONFIG_B		0xe2100
#define IBX_AUD_CFG(pipe)		_MMIO_PIPE(pipe, _IBX_AUD_CONFIG_A, _IBX_AUD_CONFIG_B)
#define _CPT_AUD_CONFIG_A		0xe5000
#define _CPT_AUD_CONFIG_B		0xe5100
#define CPT_AUD_CFG(pipe)		_MMIO_PIPE(pipe, _CPT_AUD_CONFIG_A, _CPT_AUD_CONFIG_B)
#define _VLV_AUD_CONFIG_A		(VLV_DISPLAY_BASE + 0x62000)
#define _VLV_AUD_CONFIG_B		(VLV_DISPLAY_BASE + 0x62100)
#define VLV_AUD_CFG(pipe)		_MMIO_PIPE(pipe, _VLV_AUD_CONFIG_A, _VLV_AUD_CONFIG_B)

#define   AUD_CONFIG_N_VALUE_INDEX		(1 << 29)
#define   AUD_CONFIG_N_PROG_ENABLE		(1 << 28)
#define   AUD_CONFIG_UPPER_N_SHIFT		20
#define   AUD_CONFIG_UPPER_N_MASK		(0xff << 20)
#define   AUD_CONFIG_LOWER_N_SHIFT		4
#define   AUD_CONFIG_LOWER_N_MASK		(0xfff << 4)
#define   AUD_CONFIG_N_MASK			(AUD_CONFIG_UPPER_N_MASK | AUD_CONFIG_LOWER_N_MASK)
#define   AUD_CONFIG_N(n) \
	(((((n) >> 12) & 0xff) << AUD_CONFIG_UPPER_N_SHIFT) |	\
	 (((n) & 0xfff) << AUD_CONFIG_LOWER_N_SHIFT))
#define   AUD_CONFIG_PIXEL_CLOCK_HDMI_SHIFT	16
#define   AUD_CONFIG_PIXEL_CLOCK_HDMI_MASK	(0xf << 16)
#define   AUD_CONFIG_PIXEL_CLOCK_HDMI_25175	(0 << 16)
#define   AUD_CONFIG_PIXEL_CLOCK_HDMI_25200	(1 << 16)
#define   AUD_CONFIG_PIXEL_CLOCK_HDMI_27000	(2 << 16)
#define   AUD_CONFIG_PIXEL_CLOCK_HDMI_27027	(3 << 16)
#define   AUD_CONFIG_PIXEL_CLOCK_HDMI_54000	(4 << 16)
#define   AUD_CONFIG_PIXEL_CLOCK_HDMI_54054	(5 << 16)
#define   AUD_CONFIG_PIXEL_CLOCK_HDMI_74176	(6 << 16)
#define   AUD_CONFIG_PIXEL_CLOCK_HDMI_74250	(7 << 16)
#define   AUD_CONFIG_PIXEL_CLOCK_HDMI_148352	(8 << 16)
#define   AUD_CONFIG_PIXEL_CLOCK_HDMI_148500	(9 << 16)
#define   AUD_CONFIG_DISABLE_NCTS		(1 << 3)

/* HSW Audio */
#define _HSW_AUD_CONFIG_A		0x65000
#define _HSW_AUD_CONFIG_B		0x65100
#define HSW_AUD_CFG(pipe)		_MMIO_PIPE(pipe, _HSW_AUD_CONFIG_A, _HSW_AUD_CONFIG_B)

#define _HSW_AUD_MISC_CTRL_A		0x65010
#define _HSW_AUD_MISC_CTRL_B		0x65110
#define HSW_AUD_MISC_CTRL(pipe)		_MMIO_PIPE(pipe, _HSW_AUD_MISC_CTRL_A, _HSW_AUD_MISC_CTRL_B)

#define _HSW_AUD_M_CTS_ENABLE_A		0x65028
#define _HSW_AUD_M_CTS_ENABLE_B		0x65128
#define HSW_AUD_M_CTS_ENABLE(pipe)	_MMIO_PIPE(pipe, _HSW_AUD_M_CTS_ENABLE_A, _HSW_AUD_M_CTS_ENABLE_B)
#define   AUD_M_CTS_M_VALUE_INDEX	(1 << 21)
#define   AUD_M_CTS_M_PROG_ENABLE	(1 << 20)
#define   AUD_CONFIG_M_MASK		0xfffff

#define _HSW_AUD_DIP_ELD_CTRL_ST_A	0x650b4
#define _HSW_AUD_DIP_ELD_CTRL_ST_B	0x651b4
#define HSW_AUD_DIP_ELD_CTRL(pipe)	_MMIO_PIPE(pipe, _HSW_AUD_DIP_ELD_CTRL_ST_A, _HSW_AUD_DIP_ELD_CTRL_ST_B)

/* Audio Digital Converter */
#define _HSW_AUD_DIG_CNVT_1		0x65080
#define _HSW_AUD_DIG_CNVT_2		0x65180
#define AUD_DIG_CNVT(pipe)		_MMIO_PIPE(pipe, _HSW_AUD_DIG_CNVT_1, _HSW_AUD_DIG_CNVT_2)
#define DIP_PORT_SEL_MASK		0x3

#define _HSW_AUD_EDID_DATA_A		0x65050
#define _HSW_AUD_EDID_DATA_B		0x65150
#define HSW_AUD_EDID_DATA(pipe)		_MMIO_PIPE(pipe, _HSW_AUD_EDID_DATA_A, _HSW_AUD_EDID_DATA_B)

#define HSW_AUD_PIPE_CONV_CFG		_MMIO(0x6507c)
#define HSW_AUD_PIN_ELD_CP_VLD		_MMIO(0x650c0)
#define   AUDIO_INACTIVE(trans)		((1 << 3) << ((trans) * 4))
#define   AUDIO_OUTPUT_ENABLE(trans)	((1 << 2) << ((trans) * 4))
#define   AUDIO_CP_READY(trans)		((1 << 1) << ((trans) * 4))
#define   AUDIO_ELD_VALID(trans)	((1 << 0) << ((trans) * 4))

#define HSW_AUD_CHICKENBIT			_MMIO(0x65f10)
#define   SKL_AUD_CODEC_WAKE_SIGNAL		(1 << 15)

/* HSW Power Wells */
#define _HSW_PWR_WELL_CTL1			0x45400
#define _HSW_PWR_WELL_CTL2			0x45404
#define _HSW_PWR_WELL_CTL3			0x45408
#define _HSW_PWR_WELL_CTL4			0x4540C

/*
 * Each power well control register contains up to 16 (request, status) HW
 * flag tuples. The register index and HW flag shift is determined by the
 * power well ID (see i915_power_well_id). There are 4 possible sources of
 * power well requests each source having its own set of control registers:
 * BIOS, DRIVER, KVMR, DEBUG.
 */
#define _HSW_PW_REG_IDX(pw)			((pw) >> 4)
#define _HSW_PW_SHIFT(pw)			(((pw) & 0xf) * 2)
/* TODO: Add all PWR_WELL_CTL registers below for new platforms */
#define HSW_PWR_WELL_CTL_BIOS(pw)	_MMIO(_PICK(_HSW_PW_REG_IDX(pw),       \
						    _HSW_PWR_WELL_CTL1))
#define HSW_PWR_WELL_CTL_DRIVER(pw)	_MMIO(_PICK(_HSW_PW_REG_IDX(pw),       \
						    _HSW_PWR_WELL_CTL2))
#define HSW_PWR_WELL_CTL_KVMR		_MMIO(_HSW_PWR_WELL_CTL3)
#define HSW_PWR_WELL_CTL_DEBUG(pw)	_MMIO(_PICK(_HSW_PW_REG_IDX(pw),       \
						    _HSW_PWR_WELL_CTL4))

#define   HSW_PWR_WELL_CTL_REQ(pw)		(1 << (_HSW_PW_SHIFT(pw) + 1))
#define   HSW_PWR_WELL_CTL_STATE(pw)		(1 << _HSW_PW_SHIFT(pw))
#define HSW_PWR_WELL_CTL5			_MMIO(0x45410)
#define   HSW_PWR_WELL_ENABLE_SINGLE_STEP	(1<<31)
#define   HSW_PWR_WELL_PWR_GATE_OVERRIDE	(1<<20)
#define   HSW_PWR_WELL_FORCE_ON			(1<<19)
#define HSW_PWR_WELL_CTL6			_MMIO(0x45414)

/* SKL Fuse Status */
enum skl_power_gate {
	SKL_PG0,
	SKL_PG1,
	SKL_PG2,
};

#define SKL_FUSE_STATUS				_MMIO(0x42000)
#define  SKL_FUSE_DOWNLOAD_STATUS		(1<<31)
/* PG0 (HW control->no power well ID), PG1..PG2 (SKL_DISP_PW1..SKL_DISP_PW2) */
#define  SKL_PW_TO_PG(pw)			((pw) - SKL_DISP_PW_1 + SKL_PG1)
#define  SKL_FUSE_PG_DIST_STATUS(pg)		(1 << (27 - (pg)))

<<<<<<< HEAD
#define _CNL_AUX_REG_IDX(pw)		((pw) - 9)
#define _CNL_AUX_ANAOVRD1_B		0x162250
#define _CNL_AUX_ANAOVRD1_C		0x162210
#define _CNL_AUX_ANAOVRD1_D		0x1622D0
#define _CNL_AUX_ANAOVRD1_F		0x162A90
#define CNL_AUX_ANAOVRD1(pw)		_MMIO(_PICK(_CNL_AUX_REG_IDX(pw), \
						    _CNL_AUX_ANAOVRD1_B, \
						    _CNL_AUX_ANAOVRD1_C, \
						    _CNL_AUX_ANAOVRD1_D, \
						    _CNL_AUX_ANAOVRD1_F))
#define   CNL_AUX_ANAOVRD1_ENABLE	(1<<16)
#define   CNL_AUX_ANAOVRD1_LDO_BYPASS	(1<<23)
=======

/* HDCP Key Registers */
#define HDCP_KEY_CONF			_MMIO(0x66c00)
#define  HDCP_AKSV_SEND_TRIGGER		BIT(31)
#define  HDCP_CLEAR_KEYS_TRIGGER	BIT(30)
#define  HDCP_KEY_LOAD_TRIGGER		BIT(8)
#define HDCP_KEY_STATUS			_MMIO(0x66c04)
#define  HDCP_FUSE_IN_PROGRESS		BIT(7)
#define  HDCP_FUSE_ERROR		BIT(6)
#define  HDCP_FUSE_DONE			BIT(5)
#define  HDCP_KEY_LOAD_STATUS		BIT(1)
#define  HDCP_KEY_LOAD_DONE		BIT(0)
#define HDCP_AKSV_LO			_MMIO(0x66c10)
#define HDCP_AKSV_HI			_MMIO(0x66c14)

/* HDCP Repeater Registers */
#define HDCP_REP_CTL			_MMIO(0x66d00)
#define  HDCP_DDIB_REP_PRESENT		BIT(30)
#define  HDCP_DDIA_REP_PRESENT		BIT(29)
#define  HDCP_DDIC_REP_PRESENT		BIT(28)
#define  HDCP_DDID_REP_PRESENT		BIT(27)
#define  HDCP_DDIF_REP_PRESENT		BIT(26)
#define  HDCP_DDIE_REP_PRESENT		BIT(25)
#define  HDCP_DDIB_SHA1_M0		(1 << 20)
#define  HDCP_DDIA_SHA1_M0		(2 << 20)
#define  HDCP_DDIC_SHA1_M0		(3 << 20)
#define  HDCP_DDID_SHA1_M0		(4 << 20)
#define  HDCP_DDIF_SHA1_M0		(5 << 20)
#define  HDCP_DDIE_SHA1_M0		(6 << 20) /* Bspec says 5? */
#define  HDCP_SHA1_BUSY			BIT(16)
#define  HDCP_SHA1_READY		BIT(17)
#define  HDCP_SHA1_COMPLETE		BIT(18)
#define  HDCP_SHA1_V_MATCH		BIT(19)
#define  HDCP_SHA1_TEXT_32		(1 << 1)
#define  HDCP_SHA1_COMPLETE_HASH	(2 << 1)
#define  HDCP_SHA1_TEXT_24		(4 << 1)
#define  HDCP_SHA1_TEXT_16		(5 << 1)
#define  HDCP_SHA1_TEXT_8		(6 << 1)
#define  HDCP_SHA1_TEXT_0		(7 << 1)
#define HDCP_SHA_V_PRIME_H0		_MMIO(0x66d04)
#define HDCP_SHA_V_PRIME_H1		_MMIO(0x66d08)
#define HDCP_SHA_V_PRIME_H2		_MMIO(0x66d0C)
#define HDCP_SHA_V_PRIME_H3		_MMIO(0x66d10)
#define HDCP_SHA_V_PRIME_H4		_MMIO(0x66d14)
#define HDCP_SHA_V_PRIME(h)		_MMIO((0x66d04 + h * 4))
#define HDCP_SHA_TEXT			_MMIO(0x66d18)

/* HDCP Auth Registers */
#define _PORTA_HDCP_AUTHENC		0x66800
#define _PORTB_HDCP_AUTHENC		0x66500
#define _PORTC_HDCP_AUTHENC		0x66600
#define _PORTD_HDCP_AUTHENC		0x66700
#define _PORTE_HDCP_AUTHENC		0x66A00
#define _PORTF_HDCP_AUTHENC		0x66900
#define _PORT_HDCP_AUTHENC(port, x)	_MMIO(_PICK(port, \
					  _PORTA_HDCP_AUTHENC, \
					  _PORTB_HDCP_AUTHENC, \
					  _PORTC_HDCP_AUTHENC, \
					  _PORTD_HDCP_AUTHENC, \
					  _PORTE_HDCP_AUTHENC, \
					  _PORTF_HDCP_AUTHENC) + x)
#define PORT_HDCP_CONF(port)		_PORT_HDCP_AUTHENC(port, 0x0)
#define  HDCP_CONF_CAPTURE_AN		BIT(0)
#define  HDCP_CONF_AUTH_AND_ENC		(BIT(1) | BIT(0))
#define PORT_HDCP_ANINIT(port)		_PORT_HDCP_AUTHENC(port, 0x4)
#define PORT_HDCP_ANLO(port)		_PORT_HDCP_AUTHENC(port, 0x8)
#define PORT_HDCP_ANHI(port)		_PORT_HDCP_AUTHENC(port, 0xC)
#define PORT_HDCP_BKSVLO(port)		_PORT_HDCP_AUTHENC(port, 0x10)
#define PORT_HDCP_BKSVHI(port)		_PORT_HDCP_AUTHENC(port, 0x14)
#define PORT_HDCP_RPRIME(port)		_PORT_HDCP_AUTHENC(port, 0x18)
#define PORT_HDCP_STATUS(port)		_PORT_HDCP_AUTHENC(port, 0x1C)
#define  HDCP_STATUS_STREAM_A_ENC	BIT(31)
#define  HDCP_STATUS_STREAM_B_ENC	BIT(30)
#define  HDCP_STATUS_STREAM_C_ENC	BIT(29)
#define  HDCP_STATUS_STREAM_D_ENC	BIT(28)
#define  HDCP_STATUS_AUTH		BIT(21)
#define  HDCP_STATUS_ENC		BIT(20)
#define  HDCP_STATUS_RI_MATCH		BIT(19)
#define  HDCP_STATUS_R0_READY		BIT(18)
#define  HDCP_STATUS_AN_READY		BIT(17)
#define  HDCP_STATUS_CIPHER		BIT(16)
#define  HDCP_STATUS_FRAME_CNT(x)	((x >> 8) & 0xff)
>>>>>>> 2834d9df

/* Per-pipe DDI Function Control */
#define _TRANS_DDI_FUNC_CTL_A		0x60400
#define _TRANS_DDI_FUNC_CTL_B		0x61400
#define _TRANS_DDI_FUNC_CTL_C		0x62400
#define _TRANS_DDI_FUNC_CTL_EDP		0x6F400
#define TRANS_DDI_FUNC_CTL(tran) _MMIO_TRANS2(tran, _TRANS_DDI_FUNC_CTL_A)

#define  TRANS_DDI_FUNC_ENABLE		(1<<31)
/* Those bits are ignored by pipe EDP since it can only connect to DDI A */
#define  TRANS_DDI_PORT_MASK		(7<<28)
#define  TRANS_DDI_PORT_SHIFT		28
#define  TRANS_DDI_SELECT_PORT(x)	((x)<<28)
#define  TRANS_DDI_PORT_NONE		(0<<28)
#define  TRANS_DDI_MODE_SELECT_MASK	(7<<24)
#define  TRANS_DDI_MODE_SELECT_HDMI	(0<<24)
#define  TRANS_DDI_MODE_SELECT_DVI	(1<<24)
#define  TRANS_DDI_MODE_SELECT_DP_SST	(2<<24)
#define  TRANS_DDI_MODE_SELECT_DP_MST	(3<<24)
#define  TRANS_DDI_MODE_SELECT_FDI	(4<<24)
#define  TRANS_DDI_BPC_MASK		(7<<20)
#define  TRANS_DDI_BPC_8		(0<<20)
#define  TRANS_DDI_BPC_10		(1<<20)
#define  TRANS_DDI_BPC_6		(2<<20)
#define  TRANS_DDI_BPC_12		(3<<20)
#define  TRANS_DDI_PVSYNC		(1<<17)
#define  TRANS_DDI_PHSYNC		(1<<16)
#define  TRANS_DDI_EDP_INPUT_MASK	(7<<12)
#define  TRANS_DDI_EDP_INPUT_A_ON	(0<<12)
#define  TRANS_DDI_EDP_INPUT_A_ONOFF	(4<<12)
#define  TRANS_DDI_EDP_INPUT_B_ONOFF	(5<<12)
#define  TRANS_DDI_EDP_INPUT_C_ONOFF	(6<<12)
#define  TRANS_DDI_HDCP_SIGNALLING	(1<<9)
#define  TRANS_DDI_DP_VC_PAYLOAD_ALLOC	(1<<8)
#define  TRANS_DDI_HDMI_SCRAMBLER_CTS_ENABLE (1<<7)
#define  TRANS_DDI_HDMI_SCRAMBLER_RESET_FREQ (1<<6)
#define  TRANS_DDI_BFI_ENABLE		(1<<4)
#define  TRANS_DDI_HIGH_TMDS_CHAR_RATE	(1<<4)
#define  TRANS_DDI_HDMI_SCRAMBLING	(1<<0)
#define  TRANS_DDI_HDMI_SCRAMBLING_MASK (TRANS_DDI_HDMI_SCRAMBLER_CTS_ENABLE \
					| TRANS_DDI_HDMI_SCRAMBLER_RESET_FREQ \
					| TRANS_DDI_HDMI_SCRAMBLING)

/* DisplayPort Transport Control */
#define _DP_TP_CTL_A			0x64040
#define _DP_TP_CTL_B			0x64140
#define DP_TP_CTL(port) _MMIO_PORT(port, _DP_TP_CTL_A, _DP_TP_CTL_B)
#define  DP_TP_CTL_ENABLE			(1<<31)
#define  DP_TP_CTL_MODE_SST			(0<<27)
#define  DP_TP_CTL_MODE_MST			(1<<27)
#define  DP_TP_CTL_FORCE_ACT			(1<<25)
#define  DP_TP_CTL_ENHANCED_FRAME_ENABLE	(1<<18)
#define  DP_TP_CTL_FDI_AUTOTRAIN		(1<<15)
#define  DP_TP_CTL_LINK_TRAIN_MASK		(7<<8)
#define  DP_TP_CTL_LINK_TRAIN_PAT1		(0<<8)
#define  DP_TP_CTL_LINK_TRAIN_PAT2		(1<<8)
#define  DP_TP_CTL_LINK_TRAIN_PAT3		(4<<8)
#define  DP_TP_CTL_LINK_TRAIN_IDLE		(2<<8)
#define  DP_TP_CTL_LINK_TRAIN_NORMAL		(3<<8)
#define  DP_TP_CTL_SCRAMBLE_DISABLE		(1<<7)

/* DisplayPort Transport Status */
#define _DP_TP_STATUS_A			0x64044
#define _DP_TP_STATUS_B			0x64144
#define DP_TP_STATUS(port) _MMIO_PORT(port, _DP_TP_STATUS_A, _DP_TP_STATUS_B)
#define  DP_TP_STATUS_IDLE_DONE			(1<<25)
#define  DP_TP_STATUS_ACT_SENT			(1<<24)
#define  DP_TP_STATUS_MODE_STATUS_MST		(1<<23)
#define  DP_TP_STATUS_AUTOTRAIN_DONE		(1<<12)
#define  DP_TP_STATUS_PAYLOAD_MAPPING_VC2	(3 << 8)
#define  DP_TP_STATUS_PAYLOAD_MAPPING_VC1	(3 << 4)
#define  DP_TP_STATUS_PAYLOAD_MAPPING_VC0	(3 << 0)

/* DDI Buffer Control */
#define _DDI_BUF_CTL_A				0x64000
#define _DDI_BUF_CTL_B				0x64100
#define DDI_BUF_CTL(port) _MMIO_PORT(port, _DDI_BUF_CTL_A, _DDI_BUF_CTL_B)
#define  DDI_BUF_CTL_ENABLE			(1<<31)
#define  DDI_BUF_TRANS_SELECT(n)	((n) << 24)
#define  DDI_BUF_EMP_MASK			(0xf<<24)
#define  DDI_BUF_PORT_REVERSAL			(1<<16)
#define  DDI_BUF_IS_IDLE			(1<<7)
#define  DDI_A_4_LANES				(1<<4)
#define  DDI_PORT_WIDTH(width)			(((width) - 1) << 1)
#define  DDI_PORT_WIDTH_MASK			(7 << 1)
#define  DDI_PORT_WIDTH_SHIFT			1
#define  DDI_INIT_DISPLAY_DETECTED		(1<<0)

/* DDI Buffer Translations */
#define _DDI_BUF_TRANS_A		0x64E00
#define _DDI_BUF_TRANS_B		0x64E60
#define DDI_BUF_TRANS_LO(port, i)	_MMIO(_PORT(port, _DDI_BUF_TRANS_A, _DDI_BUF_TRANS_B) + (i) * 8)
#define  DDI_BUF_BALANCE_LEG_ENABLE	(1 << 31)
#define DDI_BUF_TRANS_HI(port, i)	_MMIO(_PORT(port, _DDI_BUF_TRANS_A, _DDI_BUF_TRANS_B) + (i) * 8 + 4)

/* Sideband Interface (SBI) is programmed indirectly, via
 * SBI_ADDR, which contains the register offset; and SBI_DATA,
 * which contains the payload */
#define SBI_ADDR			_MMIO(0xC6000)
#define SBI_DATA			_MMIO(0xC6004)
#define SBI_CTL_STAT			_MMIO(0xC6008)
#define  SBI_CTL_DEST_ICLK		(0x0<<16)
#define  SBI_CTL_DEST_MPHY		(0x1<<16)
#define  SBI_CTL_OP_IORD		(0x2<<8)
#define  SBI_CTL_OP_IOWR		(0x3<<8)
#define  SBI_CTL_OP_CRRD		(0x6<<8)
#define  SBI_CTL_OP_CRWR		(0x7<<8)
#define  SBI_RESPONSE_FAIL		(0x1<<1)
#define  SBI_RESPONSE_SUCCESS		(0x0<<1)
#define  SBI_BUSY			(0x1<<0)
#define  SBI_READY			(0x0<<0)

/* SBI offsets */
#define  SBI_SSCDIVINTPHASE			0x0200
#define  SBI_SSCDIVINTPHASE6			0x0600
#define   SBI_SSCDIVINTPHASE_DIVSEL_SHIFT	1
#define   SBI_SSCDIVINTPHASE_DIVSEL_MASK	(0x7f<<1)
#define   SBI_SSCDIVINTPHASE_DIVSEL(x)		((x)<<1)
#define   SBI_SSCDIVINTPHASE_INCVAL_SHIFT	8
#define   SBI_SSCDIVINTPHASE_INCVAL_MASK	(0x7f<<8)
#define   SBI_SSCDIVINTPHASE_INCVAL(x)		((x)<<8)
#define   SBI_SSCDIVINTPHASE_DIR(x)		((x)<<15)
#define   SBI_SSCDIVINTPHASE_PROPAGATE		(1<<0)
#define  SBI_SSCDITHPHASE			0x0204
#define  SBI_SSCCTL				0x020c
#define  SBI_SSCCTL6				0x060C
#define   SBI_SSCCTL_PATHALT			(1<<3)
#define   SBI_SSCCTL_DISABLE			(1<<0)
#define  SBI_SSCAUXDIV6				0x0610
#define   SBI_SSCAUXDIV_FINALDIV2SEL_SHIFT	4
#define   SBI_SSCAUXDIV_FINALDIV2SEL_MASK	(1<<4)
#define   SBI_SSCAUXDIV_FINALDIV2SEL(x)		((x)<<4)
#define  SBI_DBUFF0				0x2a00
#define  SBI_GEN0				0x1f00
#define   SBI_GEN0_CFG_BUFFENABLE_DISABLE	(1<<0)

/* LPT PIXCLK_GATE */
#define PIXCLK_GATE			_MMIO(0xC6020)
#define  PIXCLK_GATE_UNGATE		(1<<0)
#define  PIXCLK_GATE_GATE		(0<<0)

/* SPLL */
#define SPLL_CTL			_MMIO(0x46020)
#define  SPLL_PLL_ENABLE		(1<<31)
#define  SPLL_PLL_SSC			(1<<28)
#define  SPLL_PLL_NON_SSC		(2<<28)
#define  SPLL_PLL_LCPLL			(3<<28)
#define  SPLL_PLL_REF_MASK		(3<<28)
#define  SPLL_PLL_FREQ_810MHz		(0<<26)
#define  SPLL_PLL_FREQ_1350MHz		(1<<26)
#define  SPLL_PLL_FREQ_2700MHz		(2<<26)
#define  SPLL_PLL_FREQ_MASK		(3<<26)

/* WRPLL */
#define _WRPLL_CTL1			0x46040
#define _WRPLL_CTL2			0x46060
#define WRPLL_CTL(pll)			_MMIO_PIPE(pll, _WRPLL_CTL1, _WRPLL_CTL2)
#define  WRPLL_PLL_ENABLE		(1<<31)
#define  WRPLL_PLL_SSC			(1<<28)
#define  WRPLL_PLL_NON_SSC		(2<<28)
#define  WRPLL_PLL_LCPLL		(3<<28)
#define  WRPLL_PLL_REF_MASK		(3<<28)
/* WRPLL divider programming */
#define  WRPLL_DIVIDER_REFERENCE(x)	((x)<<0)
#define  WRPLL_DIVIDER_REF_MASK		(0xff)
#define  WRPLL_DIVIDER_POST(x)		((x)<<8)
#define  WRPLL_DIVIDER_POST_MASK	(0x3f<<8)
#define  WRPLL_DIVIDER_POST_SHIFT	8
#define  WRPLL_DIVIDER_FEEDBACK(x)	((x)<<16)
#define  WRPLL_DIVIDER_FB_SHIFT		16
#define  WRPLL_DIVIDER_FB_MASK		(0xff<<16)

/* Port clock selection */
#define _PORT_CLK_SEL_A			0x46100
#define _PORT_CLK_SEL_B			0x46104
#define PORT_CLK_SEL(port) _MMIO_PORT(port, _PORT_CLK_SEL_A, _PORT_CLK_SEL_B)
#define  PORT_CLK_SEL_LCPLL_2700	(0<<29)
#define  PORT_CLK_SEL_LCPLL_1350	(1<<29)
#define  PORT_CLK_SEL_LCPLL_810		(2<<29)
#define  PORT_CLK_SEL_SPLL		(3<<29)
#define  PORT_CLK_SEL_WRPLL(pll)	(((pll)+4)<<29)
#define  PORT_CLK_SEL_WRPLL1		(4<<29)
#define  PORT_CLK_SEL_WRPLL2		(5<<29)
#define  PORT_CLK_SEL_NONE		(7<<29)
#define  PORT_CLK_SEL_MASK		(7<<29)

/* Transcoder clock selection */
#define _TRANS_CLK_SEL_A		0x46140
#define _TRANS_CLK_SEL_B		0x46144
#define TRANS_CLK_SEL(tran) _MMIO_TRANS(tran, _TRANS_CLK_SEL_A, _TRANS_CLK_SEL_B)
/* For each transcoder, we need to select the corresponding port clock */
#define  TRANS_CLK_SEL_DISABLED		(0x0<<29)
#define  TRANS_CLK_SEL_PORT(x)		(((x)+1)<<29)

#define CDCLK_FREQ			_MMIO(0x46200)

#define _TRANSA_MSA_MISC		0x60410
#define _TRANSB_MSA_MISC		0x61410
#define _TRANSC_MSA_MISC		0x62410
#define _TRANS_EDP_MSA_MISC		0x6f410
#define TRANS_MSA_MISC(tran) _MMIO_TRANS2(tran, _TRANSA_MSA_MISC)

#define  TRANS_MSA_SYNC_CLK		(1<<0)
#define  TRANS_MSA_6_BPC		(0<<5)
#define  TRANS_MSA_8_BPC		(1<<5)
#define  TRANS_MSA_10_BPC		(2<<5)
#define  TRANS_MSA_12_BPC		(3<<5)
#define  TRANS_MSA_16_BPC		(4<<5)

/* LCPLL Control */
#define LCPLL_CTL			_MMIO(0x130040)
#define  LCPLL_PLL_DISABLE		(1<<31)
#define  LCPLL_PLL_LOCK			(1<<30)
#define  LCPLL_CLK_FREQ_MASK		(3<<26)
#define  LCPLL_CLK_FREQ_450		(0<<26)
#define  LCPLL_CLK_FREQ_54O_BDW		(1<<26)
#define  LCPLL_CLK_FREQ_337_5_BDW	(2<<26)
#define  LCPLL_CLK_FREQ_675_BDW		(3<<26)
#define  LCPLL_CD_CLOCK_DISABLE		(1<<25)
#define  LCPLL_ROOT_CD_CLOCK_DISABLE	(1<<24)
#define  LCPLL_CD2X_CLOCK_DISABLE	(1<<23)
#define  LCPLL_POWER_DOWN_ALLOW		(1<<22)
#define  LCPLL_CD_SOURCE_FCLK		(1<<21)
#define  LCPLL_CD_SOURCE_FCLK_DONE	(1<<19)

/*
 * SKL Clocks
 */

/* CDCLK_CTL */
#define CDCLK_CTL			_MMIO(0x46000)
#define  CDCLK_FREQ_SEL_MASK		(3<<26)
#define  CDCLK_FREQ_450_432		(0<<26)
#define  CDCLK_FREQ_540			(1<<26)
#define  CDCLK_FREQ_337_308		(2<<26)
#define  CDCLK_FREQ_675_617		(3<<26)
#define  BXT_CDCLK_CD2X_DIV_SEL_MASK	(3<<22)
#define  BXT_CDCLK_CD2X_DIV_SEL_1	(0<<22)
#define  BXT_CDCLK_CD2X_DIV_SEL_1_5	(1<<22)
#define  BXT_CDCLK_CD2X_DIV_SEL_2	(2<<22)
#define  BXT_CDCLK_CD2X_DIV_SEL_4	(3<<22)
#define  BXT_CDCLK_CD2X_PIPE(pipe)	((pipe)<<20)
#define  CDCLK_DIVMUX_CD_OVERRIDE	(1<<19)
#define  BXT_CDCLK_CD2X_PIPE_NONE	BXT_CDCLK_CD2X_PIPE(3)
#define  BXT_CDCLK_SSA_PRECHARGE_ENABLE	(1<<16)
#define  CDCLK_FREQ_DECIMAL_MASK	(0x7ff)

/* LCPLL_CTL */
#define LCPLL1_CTL		_MMIO(0x46010)
#define LCPLL2_CTL		_MMIO(0x46014)
#define  LCPLL_PLL_ENABLE	(1<<31)

/* DPLL control1 */
#define DPLL_CTRL1		_MMIO(0x6C058)
#define  DPLL_CTRL1_HDMI_MODE(id)		(1<<((id)*6+5))
#define  DPLL_CTRL1_SSC(id)			(1<<((id)*6+4))
#define  DPLL_CTRL1_LINK_RATE_MASK(id)		(7<<((id)*6+1))
#define  DPLL_CTRL1_LINK_RATE_SHIFT(id)		((id)*6+1)
#define  DPLL_CTRL1_LINK_RATE(linkrate, id)	((linkrate)<<((id)*6+1))
#define  DPLL_CTRL1_OVERRIDE(id)		(1<<((id)*6))
#define  DPLL_CTRL1_LINK_RATE_2700		0
#define  DPLL_CTRL1_LINK_RATE_1350		1
#define  DPLL_CTRL1_LINK_RATE_810		2
#define  DPLL_CTRL1_LINK_RATE_1620		3
#define  DPLL_CTRL1_LINK_RATE_1080		4
#define  DPLL_CTRL1_LINK_RATE_2160		5

/* DPLL control2 */
#define DPLL_CTRL2				_MMIO(0x6C05C)
#define  DPLL_CTRL2_DDI_CLK_OFF(port)		(1<<((port)+15))
#define  DPLL_CTRL2_DDI_CLK_SEL_MASK(port)	(3<<((port)*3+1))
#define  DPLL_CTRL2_DDI_CLK_SEL_SHIFT(port)    ((port)*3+1)
#define  DPLL_CTRL2_DDI_CLK_SEL(clk, port)	((clk)<<((port)*3+1))
#define  DPLL_CTRL2_DDI_SEL_OVERRIDE(port)     (1<<((port)*3))

/* DPLL Status */
#define DPLL_STATUS	_MMIO(0x6C060)
#define  DPLL_LOCK(id) (1<<((id)*8))

/* DPLL cfg */
#define _DPLL1_CFGCR1	0x6C040
#define _DPLL2_CFGCR1	0x6C048
#define _DPLL3_CFGCR1	0x6C050
#define  DPLL_CFGCR1_FREQ_ENABLE	(1<<31)
#define  DPLL_CFGCR1_DCO_FRACTION_MASK	(0x7fff<<9)
#define  DPLL_CFGCR1_DCO_FRACTION(x)	((x)<<9)
#define  DPLL_CFGCR1_DCO_INTEGER_MASK	(0x1ff)

#define _DPLL1_CFGCR2	0x6C044
#define _DPLL2_CFGCR2	0x6C04C
#define _DPLL3_CFGCR2	0x6C054
#define  DPLL_CFGCR2_QDIV_RATIO_MASK	(0xff<<8)
#define  DPLL_CFGCR2_QDIV_RATIO(x)	((x)<<8)
#define  DPLL_CFGCR2_QDIV_MODE(x)	((x)<<7)
#define  DPLL_CFGCR2_KDIV_MASK		(3<<5)
#define  DPLL_CFGCR2_KDIV(x)		((x)<<5)
#define  DPLL_CFGCR2_KDIV_5 (0<<5)
#define  DPLL_CFGCR2_KDIV_2 (1<<5)
#define  DPLL_CFGCR2_KDIV_3 (2<<5)
#define  DPLL_CFGCR2_KDIV_1 (3<<5)
#define  DPLL_CFGCR2_PDIV_MASK		(7<<2)
#define  DPLL_CFGCR2_PDIV(x)		((x)<<2)
#define  DPLL_CFGCR2_PDIV_1 (0<<2)
#define  DPLL_CFGCR2_PDIV_2 (1<<2)
#define  DPLL_CFGCR2_PDIV_3 (2<<2)
#define  DPLL_CFGCR2_PDIV_7 (4<<2)
#define  DPLL_CFGCR2_CENTRAL_FREQ_MASK	(3)

#define DPLL_CFGCR1(id)	_MMIO_PIPE((id) - SKL_DPLL1, _DPLL1_CFGCR1, _DPLL2_CFGCR1)
#define DPLL_CFGCR2(id)	_MMIO_PIPE((id) - SKL_DPLL1, _DPLL1_CFGCR2, _DPLL2_CFGCR2)

/*
 * CNL Clocks
 */
#define DPCLKA_CFGCR0				_MMIO(0x6C200)
#define  DPCLKA_CFGCR0_DDI_CLK_OFF(port)	(1 << ((port) ==  PORT_F ? 23 : \
						      (port)+10))
#define  DPCLKA_CFGCR0_DDI_CLK_SEL_SHIFT(port)	((port) == PORT_F ? 21 : \
						(port)*2)
#define  DPCLKA_CFGCR0_DDI_CLK_SEL_MASK(port)	(3 << DPCLKA_CFGCR0_DDI_CLK_SEL_SHIFT(port))
#define  DPCLKA_CFGCR0_DDI_CLK_SEL(pll, port)	((pll) << DPCLKA_CFGCR0_DDI_CLK_SEL_SHIFT(port))

/* CNL PLL */
#define DPLL0_ENABLE		0x46010
#define DPLL1_ENABLE		0x46014
#define  PLL_ENABLE		(1 << 31)
#define  PLL_LOCK		(1 << 30)
#define  PLL_POWER_ENABLE	(1 << 27)
#define  PLL_POWER_STATE	(1 << 26)
#define CNL_DPLL_ENABLE(pll)	_MMIO_PLL(pll, DPLL0_ENABLE, DPLL1_ENABLE)

#define _CNL_DPLL0_CFGCR0		0x6C000
#define _CNL_DPLL1_CFGCR0		0x6C080
#define  DPLL_CFGCR0_HDMI_MODE		(1 << 30)
#define  DPLL_CFGCR0_SSC_ENABLE		(1 << 29)
#define  DPLL_CFGCR0_LINK_RATE_MASK	(0xf << 25)
#define  DPLL_CFGCR0_LINK_RATE_2700	(0 << 25)
#define  DPLL_CFGCR0_LINK_RATE_1350	(1 << 25)
#define  DPLL_CFGCR0_LINK_RATE_810	(2 << 25)
#define  DPLL_CFGCR0_LINK_RATE_1620	(3 << 25)
#define  DPLL_CFGCR0_LINK_RATE_1080	(4 << 25)
#define  DPLL_CFGCR0_LINK_RATE_2160	(5 << 25)
#define  DPLL_CFGCR0_LINK_RATE_3240	(6 << 25)
#define  DPLL_CFGCR0_LINK_RATE_4050	(7 << 25)
#define  DPLL_CFGCR0_DCO_FRACTION_MASK	(0x7fff << 10)
#define  DPLL_CFGCR0_DCO_FRACTION_SHIFT	(10)
#define  DPLL_CFGCR0_DCO_FRACTION(x)	((x) << 10)
#define  DPLL_CFGCR0_DCO_INTEGER_MASK	(0x3ff)
#define CNL_DPLL_CFGCR0(pll)		_MMIO_PLL(pll, _CNL_DPLL0_CFGCR0, _CNL_DPLL1_CFGCR0)

#define _CNL_DPLL0_CFGCR1		0x6C004
#define _CNL_DPLL1_CFGCR1		0x6C084
#define  DPLL_CFGCR1_QDIV_RATIO_MASK	(0xff << 10)
#define  DPLL_CFGCR1_QDIV_RATIO_SHIFT	(10)
#define  DPLL_CFGCR1_QDIV_RATIO(x)	((x) << 10)
#define  DPLL_CFGCR1_QDIV_MODE(x)	((x) << 9)
#define  DPLL_CFGCR1_KDIV_MASK		(7 << 6)
#define  DPLL_CFGCR1_KDIV(x)		((x) << 6)
#define  DPLL_CFGCR1_KDIV_1		(1 << 6)
#define  DPLL_CFGCR1_KDIV_2		(2 << 6)
#define  DPLL_CFGCR1_KDIV_4		(4 << 6)
#define  DPLL_CFGCR1_PDIV_MASK		(0xf << 2)
#define  DPLL_CFGCR1_PDIV(x)		((x) << 2)
#define  DPLL_CFGCR1_PDIV_2		(1 << 2)
#define  DPLL_CFGCR1_PDIV_3		(2 << 2)
#define  DPLL_CFGCR1_PDIV_5		(4 << 2)
#define  DPLL_CFGCR1_PDIV_7		(8 << 2)
#define  DPLL_CFGCR1_CENTRAL_FREQ	(3 << 0)
#define CNL_DPLL_CFGCR1(pll)		_MMIO_PLL(pll, _CNL_DPLL0_CFGCR1, _CNL_DPLL1_CFGCR1)

/* BXT display engine PLL */
#define BXT_DE_PLL_CTL			_MMIO(0x6d000)
#define   BXT_DE_PLL_RATIO(x)		(x)	/* {60,65,100} * 19.2MHz */
#define   BXT_DE_PLL_RATIO_MASK		0xff

#define BXT_DE_PLL_ENABLE		_MMIO(0x46070)
#define   BXT_DE_PLL_PLL_ENABLE		(1 << 31)
#define   BXT_DE_PLL_LOCK		(1 << 30)
#define   CNL_CDCLK_PLL_RATIO(x)	(x)
#define   CNL_CDCLK_PLL_RATIO_MASK	0xff

/* GEN9 DC */
#define DC_STATE_EN			_MMIO(0x45504)
#define  DC_STATE_DISABLE		0
#define  DC_STATE_EN_UPTO_DC5		(1<<0)
#define  DC_STATE_EN_DC9		(1<<3)
#define  DC_STATE_EN_UPTO_DC6		(2<<0)
#define  DC_STATE_EN_UPTO_DC5_DC6_MASK   0x3

#define  DC_STATE_DEBUG                  _MMIO(0x45520)
#define  DC_STATE_DEBUG_MASK_CORES	(1<<0)
#define  DC_STATE_DEBUG_MASK_MEMORY_UP	(1<<1)

/* Please see hsw_read_dcomp() and hsw_write_dcomp() before using this register,
 * since on HSW we can't write to it using I915_WRITE. */
#define D_COMP_HSW			_MMIO(MCHBAR_MIRROR_BASE_SNB + 0x5F0C)
#define D_COMP_BDW			_MMIO(0x138144)
#define  D_COMP_RCOMP_IN_PROGRESS	(1<<9)
#define  D_COMP_COMP_FORCE		(1<<8)
#define  D_COMP_COMP_DISABLE		(1<<0)

/* Pipe WM_LINETIME - watermark line time */
#define _PIPE_WM_LINETIME_A		0x45270
#define _PIPE_WM_LINETIME_B		0x45274
#define PIPE_WM_LINETIME(pipe) _MMIO_PIPE(pipe, _PIPE_WM_LINETIME_A, _PIPE_WM_LINETIME_B)
#define   PIPE_WM_LINETIME_MASK			(0x1ff)
#define   PIPE_WM_LINETIME_TIME(x)		((x))
#define   PIPE_WM_LINETIME_IPS_LINETIME_MASK	(0x1ff<<16)
#define   PIPE_WM_LINETIME_IPS_LINETIME(x)	((x)<<16)

/* SFUSE_STRAP */
#define SFUSE_STRAP			_MMIO(0xc2014)
#define  SFUSE_STRAP_FUSE_LOCK		(1<<13)
#define  SFUSE_STRAP_RAW_FREQUENCY	(1<<8)
#define  SFUSE_STRAP_DISPLAY_DISABLED	(1<<7)
#define  SFUSE_STRAP_CRT_DISABLED	(1<<6)
#define  SFUSE_STRAP_DDIF_DETECTED	(1<<3)
#define  SFUSE_STRAP_DDIB_DETECTED	(1<<2)
#define  SFUSE_STRAP_DDIC_DETECTED	(1<<1)
#define  SFUSE_STRAP_DDID_DETECTED	(1<<0)

#define WM_MISC				_MMIO(0x45260)
#define  WM_MISC_DATA_PARTITION_5_6	(1 << 0)

#define WM_DBG				_MMIO(0x45280)
#define  WM_DBG_DISALLOW_MULTIPLE_LP	(1<<0)
#define  WM_DBG_DISALLOW_MAXFIFO	(1<<1)
#define  WM_DBG_DISALLOW_SPRITE		(1<<2)

/* pipe CSC */
#define _PIPE_A_CSC_COEFF_RY_GY	0x49010
#define _PIPE_A_CSC_COEFF_BY	0x49014
#define _PIPE_A_CSC_COEFF_RU_GU	0x49018
#define _PIPE_A_CSC_COEFF_BU	0x4901c
#define _PIPE_A_CSC_COEFF_RV_GV	0x49020
#define _PIPE_A_CSC_COEFF_BV	0x49024
#define _PIPE_A_CSC_MODE	0x49028
#define   CSC_BLACK_SCREEN_OFFSET	(1 << 2)
#define   CSC_POSITION_BEFORE_GAMMA	(1 << 1)
#define   CSC_MODE_YUV_TO_RGB		(1 << 0)
#define _PIPE_A_CSC_PREOFF_HI	0x49030
#define _PIPE_A_CSC_PREOFF_ME	0x49034
#define _PIPE_A_CSC_PREOFF_LO	0x49038
#define _PIPE_A_CSC_POSTOFF_HI	0x49040
#define _PIPE_A_CSC_POSTOFF_ME	0x49044
#define _PIPE_A_CSC_POSTOFF_LO	0x49048

#define _PIPE_B_CSC_COEFF_RY_GY	0x49110
#define _PIPE_B_CSC_COEFF_BY	0x49114
#define _PIPE_B_CSC_COEFF_RU_GU	0x49118
#define _PIPE_B_CSC_COEFF_BU	0x4911c
#define _PIPE_B_CSC_COEFF_RV_GV	0x49120
#define _PIPE_B_CSC_COEFF_BV	0x49124
#define _PIPE_B_CSC_MODE	0x49128
#define _PIPE_B_CSC_PREOFF_HI	0x49130
#define _PIPE_B_CSC_PREOFF_ME	0x49134
#define _PIPE_B_CSC_PREOFF_LO	0x49138
#define _PIPE_B_CSC_POSTOFF_HI	0x49140
#define _PIPE_B_CSC_POSTOFF_ME	0x49144
#define _PIPE_B_CSC_POSTOFF_LO	0x49148

#define PIPE_CSC_COEFF_RY_GY(pipe)	_MMIO_PIPE(pipe, _PIPE_A_CSC_COEFF_RY_GY, _PIPE_B_CSC_COEFF_RY_GY)
#define PIPE_CSC_COEFF_BY(pipe)		_MMIO_PIPE(pipe, _PIPE_A_CSC_COEFF_BY, _PIPE_B_CSC_COEFF_BY)
#define PIPE_CSC_COEFF_RU_GU(pipe)	_MMIO_PIPE(pipe, _PIPE_A_CSC_COEFF_RU_GU, _PIPE_B_CSC_COEFF_RU_GU)
#define PIPE_CSC_COEFF_BU(pipe)		_MMIO_PIPE(pipe, _PIPE_A_CSC_COEFF_BU, _PIPE_B_CSC_COEFF_BU)
#define PIPE_CSC_COEFF_RV_GV(pipe)	_MMIO_PIPE(pipe, _PIPE_A_CSC_COEFF_RV_GV, _PIPE_B_CSC_COEFF_RV_GV)
#define PIPE_CSC_COEFF_BV(pipe)		_MMIO_PIPE(pipe, _PIPE_A_CSC_COEFF_BV, _PIPE_B_CSC_COEFF_BV)
#define PIPE_CSC_MODE(pipe)		_MMIO_PIPE(pipe, _PIPE_A_CSC_MODE, _PIPE_B_CSC_MODE)
#define PIPE_CSC_PREOFF_HI(pipe)	_MMIO_PIPE(pipe, _PIPE_A_CSC_PREOFF_HI, _PIPE_B_CSC_PREOFF_HI)
#define PIPE_CSC_PREOFF_ME(pipe)	_MMIO_PIPE(pipe, _PIPE_A_CSC_PREOFF_ME, _PIPE_B_CSC_PREOFF_ME)
#define PIPE_CSC_PREOFF_LO(pipe)	_MMIO_PIPE(pipe, _PIPE_A_CSC_PREOFF_LO, _PIPE_B_CSC_PREOFF_LO)
#define PIPE_CSC_POSTOFF_HI(pipe)	_MMIO_PIPE(pipe, _PIPE_A_CSC_POSTOFF_HI, _PIPE_B_CSC_POSTOFF_HI)
#define PIPE_CSC_POSTOFF_ME(pipe)	_MMIO_PIPE(pipe, _PIPE_A_CSC_POSTOFF_ME, _PIPE_B_CSC_POSTOFF_ME)
#define PIPE_CSC_POSTOFF_LO(pipe)	_MMIO_PIPE(pipe, _PIPE_A_CSC_POSTOFF_LO, _PIPE_B_CSC_POSTOFF_LO)

/* pipe degamma/gamma LUTs on IVB+ */
#define _PAL_PREC_INDEX_A	0x4A400
#define _PAL_PREC_INDEX_B	0x4AC00
#define _PAL_PREC_INDEX_C	0x4B400
#define   PAL_PREC_10_12_BIT		(0 << 31)
#define   PAL_PREC_SPLIT_MODE		(1 << 31)
#define   PAL_PREC_AUTO_INCREMENT	(1 << 15)
#define   PAL_PREC_INDEX_VALUE_MASK	(0x3ff << 0)
#define _PAL_PREC_DATA_A	0x4A404
#define _PAL_PREC_DATA_B	0x4AC04
#define _PAL_PREC_DATA_C	0x4B404
#define _PAL_PREC_GC_MAX_A	0x4A410
#define _PAL_PREC_GC_MAX_B	0x4AC10
#define _PAL_PREC_GC_MAX_C	0x4B410
#define _PAL_PREC_EXT_GC_MAX_A	0x4A420
#define _PAL_PREC_EXT_GC_MAX_B	0x4AC20
#define _PAL_PREC_EXT_GC_MAX_C	0x4B420
#define _PAL_PREC_EXT2_GC_MAX_A	0x4A430
#define _PAL_PREC_EXT2_GC_MAX_B	0x4AC30
#define _PAL_PREC_EXT2_GC_MAX_C	0x4B430

#define PREC_PAL_INDEX(pipe)		_MMIO_PIPE(pipe, _PAL_PREC_INDEX_A, _PAL_PREC_INDEX_B)
#define PREC_PAL_DATA(pipe)		_MMIO_PIPE(pipe, _PAL_PREC_DATA_A, _PAL_PREC_DATA_B)
#define PREC_PAL_GC_MAX(pipe, i)	_MMIO(_PIPE(pipe, _PAL_PREC_GC_MAX_A, _PAL_PREC_GC_MAX_B) + (i) * 4)
#define PREC_PAL_EXT_GC_MAX(pipe, i)	_MMIO(_PIPE(pipe, _PAL_PREC_EXT_GC_MAX_A, _PAL_PREC_EXT_GC_MAX_B) + (i) * 4)

#define _PRE_CSC_GAMC_INDEX_A	0x4A484
#define _PRE_CSC_GAMC_INDEX_B	0x4AC84
#define _PRE_CSC_GAMC_INDEX_C	0x4B484
#define   PRE_CSC_GAMC_AUTO_INCREMENT	(1 << 10)
#define _PRE_CSC_GAMC_DATA_A	0x4A488
#define _PRE_CSC_GAMC_DATA_B	0x4AC88
#define _PRE_CSC_GAMC_DATA_C	0x4B488

#define PRE_CSC_GAMC_INDEX(pipe)	_MMIO_PIPE(pipe, _PRE_CSC_GAMC_INDEX_A, _PRE_CSC_GAMC_INDEX_B)
#define PRE_CSC_GAMC_DATA(pipe)		_MMIO_PIPE(pipe, _PRE_CSC_GAMC_DATA_A, _PRE_CSC_GAMC_DATA_B)

/* pipe CSC & degamma/gamma LUTs on CHV */
#define _CGM_PIPE_A_CSC_COEFF01	(VLV_DISPLAY_BASE + 0x67900)
#define _CGM_PIPE_A_CSC_COEFF23	(VLV_DISPLAY_BASE + 0x67904)
#define _CGM_PIPE_A_CSC_COEFF45	(VLV_DISPLAY_BASE + 0x67908)
#define _CGM_PIPE_A_CSC_COEFF67	(VLV_DISPLAY_BASE + 0x6790C)
#define _CGM_PIPE_A_CSC_COEFF8	(VLV_DISPLAY_BASE + 0x67910)
#define _CGM_PIPE_A_DEGAMMA	(VLV_DISPLAY_BASE + 0x66000)
#define _CGM_PIPE_A_GAMMA	(VLV_DISPLAY_BASE + 0x67000)
#define _CGM_PIPE_A_MODE	(VLV_DISPLAY_BASE + 0x67A00)
#define   CGM_PIPE_MODE_GAMMA	(1 << 2)
#define   CGM_PIPE_MODE_CSC	(1 << 1)
#define   CGM_PIPE_MODE_DEGAMMA	(1 << 0)

#define _CGM_PIPE_B_CSC_COEFF01	(VLV_DISPLAY_BASE + 0x69900)
#define _CGM_PIPE_B_CSC_COEFF23	(VLV_DISPLAY_BASE + 0x69904)
#define _CGM_PIPE_B_CSC_COEFF45	(VLV_DISPLAY_BASE + 0x69908)
#define _CGM_PIPE_B_CSC_COEFF67	(VLV_DISPLAY_BASE + 0x6990C)
#define _CGM_PIPE_B_CSC_COEFF8	(VLV_DISPLAY_BASE + 0x69910)
#define _CGM_PIPE_B_DEGAMMA	(VLV_DISPLAY_BASE + 0x68000)
#define _CGM_PIPE_B_GAMMA	(VLV_DISPLAY_BASE + 0x69000)
#define _CGM_PIPE_B_MODE	(VLV_DISPLAY_BASE + 0x69A00)

#define CGM_PIPE_CSC_COEFF01(pipe)	_MMIO_PIPE(pipe, _CGM_PIPE_A_CSC_COEFF01, _CGM_PIPE_B_CSC_COEFF01)
#define CGM_PIPE_CSC_COEFF23(pipe)	_MMIO_PIPE(pipe, _CGM_PIPE_A_CSC_COEFF23, _CGM_PIPE_B_CSC_COEFF23)
#define CGM_PIPE_CSC_COEFF45(pipe)	_MMIO_PIPE(pipe, _CGM_PIPE_A_CSC_COEFF45, _CGM_PIPE_B_CSC_COEFF45)
#define CGM_PIPE_CSC_COEFF67(pipe)	_MMIO_PIPE(pipe, _CGM_PIPE_A_CSC_COEFF67, _CGM_PIPE_B_CSC_COEFF67)
#define CGM_PIPE_CSC_COEFF8(pipe)	_MMIO_PIPE(pipe, _CGM_PIPE_A_CSC_COEFF8, _CGM_PIPE_B_CSC_COEFF8)
#define CGM_PIPE_DEGAMMA(pipe, i, w)	_MMIO(_PIPE(pipe, _CGM_PIPE_A_DEGAMMA, _CGM_PIPE_B_DEGAMMA) + (i) * 8 + (w) * 4)
#define CGM_PIPE_GAMMA(pipe, i, w)	_MMIO(_PIPE(pipe, _CGM_PIPE_A_GAMMA, _CGM_PIPE_B_GAMMA) + (i) * 8 + (w) * 4)
#define CGM_PIPE_MODE(pipe)		_MMIO_PIPE(pipe, _CGM_PIPE_A_MODE, _CGM_PIPE_B_MODE)

/* MIPI DSI registers */

#define _MIPI_PORT(port, a, c)	(((port) == PORT_A) ? a : c)	/* ports A and C only */
#define _MMIO_MIPI(port, a, c)	_MMIO(_MIPI_PORT(port, a, c))

#define MIPIO_TXESC_CLK_DIV1			_MMIO(0x160004)
#define  GLK_TX_ESC_CLK_DIV1_MASK			0x3FF
#define MIPIO_TXESC_CLK_DIV2			_MMIO(0x160008)
#define  GLK_TX_ESC_CLK_DIV2_MASK			0x3FF

/* Gen4+ Timestamp and Pipe Frame time stamp registers */
#define GEN4_TIMESTAMP		_MMIO(0x2358)
#define ILK_TIMESTAMP_HI	_MMIO(0x70070)
#define IVB_TIMESTAMP_CTR	_MMIO(0x44070)

#define GEN9_TIMESTAMP_OVERRIDE				_MMIO(0x44074)
#define  GEN9_TIMESTAMP_OVERRIDE_US_COUNTER_DIVIDER_SHIFT	0
#define  GEN9_TIMESTAMP_OVERRIDE_US_COUNTER_DIVIDER_MASK	0x3ff
#define  GEN9_TIMESTAMP_OVERRIDE_US_COUNTER_DENOMINATOR_SHIFT	12
#define  GEN9_TIMESTAMP_OVERRIDE_US_COUNTER_DENOMINATOR_MASK	(0xf << 12)

#define _PIPE_FRMTMSTMP_A		0x70048
#define PIPE_FRMTMSTMP(pipe)		\
			_MMIO_PIPE2(pipe, _PIPE_FRMTMSTMP_A)

/* BXT MIPI clock controls */
#define BXT_MAX_VAR_OUTPUT_KHZ			39500

#define BXT_MIPI_CLOCK_CTL			_MMIO(0x46090)
#define  BXT_MIPI1_DIV_SHIFT			26
#define  BXT_MIPI2_DIV_SHIFT			10
#define  BXT_MIPI_DIV_SHIFT(port)		\
			_MIPI_PORT(port, BXT_MIPI1_DIV_SHIFT, \
					BXT_MIPI2_DIV_SHIFT)

/* TX control divider to select actual TX clock output from (8x/var) */
#define  BXT_MIPI1_TX_ESCLK_SHIFT		26
#define  BXT_MIPI2_TX_ESCLK_SHIFT		10
#define  BXT_MIPI_TX_ESCLK_SHIFT(port)		\
			_MIPI_PORT(port, BXT_MIPI1_TX_ESCLK_SHIFT, \
					BXT_MIPI2_TX_ESCLK_SHIFT)
#define  BXT_MIPI1_TX_ESCLK_FIXDIV_MASK		(0x3F << 26)
#define  BXT_MIPI2_TX_ESCLK_FIXDIV_MASK		(0x3F << 10)
#define  BXT_MIPI_TX_ESCLK_FIXDIV_MASK(port)	\
			_MIPI_PORT(port, BXT_MIPI1_TX_ESCLK_FIXDIV_MASK, \
					BXT_MIPI2_TX_ESCLK_FIXDIV_MASK)
#define  BXT_MIPI_TX_ESCLK_DIVIDER(port, val)	\
		((val & 0x3F) << BXT_MIPI_TX_ESCLK_SHIFT(port))
/* RX upper control divider to select actual RX clock output from 8x */
#define  BXT_MIPI1_RX_ESCLK_UPPER_SHIFT		21
#define  BXT_MIPI2_RX_ESCLK_UPPER_SHIFT		5
#define  BXT_MIPI_RX_ESCLK_UPPER_SHIFT(port)		\
			_MIPI_PORT(port, BXT_MIPI1_RX_ESCLK_UPPER_SHIFT, \
					BXT_MIPI2_RX_ESCLK_UPPER_SHIFT)
#define  BXT_MIPI1_RX_ESCLK_UPPER_FIXDIV_MASK		(3 << 21)
#define  BXT_MIPI2_RX_ESCLK_UPPER_FIXDIV_MASK		(3 << 5)
#define  BXT_MIPI_RX_ESCLK_UPPER_FIXDIV_MASK(port)	\
			_MIPI_PORT(port, BXT_MIPI1_RX_ESCLK_UPPER_FIXDIV_MASK, \
					BXT_MIPI2_RX_ESCLK_UPPER_FIXDIV_MASK)
#define  BXT_MIPI_RX_ESCLK_UPPER_DIVIDER(port, val)	\
		((val & 3) << BXT_MIPI_RX_ESCLK_UPPER_SHIFT(port))
/* 8/3X divider to select the actual 8/3X clock output from 8x */
#define  BXT_MIPI1_8X_BY3_SHIFT                19
#define  BXT_MIPI2_8X_BY3_SHIFT                3
#define  BXT_MIPI_8X_BY3_SHIFT(port)          \
			_MIPI_PORT(port, BXT_MIPI1_8X_BY3_SHIFT, \
					BXT_MIPI2_8X_BY3_SHIFT)
#define  BXT_MIPI1_8X_BY3_DIVIDER_MASK         (3 << 19)
#define  BXT_MIPI2_8X_BY3_DIVIDER_MASK         (3 << 3)
#define  BXT_MIPI_8X_BY3_DIVIDER_MASK(port)    \
			_MIPI_PORT(port, BXT_MIPI1_8X_BY3_DIVIDER_MASK, \
						BXT_MIPI2_8X_BY3_DIVIDER_MASK)
#define  BXT_MIPI_8X_BY3_DIVIDER(port, val)    \
			((val & 3) << BXT_MIPI_8X_BY3_SHIFT(port))
/* RX lower control divider to select actual RX clock output from 8x */
#define  BXT_MIPI1_RX_ESCLK_LOWER_SHIFT		16
#define  BXT_MIPI2_RX_ESCLK_LOWER_SHIFT		0
#define  BXT_MIPI_RX_ESCLK_LOWER_SHIFT(port)		\
			_MIPI_PORT(port, BXT_MIPI1_RX_ESCLK_LOWER_SHIFT, \
					BXT_MIPI2_RX_ESCLK_LOWER_SHIFT)
#define  BXT_MIPI1_RX_ESCLK_LOWER_FIXDIV_MASK		(3 << 16)
#define  BXT_MIPI2_RX_ESCLK_LOWER_FIXDIV_MASK		(3 << 0)
#define  BXT_MIPI_RX_ESCLK_LOWER_FIXDIV_MASK(port)	\
			_MIPI_PORT(port, BXT_MIPI1_RX_ESCLK_LOWER_FIXDIV_MASK, \
					BXT_MIPI2_RX_ESCLK_LOWER_FIXDIV_MASK)
#define  BXT_MIPI_RX_ESCLK_LOWER_DIVIDER(port, val)	\
		((val & 3) << BXT_MIPI_RX_ESCLK_LOWER_SHIFT(port))

#define RX_DIVIDER_BIT_1_2                     0x3
#define RX_DIVIDER_BIT_3_4                     0xC

/* BXT MIPI mode configure */
#define  _BXT_MIPIA_TRANS_HACTIVE			0x6B0F8
#define  _BXT_MIPIC_TRANS_HACTIVE			0x6B8F8
#define  BXT_MIPI_TRANS_HACTIVE(tc)	_MMIO_MIPI(tc, \
		_BXT_MIPIA_TRANS_HACTIVE, _BXT_MIPIC_TRANS_HACTIVE)

#define  _BXT_MIPIA_TRANS_VACTIVE			0x6B0FC
#define  _BXT_MIPIC_TRANS_VACTIVE			0x6B8FC
#define  BXT_MIPI_TRANS_VACTIVE(tc)	_MMIO_MIPI(tc, \
		_BXT_MIPIA_TRANS_VACTIVE, _BXT_MIPIC_TRANS_VACTIVE)

#define  _BXT_MIPIA_TRANS_VTOTAL			0x6B100
#define  _BXT_MIPIC_TRANS_VTOTAL			0x6B900
#define  BXT_MIPI_TRANS_VTOTAL(tc)	_MMIO_MIPI(tc, \
		_BXT_MIPIA_TRANS_VTOTAL, _BXT_MIPIC_TRANS_VTOTAL)

#define BXT_DSI_PLL_CTL			_MMIO(0x161000)
#define  BXT_DSI_PLL_PVD_RATIO_SHIFT	16
#define  BXT_DSI_PLL_PVD_RATIO_MASK	(3 << BXT_DSI_PLL_PVD_RATIO_SHIFT)
#define  BXT_DSI_PLL_PVD_RATIO_1	(1 << BXT_DSI_PLL_PVD_RATIO_SHIFT)
#define  BXT_DSIC_16X_BY1		(0 << 10)
#define  BXT_DSIC_16X_BY2		(1 << 10)
#define  BXT_DSIC_16X_BY3		(2 << 10)
#define  BXT_DSIC_16X_BY4		(3 << 10)
#define  BXT_DSIC_16X_MASK		(3 << 10)
#define  BXT_DSIA_16X_BY1		(0 << 8)
#define  BXT_DSIA_16X_BY2		(1 << 8)
#define  BXT_DSIA_16X_BY3		(2 << 8)
#define  BXT_DSIA_16X_BY4		(3 << 8)
#define  BXT_DSIA_16X_MASK		(3 << 8)
#define  BXT_DSI_FREQ_SEL_SHIFT		8
#define  BXT_DSI_FREQ_SEL_MASK		(0xF << BXT_DSI_FREQ_SEL_SHIFT)

#define BXT_DSI_PLL_RATIO_MAX		0x7D
#define BXT_DSI_PLL_RATIO_MIN		0x22
#define GLK_DSI_PLL_RATIO_MAX		0x6F
#define GLK_DSI_PLL_RATIO_MIN		0x22
#define BXT_DSI_PLL_RATIO_MASK		0xFF
#define BXT_REF_CLOCK_KHZ		19200

#define BXT_DSI_PLL_ENABLE		_MMIO(0x46080)
#define  BXT_DSI_PLL_DO_ENABLE		(1 << 31)
#define  BXT_DSI_PLL_LOCKED		(1 << 30)

#define _MIPIA_PORT_CTRL			(VLV_DISPLAY_BASE + 0x61190)
#define _MIPIC_PORT_CTRL			(VLV_DISPLAY_BASE + 0x61700)
#define MIPI_PORT_CTRL(port)	_MMIO_MIPI(port, _MIPIA_PORT_CTRL, _MIPIC_PORT_CTRL)

 /* BXT port control */
#define _BXT_MIPIA_PORT_CTRL				0x6B0C0
#define _BXT_MIPIC_PORT_CTRL				0x6B8C0
#define BXT_MIPI_PORT_CTRL(tc)	_MMIO_MIPI(tc, _BXT_MIPIA_PORT_CTRL, _BXT_MIPIC_PORT_CTRL)

#define BXT_P_DSI_REGULATOR_CFG			_MMIO(0x160020)
#define  STAP_SELECT					(1 << 0)

#define BXT_P_DSI_REGULATOR_TX_CTRL		_MMIO(0x160054)
#define  HS_IO_CTRL_SELECT				(1 << 0)

#define  DPI_ENABLE					(1 << 31) /* A + C */
#define  MIPIA_MIPI4DPHY_DELAY_COUNT_SHIFT		27
#define  MIPIA_MIPI4DPHY_DELAY_COUNT_MASK		(0xf << 27)
#define  DUAL_LINK_MODE_SHIFT				26
#define  DUAL_LINK_MODE_MASK				(1 << 26)
#define  DUAL_LINK_MODE_FRONT_BACK			(0 << 26)
#define  DUAL_LINK_MODE_PIXEL_ALTERNATIVE		(1 << 26)
#define  DITHERING_ENABLE				(1 << 25) /* A + C */
#define  FLOPPED_HSTX					(1 << 23)
#define  DE_INVERT					(1 << 19) /* XXX */
#define  MIPIA_FLISDSI_DELAY_COUNT_SHIFT		18
#define  MIPIA_FLISDSI_DELAY_COUNT_MASK			(0xf << 18)
#define  AFE_LATCHOUT					(1 << 17)
#define  LP_OUTPUT_HOLD					(1 << 16)
#define  MIPIC_FLISDSI_DELAY_COUNT_HIGH_SHIFT		15
#define  MIPIC_FLISDSI_DELAY_COUNT_HIGH_MASK		(1 << 15)
#define  MIPIC_MIPI4DPHY_DELAY_COUNT_SHIFT		11
#define  MIPIC_MIPI4DPHY_DELAY_COUNT_MASK		(0xf << 11)
#define  CSB_SHIFT					9
#define  CSB_MASK					(3 << 9)
#define  CSB_20MHZ					(0 << 9)
#define  CSB_10MHZ					(1 << 9)
#define  CSB_40MHZ					(2 << 9)
#define  BANDGAP_MASK					(1 << 8)
#define  BANDGAP_PNW_CIRCUIT				(0 << 8)
#define  BANDGAP_LNC_CIRCUIT				(1 << 8)
#define  MIPIC_FLISDSI_DELAY_COUNT_LOW_SHIFT		5
#define  MIPIC_FLISDSI_DELAY_COUNT_LOW_MASK		(7 << 5)
#define  TEARING_EFFECT_DELAY				(1 << 4) /* A + C */
#define  TEARING_EFFECT_SHIFT				2 /* A + C */
#define  TEARING_EFFECT_MASK				(3 << 2)
#define  TEARING_EFFECT_OFF				(0 << 2)
#define  TEARING_EFFECT_DSI				(1 << 2)
#define  TEARING_EFFECT_GPIO				(2 << 2)
#define  LANE_CONFIGURATION_SHIFT			0
#define  LANE_CONFIGURATION_MASK			(3 << 0)
#define  LANE_CONFIGURATION_4LANE			(0 << 0)
#define  LANE_CONFIGURATION_DUAL_LINK_A			(1 << 0)
#define  LANE_CONFIGURATION_DUAL_LINK_B			(2 << 0)

#define _MIPIA_TEARING_CTRL			(VLV_DISPLAY_BASE + 0x61194)
#define _MIPIC_TEARING_CTRL			(VLV_DISPLAY_BASE + 0x61704)
#define MIPI_TEARING_CTRL(port)			_MMIO_MIPI(port, _MIPIA_TEARING_CTRL, _MIPIC_TEARING_CTRL)
#define  TEARING_EFFECT_DELAY_SHIFT			0
#define  TEARING_EFFECT_DELAY_MASK			(0xffff << 0)

/* XXX: all bits reserved */
#define _MIPIA_AUTOPWG			(VLV_DISPLAY_BASE + 0x611a0)

/* MIPI DSI Controller and D-PHY registers */

#define _MIPIA_DEVICE_READY		(dev_priv->mipi_mmio_base + 0xb000)
#define _MIPIC_DEVICE_READY		(dev_priv->mipi_mmio_base + 0xb800)
#define MIPI_DEVICE_READY(port)		_MMIO_MIPI(port, _MIPIA_DEVICE_READY, _MIPIC_DEVICE_READY)
#define  BUS_POSSESSION					(1 << 3) /* set to give bus to receiver */
#define  ULPS_STATE_MASK				(3 << 1)
#define  ULPS_STATE_ENTER				(2 << 1)
#define  ULPS_STATE_EXIT				(1 << 1)
#define  ULPS_STATE_NORMAL_OPERATION			(0 << 1)
#define  DEVICE_READY					(1 << 0)

#define _MIPIA_INTR_STAT		(dev_priv->mipi_mmio_base + 0xb004)
#define _MIPIC_INTR_STAT		(dev_priv->mipi_mmio_base + 0xb804)
#define MIPI_INTR_STAT(port)		_MMIO_MIPI(port, _MIPIA_INTR_STAT, _MIPIC_INTR_STAT)
#define _MIPIA_INTR_EN			(dev_priv->mipi_mmio_base + 0xb008)
#define _MIPIC_INTR_EN			(dev_priv->mipi_mmio_base + 0xb808)
#define MIPI_INTR_EN(port)		_MMIO_MIPI(port, _MIPIA_INTR_EN, _MIPIC_INTR_EN)
#define  TEARING_EFFECT					(1 << 31)
#define  SPL_PKT_SENT_INTERRUPT				(1 << 30)
#define  GEN_READ_DATA_AVAIL				(1 << 29)
#define  LP_GENERIC_WR_FIFO_FULL			(1 << 28)
#define  HS_GENERIC_WR_FIFO_FULL			(1 << 27)
#define  RX_PROT_VIOLATION				(1 << 26)
#define  RX_INVALID_TX_LENGTH				(1 << 25)
#define  ACK_WITH_NO_ERROR				(1 << 24)
#define  TURN_AROUND_ACK_TIMEOUT			(1 << 23)
#define  LP_RX_TIMEOUT					(1 << 22)
#define  HS_TX_TIMEOUT					(1 << 21)
#define  DPI_FIFO_UNDERRUN				(1 << 20)
#define  LOW_CONTENTION					(1 << 19)
#define  HIGH_CONTENTION				(1 << 18)
#define  TXDSI_VC_ID_INVALID				(1 << 17)
#define  TXDSI_DATA_TYPE_NOT_RECOGNISED			(1 << 16)
#define  TXCHECKSUM_ERROR				(1 << 15)
#define  TXECC_MULTIBIT_ERROR				(1 << 14)
#define  TXECC_SINGLE_BIT_ERROR				(1 << 13)
#define  TXFALSE_CONTROL_ERROR				(1 << 12)
#define  RXDSI_VC_ID_INVALID				(1 << 11)
#define  RXDSI_DATA_TYPE_NOT_REGOGNISED			(1 << 10)
#define  RXCHECKSUM_ERROR				(1 << 9)
#define  RXECC_MULTIBIT_ERROR				(1 << 8)
#define  RXECC_SINGLE_BIT_ERROR				(1 << 7)
#define  RXFALSE_CONTROL_ERROR				(1 << 6)
#define  RXHS_RECEIVE_TIMEOUT_ERROR			(1 << 5)
#define  RX_LP_TX_SYNC_ERROR				(1 << 4)
#define  RXEXCAPE_MODE_ENTRY_ERROR			(1 << 3)
#define  RXEOT_SYNC_ERROR				(1 << 2)
#define  RXSOT_SYNC_ERROR				(1 << 1)
#define  RXSOT_ERROR					(1 << 0)

#define _MIPIA_DSI_FUNC_PRG		(dev_priv->mipi_mmio_base + 0xb00c)
#define _MIPIC_DSI_FUNC_PRG		(dev_priv->mipi_mmio_base + 0xb80c)
#define MIPI_DSI_FUNC_PRG(port)		_MMIO_MIPI(port, _MIPIA_DSI_FUNC_PRG, _MIPIC_DSI_FUNC_PRG)
#define  CMD_MODE_DATA_WIDTH_MASK			(7 << 13)
#define  CMD_MODE_NOT_SUPPORTED				(0 << 13)
#define  CMD_MODE_DATA_WIDTH_16_BIT			(1 << 13)
#define  CMD_MODE_DATA_WIDTH_9_BIT			(2 << 13)
#define  CMD_MODE_DATA_WIDTH_8_BIT			(3 << 13)
#define  CMD_MODE_DATA_WIDTH_OPTION1			(4 << 13)
#define  CMD_MODE_DATA_WIDTH_OPTION2			(5 << 13)
#define  VID_MODE_FORMAT_MASK				(0xf << 7)
#define  VID_MODE_NOT_SUPPORTED				(0 << 7)
#define  VID_MODE_FORMAT_RGB565				(1 << 7)
#define  VID_MODE_FORMAT_RGB666_PACKED			(2 << 7)
#define  VID_MODE_FORMAT_RGB666				(3 << 7)
#define  VID_MODE_FORMAT_RGB888				(4 << 7)
#define  CMD_MODE_CHANNEL_NUMBER_SHIFT			5
#define  CMD_MODE_CHANNEL_NUMBER_MASK			(3 << 5)
#define  VID_MODE_CHANNEL_NUMBER_SHIFT			3
#define  VID_MODE_CHANNEL_NUMBER_MASK			(3 << 3)
#define  DATA_LANES_PRG_REG_SHIFT			0
#define  DATA_LANES_PRG_REG_MASK			(7 << 0)

#define _MIPIA_HS_TX_TIMEOUT		(dev_priv->mipi_mmio_base + 0xb010)
#define _MIPIC_HS_TX_TIMEOUT		(dev_priv->mipi_mmio_base + 0xb810)
#define MIPI_HS_TX_TIMEOUT(port)	_MMIO_MIPI(port, _MIPIA_HS_TX_TIMEOUT, _MIPIC_HS_TX_TIMEOUT)
#define  HIGH_SPEED_TX_TIMEOUT_COUNTER_MASK		0xffffff

#define _MIPIA_LP_RX_TIMEOUT		(dev_priv->mipi_mmio_base + 0xb014)
#define _MIPIC_LP_RX_TIMEOUT		(dev_priv->mipi_mmio_base + 0xb814)
#define MIPI_LP_RX_TIMEOUT(port)	_MMIO_MIPI(port, _MIPIA_LP_RX_TIMEOUT, _MIPIC_LP_RX_TIMEOUT)
#define  LOW_POWER_RX_TIMEOUT_COUNTER_MASK		0xffffff

#define _MIPIA_TURN_AROUND_TIMEOUT	(dev_priv->mipi_mmio_base + 0xb018)
#define _MIPIC_TURN_AROUND_TIMEOUT	(dev_priv->mipi_mmio_base + 0xb818)
#define MIPI_TURN_AROUND_TIMEOUT(port)	_MMIO_MIPI(port, _MIPIA_TURN_AROUND_TIMEOUT, _MIPIC_TURN_AROUND_TIMEOUT)
#define  TURN_AROUND_TIMEOUT_MASK			0x3f

#define _MIPIA_DEVICE_RESET_TIMER	(dev_priv->mipi_mmio_base + 0xb01c)
#define _MIPIC_DEVICE_RESET_TIMER	(dev_priv->mipi_mmio_base + 0xb81c)
#define MIPI_DEVICE_RESET_TIMER(port)	_MMIO_MIPI(port, _MIPIA_DEVICE_RESET_TIMER, _MIPIC_DEVICE_RESET_TIMER)
#define  DEVICE_RESET_TIMER_MASK			0xffff

#define _MIPIA_DPI_RESOLUTION		(dev_priv->mipi_mmio_base + 0xb020)
#define _MIPIC_DPI_RESOLUTION		(dev_priv->mipi_mmio_base + 0xb820)
#define MIPI_DPI_RESOLUTION(port)	_MMIO_MIPI(port, _MIPIA_DPI_RESOLUTION, _MIPIC_DPI_RESOLUTION)
#define  VERTICAL_ADDRESS_SHIFT				16
#define  VERTICAL_ADDRESS_MASK				(0xffff << 16)
#define  HORIZONTAL_ADDRESS_SHIFT			0
#define  HORIZONTAL_ADDRESS_MASK			0xffff

#define _MIPIA_DBI_FIFO_THROTTLE	(dev_priv->mipi_mmio_base + 0xb024)
#define _MIPIC_DBI_FIFO_THROTTLE	(dev_priv->mipi_mmio_base + 0xb824)
#define MIPI_DBI_FIFO_THROTTLE(port)	_MMIO_MIPI(port, _MIPIA_DBI_FIFO_THROTTLE, _MIPIC_DBI_FIFO_THROTTLE)
#define  DBI_FIFO_EMPTY_HALF				(0 << 0)
#define  DBI_FIFO_EMPTY_QUARTER				(1 << 0)
#define  DBI_FIFO_EMPTY_7_LOCATIONS			(2 << 0)

/* regs below are bits 15:0 */
#define _MIPIA_HSYNC_PADDING_COUNT	(dev_priv->mipi_mmio_base + 0xb028)
#define _MIPIC_HSYNC_PADDING_COUNT	(dev_priv->mipi_mmio_base + 0xb828)
#define MIPI_HSYNC_PADDING_COUNT(port)	_MMIO_MIPI(port, _MIPIA_HSYNC_PADDING_COUNT, _MIPIC_HSYNC_PADDING_COUNT)

#define _MIPIA_HBP_COUNT		(dev_priv->mipi_mmio_base + 0xb02c)
#define _MIPIC_HBP_COUNT		(dev_priv->mipi_mmio_base + 0xb82c)
#define MIPI_HBP_COUNT(port)		_MMIO_MIPI(port, _MIPIA_HBP_COUNT, _MIPIC_HBP_COUNT)

#define _MIPIA_HFP_COUNT		(dev_priv->mipi_mmio_base + 0xb030)
#define _MIPIC_HFP_COUNT		(dev_priv->mipi_mmio_base + 0xb830)
#define MIPI_HFP_COUNT(port)		_MMIO_MIPI(port, _MIPIA_HFP_COUNT, _MIPIC_HFP_COUNT)

#define _MIPIA_HACTIVE_AREA_COUNT	(dev_priv->mipi_mmio_base + 0xb034)
#define _MIPIC_HACTIVE_AREA_COUNT	(dev_priv->mipi_mmio_base + 0xb834)
#define MIPI_HACTIVE_AREA_COUNT(port)	_MMIO_MIPI(port, _MIPIA_HACTIVE_AREA_COUNT, _MIPIC_HACTIVE_AREA_COUNT)

#define _MIPIA_VSYNC_PADDING_COUNT	(dev_priv->mipi_mmio_base + 0xb038)
#define _MIPIC_VSYNC_PADDING_COUNT	(dev_priv->mipi_mmio_base + 0xb838)
#define MIPI_VSYNC_PADDING_COUNT(port)	_MMIO_MIPI(port, _MIPIA_VSYNC_PADDING_COUNT, _MIPIC_VSYNC_PADDING_COUNT)

#define _MIPIA_VBP_COUNT		(dev_priv->mipi_mmio_base + 0xb03c)
#define _MIPIC_VBP_COUNT		(dev_priv->mipi_mmio_base + 0xb83c)
#define MIPI_VBP_COUNT(port)		_MMIO_MIPI(port, _MIPIA_VBP_COUNT, _MIPIC_VBP_COUNT)

#define _MIPIA_VFP_COUNT		(dev_priv->mipi_mmio_base + 0xb040)
#define _MIPIC_VFP_COUNT		(dev_priv->mipi_mmio_base + 0xb840)
#define MIPI_VFP_COUNT(port)		_MMIO_MIPI(port, _MIPIA_VFP_COUNT, _MIPIC_VFP_COUNT)

#define _MIPIA_HIGH_LOW_SWITCH_COUNT	(dev_priv->mipi_mmio_base + 0xb044)
#define _MIPIC_HIGH_LOW_SWITCH_COUNT	(dev_priv->mipi_mmio_base + 0xb844)
#define MIPI_HIGH_LOW_SWITCH_COUNT(port)	_MMIO_MIPI(port,	_MIPIA_HIGH_LOW_SWITCH_COUNT, _MIPIC_HIGH_LOW_SWITCH_COUNT)

/* regs above are bits 15:0 */

#define _MIPIA_DPI_CONTROL		(dev_priv->mipi_mmio_base + 0xb048)
#define _MIPIC_DPI_CONTROL		(dev_priv->mipi_mmio_base + 0xb848)
#define MIPI_DPI_CONTROL(port)		_MMIO_MIPI(port, _MIPIA_DPI_CONTROL, _MIPIC_DPI_CONTROL)
#define  DPI_LP_MODE					(1 << 6)
#define  BACKLIGHT_OFF					(1 << 5)
#define  BACKLIGHT_ON					(1 << 4)
#define  COLOR_MODE_OFF					(1 << 3)
#define  COLOR_MODE_ON					(1 << 2)
#define  TURN_ON					(1 << 1)
#define  SHUTDOWN					(1 << 0)

#define _MIPIA_DPI_DATA			(dev_priv->mipi_mmio_base + 0xb04c)
#define _MIPIC_DPI_DATA			(dev_priv->mipi_mmio_base + 0xb84c)
#define MIPI_DPI_DATA(port)		_MMIO_MIPI(port, _MIPIA_DPI_DATA, _MIPIC_DPI_DATA)
#define  COMMAND_BYTE_SHIFT				0
#define  COMMAND_BYTE_MASK				(0x3f << 0)

#define _MIPIA_INIT_COUNT		(dev_priv->mipi_mmio_base + 0xb050)
#define _MIPIC_INIT_COUNT		(dev_priv->mipi_mmio_base + 0xb850)
#define MIPI_INIT_COUNT(port)		_MMIO_MIPI(port, _MIPIA_INIT_COUNT, _MIPIC_INIT_COUNT)
#define  MASTER_INIT_TIMER_SHIFT			0
#define  MASTER_INIT_TIMER_MASK				(0xffff << 0)

#define _MIPIA_MAX_RETURN_PKT_SIZE	(dev_priv->mipi_mmio_base + 0xb054)
#define _MIPIC_MAX_RETURN_PKT_SIZE	(dev_priv->mipi_mmio_base + 0xb854)
#define MIPI_MAX_RETURN_PKT_SIZE(port)	_MMIO_MIPI(port, \
			_MIPIA_MAX_RETURN_PKT_SIZE, _MIPIC_MAX_RETURN_PKT_SIZE)
#define  MAX_RETURN_PKT_SIZE_SHIFT			0
#define  MAX_RETURN_PKT_SIZE_MASK			(0x3ff << 0)

#define _MIPIA_VIDEO_MODE_FORMAT	(dev_priv->mipi_mmio_base + 0xb058)
#define _MIPIC_VIDEO_MODE_FORMAT	(dev_priv->mipi_mmio_base + 0xb858)
#define MIPI_VIDEO_MODE_FORMAT(port)	_MMIO_MIPI(port, _MIPIA_VIDEO_MODE_FORMAT, _MIPIC_VIDEO_MODE_FORMAT)
#define  RANDOM_DPI_DISPLAY_RESOLUTION			(1 << 4)
#define  DISABLE_VIDEO_BTA				(1 << 3)
#define  IP_TG_CONFIG					(1 << 2)
#define  VIDEO_MODE_NON_BURST_WITH_SYNC_PULSE		(1 << 0)
#define  VIDEO_MODE_NON_BURST_WITH_SYNC_EVENTS		(2 << 0)
#define  VIDEO_MODE_BURST				(3 << 0)

#define _MIPIA_EOT_DISABLE		(dev_priv->mipi_mmio_base + 0xb05c)
#define _MIPIC_EOT_DISABLE		(dev_priv->mipi_mmio_base + 0xb85c)
#define MIPI_EOT_DISABLE(port)		_MMIO_MIPI(port, _MIPIA_EOT_DISABLE, _MIPIC_EOT_DISABLE)
#define  BXT_DEFEATURE_DPI_FIFO_CTR			(1 << 9)
#define  BXT_DPHY_DEFEATURE_EN				(1 << 8)
#define  LP_RX_TIMEOUT_ERROR_RECOVERY_DISABLE		(1 << 7)
#define  HS_RX_TIMEOUT_ERROR_RECOVERY_DISABLE		(1 << 6)
#define  LOW_CONTENTION_RECOVERY_DISABLE		(1 << 5)
#define  HIGH_CONTENTION_RECOVERY_DISABLE		(1 << 4)
#define  TXDSI_TYPE_NOT_RECOGNISED_ERROR_RECOVERY_DISABLE (1 << 3)
#define  TXECC_MULTIBIT_ERROR_RECOVERY_DISABLE		(1 << 2)
#define  CLOCKSTOP					(1 << 1)
#define  EOT_DISABLE					(1 << 0)

#define _MIPIA_LP_BYTECLK		(dev_priv->mipi_mmio_base + 0xb060)
#define _MIPIC_LP_BYTECLK		(dev_priv->mipi_mmio_base + 0xb860)
#define MIPI_LP_BYTECLK(port)		_MMIO_MIPI(port, _MIPIA_LP_BYTECLK, _MIPIC_LP_BYTECLK)
#define  LP_BYTECLK_SHIFT				0
#define  LP_BYTECLK_MASK				(0xffff << 0)

#define _MIPIA_TLPX_TIME_COUNT		(dev_priv->mipi_mmio_base + 0xb0a4)
#define _MIPIC_TLPX_TIME_COUNT		(dev_priv->mipi_mmio_base + 0xb8a4)
#define MIPI_TLPX_TIME_COUNT(port)	 _MMIO_MIPI(port, _MIPIA_TLPX_TIME_COUNT, _MIPIC_TLPX_TIME_COUNT)

#define _MIPIA_CLK_LANE_TIMING		(dev_priv->mipi_mmio_base + 0xb098)
#define _MIPIC_CLK_LANE_TIMING		(dev_priv->mipi_mmio_base + 0xb898)
#define MIPI_CLK_LANE_TIMING(port)	 _MMIO_MIPI(port, _MIPIA_CLK_LANE_TIMING, _MIPIC_CLK_LANE_TIMING)

/* bits 31:0 */
#define _MIPIA_LP_GEN_DATA		(dev_priv->mipi_mmio_base + 0xb064)
#define _MIPIC_LP_GEN_DATA		(dev_priv->mipi_mmio_base + 0xb864)
#define MIPI_LP_GEN_DATA(port)		_MMIO_MIPI(port, _MIPIA_LP_GEN_DATA, _MIPIC_LP_GEN_DATA)

/* bits 31:0 */
#define _MIPIA_HS_GEN_DATA		(dev_priv->mipi_mmio_base + 0xb068)
#define _MIPIC_HS_GEN_DATA		(dev_priv->mipi_mmio_base + 0xb868)
#define MIPI_HS_GEN_DATA(port)		_MMIO_MIPI(port, _MIPIA_HS_GEN_DATA, _MIPIC_HS_GEN_DATA)

#define _MIPIA_LP_GEN_CTRL		(dev_priv->mipi_mmio_base + 0xb06c)
#define _MIPIC_LP_GEN_CTRL		(dev_priv->mipi_mmio_base + 0xb86c)
#define MIPI_LP_GEN_CTRL(port)		_MMIO_MIPI(port, _MIPIA_LP_GEN_CTRL, _MIPIC_LP_GEN_CTRL)
#define _MIPIA_HS_GEN_CTRL		(dev_priv->mipi_mmio_base + 0xb070)
#define _MIPIC_HS_GEN_CTRL		(dev_priv->mipi_mmio_base + 0xb870)
#define MIPI_HS_GEN_CTRL(port)		_MMIO_MIPI(port, _MIPIA_HS_GEN_CTRL, _MIPIC_HS_GEN_CTRL)
#define  LONG_PACKET_WORD_COUNT_SHIFT			8
#define  LONG_PACKET_WORD_COUNT_MASK			(0xffff << 8)
#define  SHORT_PACKET_PARAM_SHIFT			8
#define  SHORT_PACKET_PARAM_MASK			(0xffff << 8)
#define  VIRTUAL_CHANNEL_SHIFT				6
#define  VIRTUAL_CHANNEL_MASK				(3 << 6)
#define  DATA_TYPE_SHIFT				0
#define  DATA_TYPE_MASK					(0x3f << 0)
/* data type values, see include/video/mipi_display.h */

#define _MIPIA_GEN_FIFO_STAT		(dev_priv->mipi_mmio_base + 0xb074)
#define _MIPIC_GEN_FIFO_STAT		(dev_priv->mipi_mmio_base + 0xb874)
#define MIPI_GEN_FIFO_STAT(port)	_MMIO_MIPI(port, _MIPIA_GEN_FIFO_STAT, _MIPIC_GEN_FIFO_STAT)
#define  DPI_FIFO_EMPTY					(1 << 28)
#define  DBI_FIFO_EMPTY					(1 << 27)
#define  LP_CTRL_FIFO_EMPTY				(1 << 26)
#define  LP_CTRL_FIFO_HALF_EMPTY			(1 << 25)
#define  LP_CTRL_FIFO_FULL				(1 << 24)
#define  HS_CTRL_FIFO_EMPTY				(1 << 18)
#define  HS_CTRL_FIFO_HALF_EMPTY			(1 << 17)
#define  HS_CTRL_FIFO_FULL				(1 << 16)
#define  LP_DATA_FIFO_EMPTY				(1 << 10)
#define  LP_DATA_FIFO_HALF_EMPTY			(1 << 9)
#define  LP_DATA_FIFO_FULL				(1 << 8)
#define  HS_DATA_FIFO_EMPTY				(1 << 2)
#define  HS_DATA_FIFO_HALF_EMPTY			(1 << 1)
#define  HS_DATA_FIFO_FULL				(1 << 0)

#define _MIPIA_HS_LS_DBI_ENABLE		(dev_priv->mipi_mmio_base + 0xb078)
#define _MIPIC_HS_LS_DBI_ENABLE		(dev_priv->mipi_mmio_base + 0xb878)
#define MIPI_HS_LP_DBI_ENABLE(port)	_MMIO_MIPI(port, _MIPIA_HS_LS_DBI_ENABLE, _MIPIC_HS_LS_DBI_ENABLE)
#define  DBI_HS_LP_MODE_MASK				(1 << 0)
#define  DBI_LP_MODE					(1 << 0)
#define  DBI_HS_MODE					(0 << 0)

#define _MIPIA_DPHY_PARAM		(dev_priv->mipi_mmio_base + 0xb080)
#define _MIPIC_DPHY_PARAM		(dev_priv->mipi_mmio_base + 0xb880)
#define MIPI_DPHY_PARAM(port)		_MMIO_MIPI(port, _MIPIA_DPHY_PARAM, _MIPIC_DPHY_PARAM)
#define  EXIT_ZERO_COUNT_SHIFT				24
#define  EXIT_ZERO_COUNT_MASK				(0x3f << 24)
#define  TRAIL_COUNT_SHIFT				16
#define  TRAIL_COUNT_MASK				(0x1f << 16)
#define  CLK_ZERO_COUNT_SHIFT				8
#define  CLK_ZERO_COUNT_MASK				(0xff << 8)
#define  PREPARE_COUNT_SHIFT				0
#define  PREPARE_COUNT_MASK				(0x3f << 0)

/* bits 31:0 */
#define _MIPIA_DBI_BW_CTRL		(dev_priv->mipi_mmio_base + 0xb084)
#define _MIPIC_DBI_BW_CTRL		(dev_priv->mipi_mmio_base + 0xb884)
#define MIPI_DBI_BW_CTRL(port)		_MMIO_MIPI(port, _MIPIA_DBI_BW_CTRL, _MIPIC_DBI_BW_CTRL)

#define _MIPIA_CLK_LANE_SWITCH_TIME_CNT		(dev_priv->mipi_mmio_base + 0xb088)
#define _MIPIC_CLK_LANE_SWITCH_TIME_CNT		(dev_priv->mipi_mmio_base + 0xb888)
#define MIPI_CLK_LANE_SWITCH_TIME_CNT(port)	_MMIO_MIPI(port, _MIPIA_CLK_LANE_SWITCH_TIME_CNT, _MIPIC_CLK_LANE_SWITCH_TIME_CNT)
#define  LP_HS_SSW_CNT_SHIFT				16
#define  LP_HS_SSW_CNT_MASK				(0xffff << 16)
#define  HS_LP_PWR_SW_CNT_SHIFT				0
#define  HS_LP_PWR_SW_CNT_MASK				(0xffff << 0)

#define _MIPIA_STOP_STATE_STALL		(dev_priv->mipi_mmio_base + 0xb08c)
#define _MIPIC_STOP_STATE_STALL		(dev_priv->mipi_mmio_base + 0xb88c)
#define MIPI_STOP_STATE_STALL(port)	_MMIO_MIPI(port, _MIPIA_STOP_STATE_STALL, _MIPIC_STOP_STATE_STALL)
#define  STOP_STATE_STALL_COUNTER_SHIFT			0
#define  STOP_STATE_STALL_COUNTER_MASK			(0xff << 0)

#define _MIPIA_INTR_STAT_REG_1		(dev_priv->mipi_mmio_base + 0xb090)
#define _MIPIC_INTR_STAT_REG_1		(dev_priv->mipi_mmio_base + 0xb890)
#define MIPI_INTR_STAT_REG_1(port)	_MMIO_MIPI(port, _MIPIA_INTR_STAT_REG_1, _MIPIC_INTR_STAT_REG_1)
#define _MIPIA_INTR_EN_REG_1		(dev_priv->mipi_mmio_base + 0xb094)
#define _MIPIC_INTR_EN_REG_1		(dev_priv->mipi_mmio_base + 0xb894)
#define MIPI_INTR_EN_REG_1(port)	_MMIO_MIPI(port, _MIPIA_INTR_EN_REG_1, _MIPIC_INTR_EN_REG_1)
#define  RX_CONTENTION_DETECTED				(1 << 0)

/* XXX: only pipe A ?!? */
#define MIPIA_DBI_TYPEC_CTRL		(dev_priv->mipi_mmio_base + 0xb100)
#define  DBI_TYPEC_ENABLE				(1 << 31)
#define  DBI_TYPEC_WIP					(1 << 30)
#define  DBI_TYPEC_OPTION_SHIFT				28
#define  DBI_TYPEC_OPTION_MASK				(3 << 28)
#define  DBI_TYPEC_FREQ_SHIFT				24
#define  DBI_TYPEC_FREQ_MASK				(0xf << 24)
#define  DBI_TYPEC_OVERRIDE				(1 << 8)
#define  DBI_TYPEC_OVERRIDE_COUNTER_SHIFT		0
#define  DBI_TYPEC_OVERRIDE_COUNTER_MASK		(0xff << 0)


/* MIPI adapter registers */

#define _MIPIA_CTRL			(dev_priv->mipi_mmio_base + 0xb104)
#define _MIPIC_CTRL			(dev_priv->mipi_mmio_base + 0xb904)
#define MIPI_CTRL(port)			_MMIO_MIPI(port, _MIPIA_CTRL, _MIPIC_CTRL)
#define  ESCAPE_CLOCK_DIVIDER_SHIFT			5 /* A only */
#define  ESCAPE_CLOCK_DIVIDER_MASK			(3 << 5)
#define  ESCAPE_CLOCK_DIVIDER_1				(0 << 5)
#define  ESCAPE_CLOCK_DIVIDER_2				(1 << 5)
#define  ESCAPE_CLOCK_DIVIDER_4				(2 << 5)
#define  READ_REQUEST_PRIORITY_SHIFT			3
#define  READ_REQUEST_PRIORITY_MASK			(3 << 3)
#define  READ_REQUEST_PRIORITY_LOW			(0 << 3)
#define  READ_REQUEST_PRIORITY_HIGH			(3 << 3)
#define  RGB_FLIP_TO_BGR				(1 << 2)

#define  BXT_PIPE_SELECT_SHIFT				7
#define  BXT_PIPE_SELECT_MASK				(7 << 7)
#define  BXT_PIPE_SELECT(pipe)				((pipe) << 7)
#define  GLK_PHY_STATUS_PORT_READY			(1 << 31) /* RO */
#define  GLK_ULPS_NOT_ACTIVE				(1 << 30) /* RO */
#define  GLK_MIPIIO_RESET_RELEASED			(1 << 28)
#define  GLK_CLOCK_LANE_STOP_STATE			(1 << 27) /* RO */
#define  GLK_DATA_LANE_STOP_STATE			(1 << 26) /* RO */
#define  GLK_LP_WAKE					(1 << 22)
#define  GLK_LP11_LOW_PWR_MODE				(1 << 21)
#define  GLK_LP00_LOW_PWR_MODE				(1 << 20)
#define  GLK_FIREWALL_ENABLE				(1 << 16)
#define  BXT_PIXEL_OVERLAP_CNT_MASK			(0xf << 10)
#define  BXT_PIXEL_OVERLAP_CNT_SHIFT			10
#define  BXT_DSC_ENABLE					(1 << 3)
#define  BXT_RGB_FLIP					(1 << 2)
#define  GLK_MIPIIO_PORT_POWERED			(1 << 1) /* RO */
#define  GLK_MIPIIO_ENABLE				(1 << 0)

#define _MIPIA_DATA_ADDRESS		(dev_priv->mipi_mmio_base + 0xb108)
#define _MIPIC_DATA_ADDRESS		(dev_priv->mipi_mmio_base + 0xb908)
#define MIPI_DATA_ADDRESS(port)		_MMIO_MIPI(port, _MIPIA_DATA_ADDRESS, _MIPIC_DATA_ADDRESS)
#define  DATA_MEM_ADDRESS_SHIFT				5
#define  DATA_MEM_ADDRESS_MASK				(0x7ffffff << 5)
#define  DATA_VALID					(1 << 0)

#define _MIPIA_DATA_LENGTH		(dev_priv->mipi_mmio_base + 0xb10c)
#define _MIPIC_DATA_LENGTH		(dev_priv->mipi_mmio_base + 0xb90c)
#define MIPI_DATA_LENGTH(port)		_MMIO_MIPI(port, _MIPIA_DATA_LENGTH, _MIPIC_DATA_LENGTH)
#define  DATA_LENGTH_SHIFT				0
#define  DATA_LENGTH_MASK				(0xfffff << 0)

#define _MIPIA_COMMAND_ADDRESS		(dev_priv->mipi_mmio_base + 0xb110)
#define _MIPIC_COMMAND_ADDRESS		(dev_priv->mipi_mmio_base + 0xb910)
#define MIPI_COMMAND_ADDRESS(port)	_MMIO_MIPI(port, _MIPIA_COMMAND_ADDRESS, _MIPIC_COMMAND_ADDRESS)
#define  COMMAND_MEM_ADDRESS_SHIFT			5
#define  COMMAND_MEM_ADDRESS_MASK			(0x7ffffff << 5)
#define  AUTO_PWG_ENABLE				(1 << 2)
#define  MEMORY_WRITE_DATA_FROM_PIPE_RENDERING		(1 << 1)
#define  COMMAND_VALID					(1 << 0)

#define _MIPIA_COMMAND_LENGTH		(dev_priv->mipi_mmio_base + 0xb114)
#define _MIPIC_COMMAND_LENGTH		(dev_priv->mipi_mmio_base + 0xb914)
#define MIPI_COMMAND_LENGTH(port)	_MMIO_MIPI(port, _MIPIA_COMMAND_LENGTH, _MIPIC_COMMAND_LENGTH)
#define  COMMAND_LENGTH_SHIFT(n)			(8 * (n)) /* n: 0...3 */
#define  COMMAND_LENGTH_MASK(n)				(0xff << (8 * (n)))

#define _MIPIA_READ_DATA_RETURN0	(dev_priv->mipi_mmio_base + 0xb118)
#define _MIPIC_READ_DATA_RETURN0	(dev_priv->mipi_mmio_base + 0xb918)
#define MIPI_READ_DATA_RETURN(port, n) _MMIO(_MIPI(port, _MIPIA_READ_DATA_RETURN0, _MIPIC_READ_DATA_RETURN0) + 4 * (n)) /* n: 0...7 */

#define _MIPIA_READ_DATA_VALID		(dev_priv->mipi_mmio_base + 0xb138)
#define _MIPIC_READ_DATA_VALID		(dev_priv->mipi_mmio_base + 0xb938)
#define MIPI_READ_DATA_VALID(port)	_MMIO_MIPI(port, _MIPIA_READ_DATA_VALID, _MIPIC_READ_DATA_VALID)
#define  READ_DATA_VALID(n)				(1 << (n))

/* For UMS only (deprecated): */
#define _PALETTE_A (dev_priv->info.display_mmio_offset + 0xa000)
#define _PALETTE_B (dev_priv->info.display_mmio_offset + 0xa800)

/* MOCS (Memory Object Control State) registers */
#define GEN9_LNCFCMOCS(i)	_MMIO(0xb020 + (i) * 4)	/* L3 Cache Control */

#define GEN9_GFX_MOCS(i)	_MMIO(0xc800 + (i) * 4)	/* Graphics MOCS registers */
#define GEN9_MFX0_MOCS(i)	_MMIO(0xc900 + (i) * 4)	/* Media 0 MOCS registers */
#define GEN9_MFX1_MOCS(i)	_MMIO(0xca00 + (i) * 4)	/* Media 1 MOCS registers */
#define GEN9_VEBOX_MOCS(i)	_MMIO(0xcb00 + (i) * 4)	/* Video MOCS registers */
#define GEN9_BLT_MOCS(i)	_MMIO(0xcc00 + (i) * 4)	/* Blitter MOCS registers */

/* gamt regs */
#define GEN8_L3_LRA_1_GPGPU _MMIO(0x4dd4)
#define   GEN8_L3_LRA_1_GPGPU_DEFAULT_VALUE_BDW  0x67F1427F /* max/min for LRA1/2 */
#define   GEN8_L3_LRA_1_GPGPU_DEFAULT_VALUE_CHV  0x5FF101FF /* max/min for LRA1/2 */
#define   GEN9_L3_LRA_1_GPGPU_DEFAULT_VALUE_SKL  0x67F1427F /*    "        " */
#define   GEN9_L3_LRA_1_GPGPU_DEFAULT_VALUE_BXT  0x5FF101FF /*    "        " */

#define MMCD_MISC_CTRL		_MMIO(0x4ddc) /* skl+ */
#define  MMCD_PCLA		(1 << 31)
#define  MMCD_HOTSPOT_EN	(1 << 27)

#endif /* _I915_REG_H_ */<|MERGE_RESOLUTION|>--- conflicted
+++ resolved
@@ -8469,7 +8469,6 @@
 #define  SKL_PW_TO_PG(pw)			((pw) - SKL_DISP_PW_1 + SKL_PG1)
 #define  SKL_FUSE_PG_DIST_STATUS(pg)		(1 << (27 - (pg)))
 
-<<<<<<< HEAD
 #define _CNL_AUX_REG_IDX(pw)		((pw) - 9)
 #define _CNL_AUX_ANAOVRD1_B		0x162250
 #define _CNL_AUX_ANAOVRD1_C		0x162210
@@ -8482,7 +8481,6 @@
 						    _CNL_AUX_ANAOVRD1_F))
 #define   CNL_AUX_ANAOVRD1_ENABLE	(1<<16)
 #define   CNL_AUX_ANAOVRD1_LDO_BYPASS	(1<<23)
-=======
 
 /* HDCP Key Registers */
 #define HDCP_KEY_CONF			_MMIO(0x66c00)
@@ -8565,7 +8563,6 @@
 #define  HDCP_STATUS_AN_READY		BIT(17)
 #define  HDCP_STATUS_CIPHER		BIT(16)
 #define  HDCP_STATUS_FRAME_CNT(x)	((x >> 8) & 0xff)
->>>>>>> 2834d9df
 
 /* Per-pipe DDI Function Control */
 #define _TRANS_DDI_FUNC_CTL_A		0x60400
