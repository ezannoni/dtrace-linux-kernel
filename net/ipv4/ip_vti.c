--- conflicted
+++ resolved
@@ -48,73 +48,6 @@
 
 static int vti_net_id __read_mostly;
 static int vti_tunnel_init(struct net_device *dev);
-<<<<<<< HEAD
-
-static int vti_err(struct sk_buff *skb, u32 info)
-{
-
-	/* All the routers (except for Linux) return only
-	 * 8 bytes of packet payload. It means, that precise relaying of
-	 * ICMP in the real Internet is absolutely infeasible.
-	 */
-	struct net *net = dev_net(skb->dev);
-	struct ip_tunnel_net *itn = net_generic(net, vti_net_id);
-	struct iphdr *iph = (struct iphdr *)skb->data;
-	const int type = icmp_hdr(skb)->type;
-	const int code = icmp_hdr(skb)->code;
-	struct ip_tunnel *t;
-	int err;
-
-	switch (type) {
-	default:
-	case ICMP_PARAMETERPROB:
-		return 0;
-
-	case ICMP_DEST_UNREACH:
-		switch (code) {
-		case ICMP_SR_FAILED:
-		case ICMP_PORT_UNREACH:
-			/* Impossible event. */
-			return 0;
-		default:
-			/* All others are translated to HOST_UNREACH. */
-			break;
-		}
-		break;
-	case ICMP_TIME_EXCEEDED:
-		if (code != ICMP_EXC_TTL)
-			return 0;
-		break;
-	}
-
-	err = -ENOENT;
-
-	t = ip_tunnel_lookup(itn, skb->dev->ifindex, TUNNEL_NO_KEY,
-			     iph->daddr, iph->saddr, 0);
-	if (t == NULL)
-		goto out;
-
-	if (type == ICMP_DEST_UNREACH && code == ICMP_FRAG_NEEDED) {
-		ipv4_update_pmtu(skb, dev_net(skb->dev), info,
-				 t->parms.link, 0, IPPROTO_IPIP, 0);
-		err = 0;
-		goto out;
-	}
-
-	err = 0;
-	if (t->parms.iph.ttl == 0 && type == ICMP_TIME_EXCEEDED)
-		goto out;
-
-	if (time_before(jiffies, t->err_time + IPTUNNEL_ERR_TIMEO))
-		t->err_count++;
-	else
-		t->err_count = 1;
-	t->err_time = jiffies;
-out:
-	return err;
-}
-=======
->>>>>>> d8ec26d7
 
 /* We dont digest the packet therefore let the packet pass */
 static int vti_rcv(struct sk_buff *skb)
@@ -246,7 +179,6 @@
 		if (p.iph.version != 4 || p.iph.protocol != IPPROTO_IPIP ||
 		    p.iph.ihl != 5)
 			return -EINVAL;
-<<<<<<< HEAD
 	}
 
 	err = ip_tunnel_ioctl(dev, &p, cmd);
@@ -258,19 +190,6 @@
 		p.o_flags |= GRE_KEY;
 	}
 
-=======
-	}
-
-	err = ip_tunnel_ioctl(dev, &p, cmd);
-	if (err)
-		return err;
-
-	if (cmd != SIOCDELTUNNEL) {
-		p.i_flags |= GRE_KEY | VTI_ISVTI;
-		p.o_flags |= GRE_KEY;
-	}
-
->>>>>>> d8ec26d7
 	if (copy_to_user(ifr->ifr_ifru.ifru_data, &p, sizeof(p)))
 		return -EFAULT;
 	return 0;
