--- conflicted
+++ resolved
@@ -6435,14 +6435,9 @@
 F:	drivers/usb/misc/rio500*
 
 USB EHCI DRIVER
-<<<<<<< HEAD
-L:	linux-usb@vger.kernel.org
-S:	Orphan
-=======
 M:	Alan Stern <stern@rowland.harvard.edu>
 L:	linux-usb@vger.kernel.org
 S:	Maintained
->>>>>>> 712ae51a
 F:	Documentation/usb/ehci.txt
 F:	drivers/usb/host/ehci*
 
@@ -6507,14 +6502,9 @@
 F:	sound/usb/midi.*
 
 USB OHCI DRIVER
-<<<<<<< HEAD
-L:	linux-usb@vger.kernel.org
-S:	Orphan
-=======
 M:	Alan Stern <stern@rowland.harvard.edu>
 L:	linux-usb@vger.kernel.org
 S:	Maintained
->>>>>>> 712ae51a
 F:	Documentation/usb/ohci.txt
 F:	drivers/usb/host/ohci*
 
