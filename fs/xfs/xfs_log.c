/*
 * Copyright (c) 2000-2005 Silicon Graphics, Inc.
 * All Rights Reserved.
 *
 * This program is free software; you can redistribute it and/or
 * modify it under the terms of the GNU General Public License as
 * published by the Free Software Foundation.
 *
 * This program is distributed in the hope that it would be useful,
 * but WITHOUT ANY WARRANTY; without even the implied warranty of
 * MERCHANTABILITY or FITNESS FOR A PARTICULAR PURPOSE.  See the
 * GNU General Public License for more details.
 *
 * You should have received a copy of the GNU General Public License
 * along with this program; if not, write the Free Software Foundation,
 * Inc.,  51 Franklin St, Fifth Floor, Boston, MA  02110-1301  USA
 */
#include "xfs.h"
#include "xfs_fs.h"
#include "xfs_shared.h"
#include "xfs_format.h"
#include "xfs_log_format.h"
#include "xfs_trans_resv.h"
#include "xfs_mount.h"
#include "xfs_error.h"
#include "xfs_trans.h"
#include "xfs_trans_priv.h"
#include "xfs_log.h"
#include "xfs_log_priv.h"
#include "xfs_log_recover.h"
#include "xfs_inode.h"
#include "xfs_trace.h"
#include "xfs_fsops.h"
#include "xfs_cksum.h"
#include "xfs_sysfs.h"
#include "xfs_sb.h"

kmem_zone_t	*xfs_log_ticket_zone;

/* Local miscellaneous function prototypes */
STATIC int
xlog_commit_record(
	struct xlog		*log,
	struct xlog_ticket	*ticket,
	struct xlog_in_core	**iclog,
	xfs_lsn_t		*commitlsnp);

STATIC struct xlog *
xlog_alloc_log(
	struct xfs_mount	*mp,
	struct xfs_buftarg	*log_target,
	xfs_daddr_t		blk_offset,
	int			num_bblks);
STATIC int
xlog_space_left(
	struct xlog		*log,
	atomic64_t		*head);
STATIC int
xlog_sync(
	struct xlog		*log,
	struct xlog_in_core	*iclog);
STATIC void
xlog_dealloc_log(
	struct xlog		*log);

/* local state machine functions */
STATIC void xlog_state_done_syncing(xlog_in_core_t *iclog, int);
STATIC void
xlog_state_do_callback(
	struct xlog		*log,
	int			aborted,
	struct xlog_in_core	*iclog);
STATIC int
xlog_state_get_iclog_space(
	struct xlog		*log,
	int			len,
	struct xlog_in_core	**iclog,
	struct xlog_ticket	*ticket,
	int			*continued_write,
	int			*logoffsetp);
STATIC int
xlog_state_release_iclog(
	struct xlog		*log,
	struct xlog_in_core	*iclog);
STATIC void
xlog_state_switch_iclogs(
	struct xlog		*log,
	struct xlog_in_core	*iclog,
	int			eventual_size);
STATIC void
xlog_state_want_sync(
	struct xlog		*log,
	struct xlog_in_core	*iclog);

STATIC void
xlog_grant_push_ail(
	struct xlog		*log,
	int			need_bytes);
STATIC void
xlog_regrant_reserve_log_space(
	struct xlog		*log,
	struct xlog_ticket	*ticket);
STATIC void
xlog_ungrant_log_space(
	struct xlog		*log,
	struct xlog_ticket	*ticket);

#if defined(DEBUG)
STATIC void
xlog_verify_dest_ptr(
	struct xlog		*log,
	void			*ptr);
STATIC void
xlog_verify_grant_tail(
	struct xlog *log);
STATIC void
xlog_verify_iclog(
	struct xlog		*log,
	struct xlog_in_core	*iclog,
	int			count,
	bool                    syncing);
STATIC void
xlog_verify_tail_lsn(
	struct xlog		*log,
	struct xlog_in_core	*iclog,
	xfs_lsn_t		tail_lsn);
#else
#define xlog_verify_dest_ptr(a,b)
#define xlog_verify_grant_tail(a)
#define xlog_verify_iclog(a,b,c,d)
#define xlog_verify_tail_lsn(a,b,c)
#endif

STATIC int
xlog_iclogs_empty(
	struct xlog		*log);

static void
xlog_grant_sub_space(
	struct xlog		*log,
	atomic64_t		*head,
	int			bytes)
{
	int64_t	head_val = atomic64_read(head);
	int64_t new, old;

	do {
		int	cycle, space;

		xlog_crack_grant_head_val(head_val, &cycle, &space);

		space -= bytes;
		if (space < 0) {
			space += log->l_logsize;
			cycle--;
		}

		old = head_val;
		new = xlog_assign_grant_head_val(cycle, space);
		head_val = atomic64_cmpxchg(head, old, new);
	} while (head_val != old);
}

static void
xlog_grant_add_space(
	struct xlog		*log,
	atomic64_t		*head,
	int			bytes)
{
	int64_t	head_val = atomic64_read(head);
	int64_t new, old;

	do {
		int		tmp;
		int		cycle, space;

		xlog_crack_grant_head_val(head_val, &cycle, &space);

		tmp = log->l_logsize - space;
		if (tmp > bytes)
			space += bytes;
		else {
			space = bytes - tmp;
			cycle++;
		}

		old = head_val;
		new = xlog_assign_grant_head_val(cycle, space);
		head_val = atomic64_cmpxchg(head, old, new);
	} while (head_val != old);
}

STATIC void
xlog_grant_head_init(
	struct xlog_grant_head	*head)
{
	xlog_assign_grant_head(&head->grant, 1, 0);
	INIT_LIST_HEAD(&head->waiters);
	spin_lock_init(&head->lock);
}

STATIC void
xlog_grant_head_wake_all(
	struct xlog_grant_head	*head)
{
	struct xlog_ticket	*tic;

	spin_lock(&head->lock);
	list_for_each_entry(tic, &head->waiters, t_queue)
		wake_up_process(tic->t_task);
	spin_unlock(&head->lock);
}

static inline int
xlog_ticket_reservation(
	struct xlog		*log,
	struct xlog_grant_head	*head,
	struct xlog_ticket	*tic)
{
	if (head == &log->l_write_head) {
		ASSERT(tic->t_flags & XLOG_TIC_PERM_RESERV);
		return tic->t_unit_res;
	} else {
		if (tic->t_flags & XLOG_TIC_PERM_RESERV)
			return tic->t_unit_res * tic->t_cnt;
		else
			return tic->t_unit_res;
	}
}

STATIC bool
xlog_grant_head_wake(
	struct xlog		*log,
	struct xlog_grant_head	*head,
	int			*free_bytes)
{
	struct xlog_ticket	*tic;
	int			need_bytes;

	list_for_each_entry(tic, &head->waiters, t_queue) {
		need_bytes = xlog_ticket_reservation(log, head, tic);
		if (*free_bytes < need_bytes)
			return false;

		*free_bytes -= need_bytes;
		trace_xfs_log_grant_wake_up(log, tic);
		wake_up_process(tic->t_task);
	}

	return true;
}

STATIC int
xlog_grant_head_wait(
	struct xlog		*log,
	struct xlog_grant_head	*head,
	struct xlog_ticket	*tic,
	int			need_bytes) __releases(&head->lock)
					    __acquires(&head->lock)
{
	list_add_tail(&tic->t_queue, &head->waiters);

	do {
		if (XLOG_FORCED_SHUTDOWN(log))
			goto shutdown;
		xlog_grant_push_ail(log, need_bytes);

		__set_current_state(TASK_UNINTERRUPTIBLE);
		spin_unlock(&head->lock);

		XFS_STATS_INC(log->l_mp, xs_sleep_logspace);

		trace_xfs_log_grant_sleep(log, tic);
		schedule();
		trace_xfs_log_grant_wake(log, tic);

		spin_lock(&head->lock);
		if (XLOG_FORCED_SHUTDOWN(log))
			goto shutdown;
	} while (xlog_space_left(log, &head->grant) < need_bytes);

	list_del_init(&tic->t_queue);
	return 0;
shutdown:
	list_del_init(&tic->t_queue);
	return -EIO;
}

/*
 * Atomically get the log space required for a log ticket.
 *
 * Once a ticket gets put onto head->waiters, it will only return after the
 * needed reservation is satisfied.
 *
 * This function is structured so that it has a lock free fast path. This is
 * necessary because every new transaction reservation will come through this
 * path. Hence any lock will be globally hot if we take it unconditionally on
 * every pass.
 *
 * As tickets are only ever moved on and off head->waiters under head->lock, we
 * only need to take that lock if we are going to add the ticket to the queue
 * and sleep. We can avoid taking the lock if the ticket was never added to
 * head->waiters because the t_queue list head will be empty and we hold the
 * only reference to it so it can safely be checked unlocked.
 */
STATIC int
xlog_grant_head_check(
	struct xlog		*log,
	struct xlog_grant_head	*head,
	struct xlog_ticket	*tic,
	int			*need_bytes)
{
	int			free_bytes;
	int			error = 0;

	ASSERT(!(log->l_flags & XLOG_ACTIVE_RECOVERY));

	/*
	 * If there are other waiters on the queue then give them a chance at
	 * logspace before us.  Wake up the first waiters, if we do not wake
	 * up all the waiters then go to sleep waiting for more free space,
	 * otherwise try to get some space for this transaction.
	 */
	*need_bytes = xlog_ticket_reservation(log, head, tic);
	free_bytes = xlog_space_left(log, &head->grant);
	if (!list_empty_careful(&head->waiters)) {
		spin_lock(&head->lock);
		if (!xlog_grant_head_wake(log, head, &free_bytes) ||
		    free_bytes < *need_bytes) {
			error = xlog_grant_head_wait(log, head, tic,
						     *need_bytes);
		}
		spin_unlock(&head->lock);
	} else if (free_bytes < *need_bytes) {
		spin_lock(&head->lock);
		error = xlog_grant_head_wait(log, head, tic, *need_bytes);
		spin_unlock(&head->lock);
	}

	return error;
}

static void
xlog_tic_reset_res(xlog_ticket_t *tic)
{
	tic->t_res_num = 0;
	tic->t_res_arr_sum = 0;
	tic->t_res_num_ophdrs = 0;
}

static void
xlog_tic_add_region(xlog_ticket_t *tic, uint len, uint type)
{
	if (tic->t_res_num == XLOG_TIC_LEN_MAX) {
		/* add to overflow and start again */
		tic->t_res_o_flow += tic->t_res_arr_sum;
		tic->t_res_num = 0;
		tic->t_res_arr_sum = 0;
	}

	tic->t_res_arr[tic->t_res_num].r_len = len;
	tic->t_res_arr[tic->t_res_num].r_type = type;
	tic->t_res_arr_sum += len;
	tic->t_res_num++;
}

/*
 * Replenish the byte reservation required by moving the grant write head.
 */
int
xfs_log_regrant(
	struct xfs_mount	*mp,
	struct xlog_ticket	*tic)
{
	struct xlog		*log = mp->m_log;
	int			need_bytes;
	int			error = 0;

	if (XLOG_FORCED_SHUTDOWN(log))
		return -EIO;

	XFS_STATS_INC(mp, xs_try_logspace);

	/*
	 * This is a new transaction on the ticket, so we need to change the
	 * transaction ID so that the next transaction has a different TID in
	 * the log. Just add one to the existing tid so that we can see chains
	 * of rolling transactions in the log easily.
	 */
	tic->t_tid++;

	xlog_grant_push_ail(log, tic->t_unit_res);

	tic->t_curr_res = tic->t_unit_res;
	xlog_tic_reset_res(tic);

	if (tic->t_cnt > 0)
		return 0;

	trace_xfs_log_regrant(log, tic);

	error = xlog_grant_head_check(log, &log->l_write_head, tic,
				      &need_bytes);
	if (error)
		goto out_error;

	xlog_grant_add_space(log, &log->l_write_head.grant, need_bytes);
	trace_xfs_log_regrant_exit(log, tic);
	xlog_verify_grant_tail(log);
	return 0;

out_error:
	/*
	 * If we are failing, make sure the ticket doesn't have any current
	 * reservations.  We don't want to add this back when the ticket/
	 * transaction gets cancelled.
	 */
	tic->t_curr_res = 0;
	tic->t_cnt = 0;	/* ungrant will give back unit_res * t_cnt. */
	return error;
}

/*
 * Reserve log space and return a ticket corresponding the reservation.
 *
 * Each reservation is going to reserve extra space for a log record header.
 * When writes happen to the on-disk log, we don't subtract the length of the
 * log record header from any reservation.  By wasting space in each
 * reservation, we prevent over allocation problems.
 */
int
xfs_log_reserve(
	struct xfs_mount	*mp,
	int		 	unit_bytes,
	int		 	cnt,
	struct xlog_ticket	**ticp,
	uint8_t		 	client,
	bool			permanent)
{
	struct xlog		*log = mp->m_log;
	struct xlog_ticket	*tic;
	int			need_bytes;
	int			error = 0;

	ASSERT(client == XFS_TRANSACTION || client == XFS_LOG);

	if (XLOG_FORCED_SHUTDOWN(log))
		return -EIO;

	XFS_STATS_INC(mp, xs_try_logspace);

	ASSERT(*ticp == NULL);
	tic = xlog_ticket_alloc(log, unit_bytes, cnt, client, permanent,
				KM_SLEEP | KM_MAYFAIL);
	if (!tic)
		return -ENOMEM;

	*ticp = tic;

	xlog_grant_push_ail(log, tic->t_cnt ? tic->t_unit_res * tic->t_cnt
					    : tic->t_unit_res);

	trace_xfs_log_reserve(log, tic);

	error = xlog_grant_head_check(log, &log->l_reserve_head, tic,
				      &need_bytes);
	if (error)
		goto out_error;

	xlog_grant_add_space(log, &log->l_reserve_head.grant, need_bytes);
	xlog_grant_add_space(log, &log->l_write_head.grant, need_bytes);
	trace_xfs_log_reserve_exit(log, tic);
	xlog_verify_grant_tail(log);
	return 0;

out_error:
	/*
	 * If we are failing, make sure the ticket doesn't have any current
	 * reservations.  We don't want to add this back when the ticket/
	 * transaction gets cancelled.
	 */
	tic->t_curr_res = 0;
	tic->t_cnt = 0;	/* ungrant will give back unit_res * t_cnt. */
	return error;
}


/*
 * NOTES:
 *
 *	1. currblock field gets updated at startup and after in-core logs
 *		marked as with WANT_SYNC.
 */

/*
 * This routine is called when a user of a log manager ticket is done with
 * the reservation.  If the ticket was ever used, then a commit record for
 * the associated transaction is written out as a log operation header with
 * no data.  The flag XLOG_TIC_INITED is set when the first write occurs with
 * a given ticket.  If the ticket was one with a permanent reservation, then
 * a few operations are done differently.  Permanent reservation tickets by
 * default don't release the reservation.  They just commit the current
 * transaction with the belief that the reservation is still needed.  A flag
 * must be passed in before permanent reservations are actually released.
 * When these type of tickets are not released, they need to be set into
 * the inited state again.  By doing this, a start record will be written
 * out when the next write occurs.
 */
xfs_lsn_t
xfs_log_done(
	struct xfs_mount	*mp,
	struct xlog_ticket	*ticket,
	struct xlog_in_core	**iclog,
	bool			regrant)
{
	struct xlog		*log = mp->m_log;
	xfs_lsn_t		lsn = 0;

	if (XLOG_FORCED_SHUTDOWN(log) ||
	    /*
	     * If nothing was ever written, don't write out commit record.
	     * If we get an error, just continue and give back the log ticket.
	     */
	    (((ticket->t_flags & XLOG_TIC_INITED) == 0) &&
	     (xlog_commit_record(log, ticket, iclog, &lsn)))) {
		lsn = (xfs_lsn_t) -1;
		regrant = false;
	}


	if (!regrant) {
		trace_xfs_log_done_nonperm(log, ticket);

		/*
		 * Release ticket if not permanent reservation or a specific
		 * request has been made to release a permanent reservation.
		 */
		xlog_ungrant_log_space(log, ticket);
	} else {
		trace_xfs_log_done_perm(log, ticket);

		xlog_regrant_reserve_log_space(log, ticket);
		/* If this ticket was a permanent reservation and we aren't
		 * trying to release it, reset the inited flags; so next time
		 * we write, a start record will be written out.
		 */
		ticket->t_flags |= XLOG_TIC_INITED;
	}

	xfs_log_ticket_put(ticket);
	return lsn;
}

/*
 * Attaches a new iclog I/O completion callback routine during
 * transaction commit.  If the log is in error state, a non-zero
 * return code is handed back and the caller is responsible for
 * executing the callback at an appropriate time.
 */
int
xfs_log_notify(
	struct xfs_mount	*mp,
	struct xlog_in_core	*iclog,
	xfs_log_callback_t	*cb)
{
	int	abortflg;

	spin_lock(&iclog->ic_callback_lock);
	abortflg = (iclog->ic_state & XLOG_STATE_IOERROR);
	if (!abortflg) {
		ASSERT_ALWAYS((iclog->ic_state == XLOG_STATE_ACTIVE) ||
			      (iclog->ic_state == XLOG_STATE_WANT_SYNC));
		cb->cb_next = NULL;
		*(iclog->ic_callback_tail) = cb;
		iclog->ic_callback_tail = &(cb->cb_next);
	}
	spin_unlock(&iclog->ic_callback_lock);
	return abortflg;
}

int
xfs_log_release_iclog(
	struct xfs_mount	*mp,
	struct xlog_in_core	*iclog)
{
	if (xlog_state_release_iclog(mp->m_log, iclog)) {
		xfs_force_shutdown(mp, SHUTDOWN_LOG_IO_ERROR);
		return -EIO;
	}

	return 0;
}

/*
 * Mount a log filesystem
 *
 * mp		- ubiquitous xfs mount point structure
 * log_target	- buftarg of on-disk log device
 * blk_offset	- Start block # where block size is 512 bytes (BBSIZE)
 * num_bblocks	- Number of BBSIZE blocks in on-disk log
 *
 * Return error or zero.
 */
int
xfs_log_mount(
	xfs_mount_t	*mp,
	xfs_buftarg_t	*log_target,
	xfs_daddr_t	blk_offset,
	int		num_bblks)
{
	int		error = 0;
	int		min_logfsbs;

	if (!(mp->m_flags & XFS_MOUNT_NORECOVERY)) {
		xfs_notice(mp, "Mounting V%d Filesystem",
			   XFS_SB_VERSION_NUM(&mp->m_sb));
	} else {
		xfs_notice(mp,
"Mounting V%d filesystem in no-recovery mode. Filesystem will be inconsistent.",
			   XFS_SB_VERSION_NUM(&mp->m_sb));
		ASSERT(mp->m_flags & XFS_MOUNT_RDONLY);
	}

	mp->m_log = xlog_alloc_log(mp, log_target, blk_offset, num_bblks);
	if (IS_ERR(mp->m_log)) {
		error = PTR_ERR(mp->m_log);
		goto out;
	}

	/*
	 * Validate the given log space and drop a critical message via syslog
	 * if the log size is too small that would lead to some unexpected
	 * situations in transaction log space reservation stage.
	 *
	 * Note: we can't just reject the mount if the validation fails.  This
	 * would mean that people would have to downgrade their kernel just to
	 * remedy the situation as there is no way to grow the log (short of
	 * black magic surgery with xfs_db).
	 *
	 * We can, however, reject mounts for CRC format filesystems, as the
	 * mkfs binary being used to make the filesystem should never create a
	 * filesystem with a log that is too small.
	 */
	min_logfsbs = xfs_log_calc_minimum_size(mp);

	if (mp->m_sb.sb_logblocks < min_logfsbs) {
		xfs_warn(mp,
		"Log size %d blocks too small, minimum size is %d blocks",
			 mp->m_sb.sb_logblocks, min_logfsbs);
		error = -EINVAL;
	} else if (mp->m_sb.sb_logblocks > XFS_MAX_LOG_BLOCKS) {
		xfs_warn(mp,
		"Log size %d blocks too large, maximum size is %lld blocks",
			 mp->m_sb.sb_logblocks, XFS_MAX_LOG_BLOCKS);
		error = -EINVAL;
	} else if (XFS_FSB_TO_B(mp, mp->m_sb.sb_logblocks) > XFS_MAX_LOG_BYTES) {
		xfs_warn(mp,
		"log size %lld bytes too large, maximum size is %lld bytes",
			 XFS_FSB_TO_B(mp, mp->m_sb.sb_logblocks),
			 XFS_MAX_LOG_BYTES);
		error = -EINVAL;
	}
	if (error) {
		if (xfs_sb_version_hascrc(&mp->m_sb)) {
			xfs_crit(mp, "AAIEEE! Log failed size checks. Abort!");
			ASSERT(0);
			goto out_free_log;
		}
		xfs_crit(mp, "Log size out of supported range.");
		xfs_crit(mp,
"Continuing onwards, but if log hangs are experienced then please report this message in the bug report.");
	}

	/*
	 * Initialize the AIL now we have a log.
	 */
	error = xfs_trans_ail_init(mp);
	if (error) {
		xfs_warn(mp, "AIL initialisation failed: error %d", error);
		goto out_free_log;
	}
	mp->m_log->l_ailp = mp->m_ail;

	/*
	 * skip log recovery on a norecovery mount.  pretend it all
	 * just worked.
	 */
	if (!(mp->m_flags & XFS_MOUNT_NORECOVERY)) {
		int	readonly = (mp->m_flags & XFS_MOUNT_RDONLY);

		if (readonly)
			mp->m_flags &= ~XFS_MOUNT_RDONLY;

		error = xlog_recover(mp->m_log);

		if (readonly)
			mp->m_flags |= XFS_MOUNT_RDONLY;
		if (error) {
			xfs_warn(mp, "log mount/recovery failed: error %d",
				error);
			xlog_recover_cancel(mp->m_log);
			goto out_destroy_ail;
		}
	}

	error = xfs_sysfs_init(&mp->m_log->l_kobj, &xfs_log_ktype, &mp->m_kobj,
			       "log");
	if (error)
		goto out_destroy_ail;

	/* Normal transactions can now occur */
	mp->m_log->l_flags &= ~XLOG_ACTIVE_RECOVERY;

	/*
	 * Now the log has been fully initialised and we know were our
	 * space grant counters are, we can initialise the permanent ticket
	 * needed for delayed logging to work.
	 */
	xlog_cil_init_post_recovery(mp->m_log);

	return 0;

out_destroy_ail:
	xfs_trans_ail_destroy(mp);
out_free_log:
	xlog_dealloc_log(mp->m_log);
out:
	return error;
}

/*
 * Finish the recovery of the file system.  This is separate from the
 * xfs_log_mount() call, because it depends on the code in xfs_mountfs() to read
 * in the root and real-time bitmap inodes between calling xfs_log_mount() and
 * here.
 *
 * If we finish recovery successfully, start the background log work. If we are
 * not doing recovery, then we have a RO filesystem and we don't need to start
 * it.
 */
int
xfs_log_mount_finish(
	struct xfs_mount	*mp)
{
	int	error = 0;
	bool	readonly = (mp->m_flags & XFS_MOUNT_RDONLY);

	if (mp->m_flags & XFS_MOUNT_NORECOVERY) {
		ASSERT(mp->m_flags & XFS_MOUNT_RDONLY);
		return 0;
	} else if (readonly) {
		/* Allow unlinked processing to proceed */
		mp->m_flags &= ~XFS_MOUNT_RDONLY;
	}

	/*
	 * During the second phase of log recovery, we need iget and
	 * iput to behave like they do for an active filesystem.
	 * xfs_fs_drop_inode needs to be able to prevent the deletion
	 * of inodes before we're done replaying log items on those
	 * inodes.  Turn it off immediately after recovery finishes
	 * so that we don't leak the quota inodes if subsequent mount
	 * activities fail.
<<<<<<< HEAD
=======
	 *
	 * We let all inodes involved in redo item processing end up on
	 * the LRU instead of being evicted immediately so that if we do
	 * something to an unlinked inode, the irele won't cause
	 * premature truncation and freeing of the inode, which results
	 * in log recovery failure.  We have to evict the unreferenced
	 * lru inodes after clearing MS_ACTIVE because we don't
	 * otherwise clean up the lru if there's a subsequent failure in
	 * xfs_mountfs, which leads to us leaking the inodes if nothing
	 * else (e.g. quotacheck) references the inodes before the
	 * mount failure occurs.
>>>>>>> bb176f67
	 */
	mp->m_super->s_flags |= MS_ACTIVE;
	error = xlog_recover_finish(mp->m_log);
	if (!error)
		xfs_log_work_queue(mp);
	mp->m_super->s_flags &= ~MS_ACTIVE;
<<<<<<< HEAD
=======
	evict_inodes(mp->m_super);

	if (readonly)
		mp->m_flags |= XFS_MOUNT_RDONLY;
>>>>>>> bb176f67

	return error;
}

/*
 * The mount has failed. Cancel the recovery if it hasn't completed and destroy
 * the log.
 */
int
xfs_log_mount_cancel(
	struct xfs_mount	*mp)
{
	int			error;

	error = xlog_recover_cancel(mp->m_log);
	xfs_log_unmount(mp);

	return error;
}

/*
 * Final log writes as part of unmount.
 *
 * Mark the filesystem clean as unmount happens.  Note that during relocation
 * this routine needs to be executed as part of source-bag while the
 * deallocation must not be done until source-end.
 */

/*
 * Unmount record used to have a string "Unmount filesystem--" in the
 * data section where the "Un" was really a magic number (XLOG_UNMOUNT_TYPE).
 * We just write the magic number now since that particular field isn't
 * currently architecture converted and "Unmount" is a bit foo.
 * As far as I know, there weren't any dependencies on the old behaviour.
 */

static int
xfs_log_unmount_write(xfs_mount_t *mp)
{
	struct xlog	 *log = mp->m_log;
	xlog_in_core_t	 *iclog;
#ifdef DEBUG
	xlog_in_core_t	 *first_iclog;
#endif
	xlog_ticket_t	*tic = NULL;
	xfs_lsn_t	 lsn;
	int		 error;

	/*
	 * Don't write out unmount record on norecovery mounts or ro devices.
	 * Or, if we are doing a forced umount (typically because of IO errors).
	 */
	if (mp->m_flags & XFS_MOUNT_NORECOVERY ||
	    xfs_readonly_buftarg(log->l_mp->m_logdev_targp)) {
		ASSERT(mp->m_flags & XFS_MOUNT_RDONLY);
		return 0;
	}

	error = _xfs_log_force(mp, XFS_LOG_SYNC, NULL);
	ASSERT(error || !(XLOG_FORCED_SHUTDOWN(log)));

#ifdef DEBUG
	first_iclog = iclog = log->l_iclog;
	do {
		if (!(iclog->ic_state & XLOG_STATE_IOERROR)) {
			ASSERT(iclog->ic_state & XLOG_STATE_ACTIVE);
			ASSERT(iclog->ic_offset == 0);
		}
		iclog = iclog->ic_next;
	} while (iclog != first_iclog);
#endif
	if (! (XLOG_FORCED_SHUTDOWN(log))) {
		error = xfs_log_reserve(mp, 600, 1, &tic, XFS_LOG, 0);
		if (!error) {
			/* the data section must be 32 bit size aligned */
			struct {
			    uint16_t magic;
			    uint16_t pad1;
			    uint32_t pad2; /* may as well make it 64 bits */
			} magic = {
				.magic = XLOG_UNMOUNT_TYPE,
			};
			struct xfs_log_iovec reg = {
				.i_addr = &magic,
				.i_len = sizeof(magic),
				.i_type = XLOG_REG_TYPE_UNMOUNT,
			};
			struct xfs_log_vec vec = {
				.lv_niovecs = 1,
				.lv_iovecp = &reg,
			};

			/* remove inited flag, and account for space used */
			tic->t_flags = 0;
			tic->t_curr_res -= sizeof(magic);
			error = xlog_write(log, &vec, tic, &lsn,
					   NULL, XLOG_UNMOUNT_TRANS);
			/*
			 * At this point, we're umounting anyway,
			 * so there's no point in transitioning log state
			 * to IOERROR. Just continue...
			 */
		}

		if (error)
			xfs_alert(mp, "%s: unmount record failed", __func__);


		spin_lock(&log->l_icloglock);
		iclog = log->l_iclog;
		atomic_inc(&iclog->ic_refcnt);
		xlog_state_want_sync(log, iclog);
		spin_unlock(&log->l_icloglock);
		error = xlog_state_release_iclog(log, iclog);

		spin_lock(&log->l_icloglock);
		if (!(iclog->ic_state == XLOG_STATE_ACTIVE ||
		      iclog->ic_state == XLOG_STATE_DIRTY)) {
			if (!XLOG_FORCED_SHUTDOWN(log)) {
				xlog_wait(&iclog->ic_force_wait,
							&log->l_icloglock);
			} else {
				spin_unlock(&log->l_icloglock);
			}
		} else {
			spin_unlock(&log->l_icloglock);
		}
		if (tic) {
			trace_xfs_log_umount_write(log, tic);
			xlog_ungrant_log_space(log, tic);
			xfs_log_ticket_put(tic);
		}
	} else {
		/*
		 * We're already in forced_shutdown mode, couldn't
		 * even attempt to write out the unmount transaction.
		 *
		 * Go through the motions of sync'ing and releasing
		 * the iclog, even though no I/O will actually happen,
		 * we need to wait for other log I/Os that may already
		 * be in progress.  Do this as a separate section of
		 * code so we'll know if we ever get stuck here that
		 * we're in this odd situation of trying to unmount
		 * a file system that went into forced_shutdown as
		 * the result of an unmount..
		 */
		spin_lock(&log->l_icloglock);
		iclog = log->l_iclog;
		atomic_inc(&iclog->ic_refcnt);

		xlog_state_want_sync(log, iclog);
		spin_unlock(&log->l_icloglock);
		error =  xlog_state_release_iclog(log, iclog);

		spin_lock(&log->l_icloglock);

		if ( ! (   iclog->ic_state == XLOG_STATE_ACTIVE
			|| iclog->ic_state == XLOG_STATE_DIRTY
			|| iclog->ic_state == XLOG_STATE_IOERROR) ) {

				xlog_wait(&iclog->ic_force_wait,
							&log->l_icloglock);
		} else {
			spin_unlock(&log->l_icloglock);
		}
	}

	return error;
}	/* xfs_log_unmount_write */

/*
 * Empty the log for unmount/freeze.
 *
 * To do this, we first need to shut down the background log work so it is not
 * trying to cover the log as we clean up. We then need to unpin all objects in
 * the log so we can then flush them out. Once they have completed their IO and
 * run the callbacks removing themselves from the AIL, we can write the unmount
 * record.
 */
void
xfs_log_quiesce(
	struct xfs_mount	*mp)
{
	cancel_delayed_work_sync(&mp->m_log->l_work);
	xfs_log_force(mp, XFS_LOG_SYNC);

	/*
	 * The superblock buffer is uncached and while xfs_ail_push_all_sync()
	 * will push it, xfs_wait_buftarg() will not wait for it. Further,
	 * xfs_buf_iowait() cannot be used because it was pushed with the
	 * XBF_ASYNC flag set, so we need to use a lock/unlock pair to wait for
	 * the IO to complete.
	 */
	xfs_ail_push_all_sync(mp->m_ail);
	xfs_wait_buftarg(mp->m_ddev_targp);
	xfs_buf_lock(mp->m_sb_bp);
	xfs_buf_unlock(mp->m_sb_bp);

	xfs_log_unmount_write(mp);
}

/*
 * Shut down and release the AIL and Log.
 *
 * During unmount, we need to ensure we flush all the dirty metadata objects
 * from the AIL so that the log is empty before we write the unmount record to
 * the log. Once this is done, we can tear down the AIL and the log.
 */
void
xfs_log_unmount(
	struct xfs_mount	*mp)
{
	xfs_log_quiesce(mp);

	xfs_trans_ail_destroy(mp);

	xfs_sysfs_del(&mp->m_log->l_kobj);

	xlog_dealloc_log(mp->m_log);
}

void
xfs_log_item_init(
	struct xfs_mount	*mp,
	struct xfs_log_item	*item,
	int			type,
	const struct xfs_item_ops *ops)
{
	item->li_mountp = mp;
	item->li_ailp = mp->m_ail;
	item->li_type = type;
	item->li_ops = ops;
	item->li_lv = NULL;

	INIT_LIST_HEAD(&item->li_ail);
	INIT_LIST_HEAD(&item->li_cil);
}

/*
 * Wake up processes waiting for log space after we have moved the log tail.
 */
void
xfs_log_space_wake(
	struct xfs_mount	*mp)
{
	struct xlog		*log = mp->m_log;
	int			free_bytes;

	if (XLOG_FORCED_SHUTDOWN(log))
		return;

	if (!list_empty_careful(&log->l_write_head.waiters)) {
		ASSERT(!(log->l_flags & XLOG_ACTIVE_RECOVERY));

		spin_lock(&log->l_write_head.lock);
		free_bytes = xlog_space_left(log, &log->l_write_head.grant);
		xlog_grant_head_wake(log, &log->l_write_head, &free_bytes);
		spin_unlock(&log->l_write_head.lock);
	}

	if (!list_empty_careful(&log->l_reserve_head.waiters)) {
		ASSERT(!(log->l_flags & XLOG_ACTIVE_RECOVERY));

		spin_lock(&log->l_reserve_head.lock);
		free_bytes = xlog_space_left(log, &log->l_reserve_head.grant);
		xlog_grant_head_wake(log, &log->l_reserve_head, &free_bytes);
		spin_unlock(&log->l_reserve_head.lock);
	}
}

/*
 * Determine if we have a transaction that has gone to disk that needs to be
 * covered. To begin the transition to the idle state firstly the log needs to
 * be idle. That means the CIL, the AIL and the iclogs needs to be empty before
 * we start attempting to cover the log.
 *
 * Only if we are then in a state where covering is needed, the caller is
 * informed that dummy transactions are required to move the log into the idle
 * state.
 *
 * If there are any items in the AIl or CIL, then we do not want to attempt to
 * cover the log as we may be in a situation where there isn't log space
 * available to run a dummy transaction and this can lead to deadlocks when the
 * tail of the log is pinned by an item that is modified in the CIL.  Hence
 * there's no point in running a dummy transaction at this point because we
 * can't start trying to idle the log until both the CIL and AIL are empty.
 */
static int
xfs_log_need_covered(xfs_mount_t *mp)
{
	struct xlog	*log = mp->m_log;
	int		needed = 0;

	if (!xfs_fs_writable(mp, SB_FREEZE_WRITE))
		return 0;

	if (!xlog_cil_empty(log))
		return 0;

	spin_lock(&log->l_icloglock);
	switch (log->l_covered_state) {
	case XLOG_STATE_COVER_DONE:
	case XLOG_STATE_COVER_DONE2:
	case XLOG_STATE_COVER_IDLE:
		break;
	case XLOG_STATE_COVER_NEED:
	case XLOG_STATE_COVER_NEED2:
		if (xfs_ail_min_lsn(log->l_ailp))
			break;
		if (!xlog_iclogs_empty(log))
			break;

		needed = 1;
		if (log->l_covered_state == XLOG_STATE_COVER_NEED)
			log->l_covered_state = XLOG_STATE_COVER_DONE;
		else
			log->l_covered_state = XLOG_STATE_COVER_DONE2;
		break;
	default:
		needed = 1;
		break;
	}
	spin_unlock(&log->l_icloglock);
	return needed;
}

/*
 * We may be holding the log iclog lock upon entering this routine.
 */
xfs_lsn_t
xlog_assign_tail_lsn_locked(
	struct xfs_mount	*mp)
{
	struct xlog		*log = mp->m_log;
	struct xfs_log_item	*lip;
	xfs_lsn_t		tail_lsn;

	assert_spin_locked(&mp->m_ail->xa_lock);

	/*
	 * To make sure we always have a valid LSN for the log tail we keep
	 * track of the last LSN which was committed in log->l_last_sync_lsn,
	 * and use that when the AIL was empty.
	 */
	lip = xfs_ail_min(mp->m_ail);
	if (lip)
		tail_lsn = lip->li_lsn;
	else
		tail_lsn = atomic64_read(&log->l_last_sync_lsn);
	trace_xfs_log_assign_tail_lsn(log, tail_lsn);
	atomic64_set(&log->l_tail_lsn, tail_lsn);
	return tail_lsn;
}

xfs_lsn_t
xlog_assign_tail_lsn(
	struct xfs_mount	*mp)
{
	xfs_lsn_t		tail_lsn;

	spin_lock(&mp->m_ail->xa_lock);
	tail_lsn = xlog_assign_tail_lsn_locked(mp);
	spin_unlock(&mp->m_ail->xa_lock);

	return tail_lsn;
}

/*
 * Return the space in the log between the tail and the head.  The head
 * is passed in the cycle/bytes formal parms.  In the special case where
 * the reserve head has wrapped passed the tail, this calculation is no
 * longer valid.  In this case, just return 0 which means there is no space
 * in the log.  This works for all places where this function is called
 * with the reserve head.  Of course, if the write head were to ever
 * wrap the tail, we should blow up.  Rather than catch this case here,
 * we depend on other ASSERTions in other parts of the code.   XXXmiken
 *
 * This code also handles the case where the reservation head is behind
 * the tail.  The details of this case are described below, but the end
 * result is that we return the size of the log as the amount of space left.
 */
STATIC int
xlog_space_left(
	struct xlog	*log,
	atomic64_t	*head)
{
	int		free_bytes;
	int		tail_bytes;
	int		tail_cycle;
	int		head_cycle;
	int		head_bytes;

	xlog_crack_grant_head(head, &head_cycle, &head_bytes);
	xlog_crack_atomic_lsn(&log->l_tail_lsn, &tail_cycle, &tail_bytes);
	tail_bytes = BBTOB(tail_bytes);
	if (tail_cycle == head_cycle && head_bytes >= tail_bytes)
		free_bytes = log->l_logsize - (head_bytes - tail_bytes);
	else if (tail_cycle + 1 < head_cycle)
		return 0;
	else if (tail_cycle < head_cycle) {
		ASSERT(tail_cycle == (head_cycle - 1));
		free_bytes = tail_bytes - head_bytes;
	} else {
		/*
		 * The reservation head is behind the tail.
		 * In this case we just want to return the size of the
		 * log as the amount of space left.
		 */
		xfs_alert(log->l_mp, "xlog_space_left: head behind tail");
		xfs_alert(log->l_mp,
			  "  tail_cycle = %d, tail_bytes = %d",
			  tail_cycle, tail_bytes);
		xfs_alert(log->l_mp,
			  "  GH   cycle = %d, GH   bytes = %d",
			  head_cycle, head_bytes);
		ASSERT(0);
		free_bytes = log->l_logsize;
	}
	return free_bytes;
}


/*
 * Log function which is called when an io completes.
 *
 * The log manager needs its own routine, in order to control what
 * happens with the buffer after the write completes.
 */
static void
xlog_iodone(xfs_buf_t *bp)
{
	struct xlog_in_core	*iclog = bp->b_fspriv;
	struct xlog		*l = iclog->ic_log;
	int			aborted = 0;

	/*
	 * Race to shutdown the filesystem if we see an error or the iclog is in
	 * IOABORT state. The IOABORT state is only set in DEBUG mode to inject
	 * CRC errors into log recovery.
	 */
	if (XFS_TEST_ERROR(bp->b_error, l->l_mp, XFS_ERRTAG_IODONE_IOERR) ||
	    iclog->ic_state & XLOG_STATE_IOABORT) {
		if (iclog->ic_state & XLOG_STATE_IOABORT)
			iclog->ic_state &= ~XLOG_STATE_IOABORT;

		xfs_buf_ioerror_alert(bp, __func__);
		xfs_buf_stale(bp);
		xfs_force_shutdown(l->l_mp, SHUTDOWN_LOG_IO_ERROR);
		/*
		 * This flag will be propagated to the trans-committed
		 * callback routines to let them know that the log-commit
		 * didn't succeed.
		 */
		aborted = XFS_LI_ABORTED;
	} else if (iclog->ic_state & XLOG_STATE_IOERROR) {
		aborted = XFS_LI_ABORTED;
	}

	/* log I/O is always issued ASYNC */
	ASSERT(bp->b_flags & XBF_ASYNC);
	xlog_state_done_syncing(iclog, aborted);

	/*
	 * drop the buffer lock now that we are done. Nothing references
	 * the buffer after this, so an unmount waiting on this lock can now
	 * tear it down safely. As such, it is unsafe to reference the buffer
	 * (bp) after the unlock as we could race with it being freed.
	 */
	xfs_buf_unlock(bp);
}

/*
 * Return size of each in-core log record buffer.
 *
 * All machines get 8 x 32kB buffers by default, unless tuned otherwise.
 *
 * If the filesystem blocksize is too large, we may need to choose a
 * larger size since the directory code currently logs entire blocks.
 */

STATIC void
xlog_get_iclog_buffer_size(
	struct xfs_mount	*mp,
	struct xlog		*log)
{
	int size;
	int xhdrs;

	if (mp->m_logbufs <= 0)
		log->l_iclog_bufs = XLOG_MAX_ICLOGS;
	else
		log->l_iclog_bufs = mp->m_logbufs;

	/*
	 * Buffer size passed in from mount system call.
	 */
	if (mp->m_logbsize > 0) {
		size = log->l_iclog_size = mp->m_logbsize;
		log->l_iclog_size_log = 0;
		while (size != 1) {
			log->l_iclog_size_log++;
			size >>= 1;
		}

		if (xfs_sb_version_haslogv2(&mp->m_sb)) {
			/* # headers = size / 32k
			 * one header holds cycles from 32k of data
			 */

			xhdrs = mp->m_logbsize / XLOG_HEADER_CYCLE_SIZE;
			if (mp->m_logbsize % XLOG_HEADER_CYCLE_SIZE)
				xhdrs++;
			log->l_iclog_hsize = xhdrs << BBSHIFT;
			log->l_iclog_heads = xhdrs;
		} else {
			ASSERT(mp->m_logbsize <= XLOG_BIG_RECORD_BSIZE);
			log->l_iclog_hsize = BBSIZE;
			log->l_iclog_heads = 1;
		}
		goto done;
	}

	/* All machines use 32kB buffers by default. */
	log->l_iclog_size = XLOG_BIG_RECORD_BSIZE;
	log->l_iclog_size_log = XLOG_BIG_RECORD_BSHIFT;

	/* the default log size is 16k or 32k which is one header sector */
	log->l_iclog_hsize = BBSIZE;
	log->l_iclog_heads = 1;

done:
	/* are we being asked to make the sizes selected above visible? */
	if (mp->m_logbufs == 0)
		mp->m_logbufs = log->l_iclog_bufs;
	if (mp->m_logbsize == 0)
		mp->m_logbsize = log->l_iclog_size;
}	/* xlog_get_iclog_buffer_size */


void
xfs_log_work_queue(
	struct xfs_mount        *mp)
{
	queue_delayed_work(mp->m_sync_workqueue, &mp->m_log->l_work,
				msecs_to_jiffies(xfs_syncd_centisecs * 10));
}

/*
 * Every sync period we need to unpin all items in the AIL and push them to
 * disk. If there is nothing dirty, then we might need to cover the log to
 * indicate that the filesystem is idle.
 */
static void
xfs_log_worker(
	struct work_struct	*work)
{
	struct xlog		*log = container_of(to_delayed_work(work),
						struct xlog, l_work);
	struct xfs_mount	*mp = log->l_mp;

	/* dgc: errors ignored - not fatal and nowhere to report them */
	if (xfs_log_need_covered(mp)) {
		/*
		 * Dump a transaction into the log that contains no real change.
		 * This is needed to stamp the current tail LSN into the log
		 * during the covering operation.
		 *
		 * We cannot use an inode here for this - that will push dirty
		 * state back up into the VFS and then periodic inode flushing
		 * will prevent log covering from making progress. Hence we
		 * synchronously log the superblock instead to ensure the
		 * superblock is immediately unpinned and can be written back.
		 */
		xfs_sync_sb(mp, true);
	} else
		xfs_log_force(mp, 0);

	/* start pushing all the metadata that is currently dirty */
	xfs_ail_push_all(mp->m_ail);

	/* queue us up again */
	xfs_log_work_queue(mp);
}

/*
 * This routine initializes some of the log structure for a given mount point.
 * Its primary purpose is to fill in enough, so recovery can occur.  However,
 * some other stuff may be filled in too.
 */
STATIC struct xlog *
xlog_alloc_log(
	struct xfs_mount	*mp,
	struct xfs_buftarg	*log_target,
	xfs_daddr_t		blk_offset,
	int			num_bblks)
{
	struct xlog		*log;
	xlog_rec_header_t	*head;
	xlog_in_core_t		**iclogp;
	xlog_in_core_t		*iclog, *prev_iclog=NULL;
	xfs_buf_t		*bp;
	int			i;
	int			error = -ENOMEM;
	uint			log2_size = 0;

	log = kmem_zalloc(sizeof(struct xlog), KM_MAYFAIL);
	if (!log) {
		xfs_warn(mp, "Log allocation failed: No memory!");
		goto out;
	}

	log->l_mp	   = mp;
	log->l_targ	   = log_target;
	log->l_logsize     = BBTOB(num_bblks);
	log->l_logBBstart  = blk_offset;
	log->l_logBBsize   = num_bblks;
	log->l_covered_state = XLOG_STATE_COVER_IDLE;
	log->l_flags	   |= XLOG_ACTIVE_RECOVERY;
	INIT_DELAYED_WORK(&log->l_work, xfs_log_worker);

	log->l_prev_block  = -1;
	/* log->l_tail_lsn = 0x100000000LL; cycle = 1; current block = 0 */
	xlog_assign_atomic_lsn(&log->l_tail_lsn, 1, 0);
	xlog_assign_atomic_lsn(&log->l_last_sync_lsn, 1, 0);
	log->l_curr_cycle  = 1;	    /* 0 is bad since this is initial value */

	xlog_grant_head_init(&log->l_reserve_head);
	xlog_grant_head_init(&log->l_write_head);

	error = -EFSCORRUPTED;
	if (xfs_sb_version_hassector(&mp->m_sb)) {
	        log2_size = mp->m_sb.sb_logsectlog;
		if (log2_size < BBSHIFT) {
			xfs_warn(mp, "Log sector size too small (0x%x < 0x%x)",
				log2_size, BBSHIFT);
			goto out_free_log;
		}

	        log2_size -= BBSHIFT;
		if (log2_size > mp->m_sectbb_log) {
			xfs_warn(mp, "Log sector size too large (0x%x > 0x%x)",
				log2_size, mp->m_sectbb_log);
			goto out_free_log;
		}

		/* for larger sector sizes, must have v2 or external log */
		if (log2_size && log->l_logBBstart > 0 &&
			    !xfs_sb_version_haslogv2(&mp->m_sb)) {
			xfs_warn(mp,
		"log sector size (0x%x) invalid for configuration.",
				log2_size);
			goto out_free_log;
		}
	}
	log->l_sectBBsize = 1 << log2_size;

	xlog_get_iclog_buffer_size(mp, log);

	/*
	 * Use a NULL block for the extra log buffer used during splits so that
	 * it will trigger errors if we ever try to do IO on it without first
	 * having set it up properly.
	 */
	error = -ENOMEM;
	bp = xfs_buf_alloc(mp->m_logdev_targp, XFS_BUF_DADDR_NULL,
			   BTOBB(log->l_iclog_size), XBF_NO_IOACCT);
	if (!bp)
		goto out_free_log;

	/*
	 * The iclogbuf buffer locks are held over IO but we are not going to do
	 * IO yet.  Hence unlock the buffer so that the log IO path can grab it
	 * when appropriately.
	 */
	ASSERT(xfs_buf_islocked(bp));
	xfs_buf_unlock(bp);

	/* use high priority wq for log I/O completion */
	bp->b_ioend_wq = mp->m_log_workqueue;
	bp->b_iodone = xlog_iodone;
	log->l_xbuf = bp;

	spin_lock_init(&log->l_icloglock);
	init_waitqueue_head(&log->l_flush_wait);

	iclogp = &log->l_iclog;
	/*
	 * The amount of memory to allocate for the iclog structure is
	 * rather funky due to the way the structure is defined.  It is
	 * done this way so that we can use different sizes for machines
	 * with different amounts of memory.  See the definition of
	 * xlog_in_core_t in xfs_log_priv.h for details.
	 */
	ASSERT(log->l_iclog_size >= 4096);
	for (i=0; i < log->l_iclog_bufs; i++) {
		*iclogp = kmem_zalloc(sizeof(xlog_in_core_t), KM_MAYFAIL);
		if (!*iclogp)
			goto out_free_iclog;

		iclog = *iclogp;
		iclog->ic_prev = prev_iclog;
		prev_iclog = iclog;

		bp = xfs_buf_get_uncached(mp->m_logdev_targp,
					  BTOBB(log->l_iclog_size),
					  XBF_NO_IOACCT);
		if (!bp)
			goto out_free_iclog;

		ASSERT(xfs_buf_islocked(bp));
		xfs_buf_unlock(bp);

		/* use high priority wq for log I/O completion */
		bp->b_ioend_wq = mp->m_log_workqueue;
		bp->b_iodone = xlog_iodone;
		iclog->ic_bp = bp;
		iclog->ic_data = bp->b_addr;
#ifdef DEBUG
		log->l_iclog_bak[i] = &iclog->ic_header;
#endif
		head = &iclog->ic_header;
		memset(head, 0, sizeof(xlog_rec_header_t));
		head->h_magicno = cpu_to_be32(XLOG_HEADER_MAGIC_NUM);
		head->h_version = cpu_to_be32(
			xfs_sb_version_haslogv2(&log->l_mp->m_sb) ? 2 : 1);
		head->h_size = cpu_to_be32(log->l_iclog_size);
		/* new fields */
		head->h_fmt = cpu_to_be32(XLOG_FMT);
		memcpy(&head->h_fs_uuid, &mp->m_sb.sb_uuid, sizeof(uuid_t));

		iclog->ic_size = BBTOB(bp->b_length) - log->l_iclog_hsize;
		iclog->ic_state = XLOG_STATE_ACTIVE;
		iclog->ic_log = log;
		atomic_set(&iclog->ic_refcnt, 0);
		spin_lock_init(&iclog->ic_callback_lock);
		iclog->ic_callback_tail = &(iclog->ic_callback);
		iclog->ic_datap = (char *)iclog->ic_data + log->l_iclog_hsize;

		init_waitqueue_head(&iclog->ic_force_wait);
		init_waitqueue_head(&iclog->ic_write_wait);

		iclogp = &iclog->ic_next;
	}
	*iclogp = log->l_iclog;			/* complete ring */
	log->l_iclog->ic_prev = prev_iclog;	/* re-write 1st prev ptr */

	error = xlog_cil_init(log);
	if (error)
		goto out_free_iclog;
	return log;

out_free_iclog:
	for (iclog = log->l_iclog; iclog; iclog = prev_iclog) {
		prev_iclog = iclog->ic_next;
		if (iclog->ic_bp)
			xfs_buf_free(iclog->ic_bp);
		kmem_free(iclog);
	}
	spinlock_destroy(&log->l_icloglock);
	xfs_buf_free(log->l_xbuf);
out_free_log:
	kmem_free(log);
out:
	return ERR_PTR(error);
}	/* xlog_alloc_log */


/*
 * Write out the commit record of a transaction associated with the given
 * ticket.  Return the lsn of the commit record.
 */
STATIC int
xlog_commit_record(
	struct xlog		*log,
	struct xlog_ticket	*ticket,
	struct xlog_in_core	**iclog,
	xfs_lsn_t		*commitlsnp)
{
	struct xfs_mount *mp = log->l_mp;
	int	error;
	struct xfs_log_iovec reg = {
		.i_addr = NULL,
		.i_len = 0,
		.i_type = XLOG_REG_TYPE_COMMIT,
	};
	struct xfs_log_vec vec = {
		.lv_niovecs = 1,
		.lv_iovecp = &reg,
	};

	ASSERT_ALWAYS(iclog);
	error = xlog_write(log, &vec, ticket, commitlsnp, iclog,
					XLOG_COMMIT_TRANS);
	if (error)
		xfs_force_shutdown(mp, SHUTDOWN_LOG_IO_ERROR);
	return error;
}

/*
 * Push on the buffer cache code if we ever use more than 75% of the on-disk
 * log space.  This code pushes on the lsn which would supposedly free up
 * the 25% which we want to leave free.  We may need to adopt a policy which
 * pushes on an lsn which is further along in the log once we reach the high
 * water mark.  In this manner, we would be creating a low water mark.
 */
STATIC void
xlog_grant_push_ail(
	struct xlog	*log,
	int		need_bytes)
{
	xfs_lsn_t	threshold_lsn = 0;
	xfs_lsn_t	last_sync_lsn;
	int		free_blocks;
	int		free_bytes;
	int		threshold_block;
	int		threshold_cycle;
	int		free_threshold;

	ASSERT(BTOBB(need_bytes) < log->l_logBBsize);

	free_bytes = xlog_space_left(log, &log->l_reserve_head.grant);
	free_blocks = BTOBBT(free_bytes);

	/*
	 * Set the threshold for the minimum number of free blocks in the
	 * log to the maximum of what the caller needs, one quarter of the
	 * log, and 256 blocks.
	 */
	free_threshold = BTOBB(need_bytes);
	free_threshold = MAX(free_threshold, (log->l_logBBsize >> 2));
	free_threshold = MAX(free_threshold, 256);
	if (free_blocks >= free_threshold)
		return;

	xlog_crack_atomic_lsn(&log->l_tail_lsn, &threshold_cycle,
						&threshold_block);
	threshold_block += free_threshold;
	if (threshold_block >= log->l_logBBsize) {
		threshold_block -= log->l_logBBsize;
		threshold_cycle += 1;
	}
	threshold_lsn = xlog_assign_lsn(threshold_cycle,
					threshold_block);
	/*
	 * Don't pass in an lsn greater than the lsn of the last
	 * log record known to be on disk. Use a snapshot of the last sync lsn
	 * so that it doesn't change between the compare and the set.
	 */
	last_sync_lsn = atomic64_read(&log->l_last_sync_lsn);
	if (XFS_LSN_CMP(threshold_lsn, last_sync_lsn) > 0)
		threshold_lsn = last_sync_lsn;

	/*
	 * Get the transaction layer to kick the dirty buffers out to
	 * disk asynchronously. No point in trying to do this if
	 * the filesystem is shutting down.
	 */
	if (!XLOG_FORCED_SHUTDOWN(log))
		xfs_ail_push(log->l_ailp, threshold_lsn);
}

/*
 * Stamp cycle number in every block
 */
STATIC void
xlog_pack_data(
	struct xlog		*log,
	struct xlog_in_core	*iclog,
	int			roundoff)
{
	int			i, j, k;
	int			size = iclog->ic_offset + roundoff;
	__be32			cycle_lsn;
	char			*dp;

	cycle_lsn = CYCLE_LSN_DISK(iclog->ic_header.h_lsn);

	dp = iclog->ic_datap;
	for (i = 0; i < BTOBB(size); i++) {
		if (i >= (XLOG_HEADER_CYCLE_SIZE / BBSIZE))
			break;
		iclog->ic_header.h_cycle_data[i] = *(__be32 *)dp;
		*(__be32 *)dp = cycle_lsn;
		dp += BBSIZE;
	}

	if (xfs_sb_version_haslogv2(&log->l_mp->m_sb)) {
		xlog_in_core_2_t *xhdr = iclog->ic_data;

		for ( ; i < BTOBB(size); i++) {
			j = i / (XLOG_HEADER_CYCLE_SIZE / BBSIZE);
			k = i % (XLOG_HEADER_CYCLE_SIZE / BBSIZE);
			xhdr[j].hic_xheader.xh_cycle_data[k] = *(__be32 *)dp;
			*(__be32 *)dp = cycle_lsn;
			dp += BBSIZE;
		}

		for (i = 1; i < log->l_iclog_heads; i++)
			xhdr[i].hic_xheader.xh_cycle = cycle_lsn;
	}
}

/*
 * Calculate the checksum for a log buffer.
 *
 * This is a little more complicated than it should be because the various
 * headers and the actual data are non-contiguous.
 */
__le32
xlog_cksum(
	struct xlog		*log,
	struct xlog_rec_header	*rhead,
	char			*dp,
	int			size)
{
	uint32_t		crc;

	/* first generate the crc for the record header ... */
	crc = xfs_start_cksum_update((char *)rhead,
			      sizeof(struct xlog_rec_header),
			      offsetof(struct xlog_rec_header, h_crc));

	/* ... then for additional cycle data for v2 logs ... */
	if (xfs_sb_version_haslogv2(&log->l_mp->m_sb)) {
		union xlog_in_core2 *xhdr = (union xlog_in_core2 *)rhead;
		int		i;
		int		xheads;

		xheads = size / XLOG_HEADER_CYCLE_SIZE;
		if (size % XLOG_HEADER_CYCLE_SIZE)
			xheads++;

		for (i = 1; i < xheads; i++) {
			crc = crc32c(crc, &xhdr[i].hic_xheader,
				     sizeof(struct xlog_rec_ext_header));
		}
	}

	/* ... and finally for the payload */
	crc = crc32c(crc, dp, size);

	return xfs_end_cksum(crc);
}

/*
 * The bdstrat callback function for log bufs. This gives us a central
 * place to trap bufs in case we get hit by a log I/O error and need to
 * shutdown. Actually, in practice, even when we didn't get a log error,
 * we transition the iclogs to IOERROR state *after* flushing all existing
 * iclogs to disk. This is because we don't want anymore new transactions to be
 * started or completed afterwards.
 *
 * We lock the iclogbufs here so that we can serialise against IO completion
 * during unmount. We might be processing a shutdown triggered during unmount,
 * and that can occur asynchronously to the unmount thread, and hence we need to
 * ensure that completes before tearing down the iclogbufs. Hence we need to
 * hold the buffer lock across the log IO to acheive that.
 */
STATIC int
xlog_bdstrat(
	struct xfs_buf		*bp)
{
	struct xlog_in_core	*iclog = bp->b_fspriv;

	xfs_buf_lock(bp);
	if (iclog->ic_state & XLOG_STATE_IOERROR) {
		xfs_buf_ioerror(bp, -EIO);
		xfs_buf_stale(bp);
		xfs_buf_ioend(bp);
		/*
		 * It would seem logical to return EIO here, but we rely on
		 * the log state machine to propagate I/O errors instead of
		 * doing it here. Similarly, IO completion will unlock the
		 * buffer, so we don't do it here.
		 */
		return 0;
	}

	xfs_buf_submit(bp);
	return 0;
}

/*
 * Flush out the in-core log (iclog) to the on-disk log in an asynchronous 
 * fashion.  Previously, we should have moved the current iclog
 * ptr in the log to point to the next available iclog.  This allows further
 * write to continue while this code syncs out an iclog ready to go.
 * Before an in-core log can be written out, the data section must be scanned
 * to save away the 1st word of each BBSIZE block into the header.  We replace
 * it with the current cycle count.  Each BBSIZE block is tagged with the
 * cycle count because there in an implicit assumption that drives will
 * guarantee that entire 512 byte blocks get written at once.  In other words,
 * we can't have part of a 512 byte block written and part not written.  By
 * tagging each block, we will know which blocks are valid when recovering
 * after an unclean shutdown.
 *
 * This routine is single threaded on the iclog.  No other thread can be in
 * this routine with the same iclog.  Changing contents of iclog can there-
 * fore be done without grabbing the state machine lock.  Updating the global
 * log will require grabbing the lock though.
 *
 * The entire log manager uses a logical block numbering scheme.  Only
 * log_sync (and then only bwrite()) know about the fact that the log may
 * not start with block zero on a given device.  The log block start offset
 * is added immediately before calling bwrite().
 */

STATIC int
xlog_sync(
	struct xlog		*log,
	struct xlog_in_core	*iclog)
{
	xfs_buf_t	*bp;
	int		i;
	uint		count;		/* byte count of bwrite */
	uint		count_init;	/* initial count before roundup */
	int		roundoff;       /* roundoff to BB or stripe */
	int		split = 0;	/* split write into two regions */
	int		error;
	int		v2 = xfs_sb_version_haslogv2(&log->l_mp->m_sb);
	int		size;

	XFS_STATS_INC(log->l_mp, xs_log_writes);
	ASSERT(atomic_read(&iclog->ic_refcnt) == 0);

	/* Add for LR header */
	count_init = log->l_iclog_hsize + iclog->ic_offset;

	/* Round out the log write size */
	if (v2 && log->l_mp->m_sb.sb_logsunit > 1) {
		/* we have a v2 stripe unit to use */
		count = XLOG_LSUNITTOB(log, XLOG_BTOLSUNIT(log, count_init));
	} else {
		count = BBTOB(BTOBB(count_init));
	}
	roundoff = count - count_init;
	ASSERT(roundoff >= 0);
	ASSERT((v2 && log->l_mp->m_sb.sb_logsunit > 1 && 
                roundoff < log->l_mp->m_sb.sb_logsunit)
		|| 
		(log->l_mp->m_sb.sb_logsunit <= 1 && 
		 roundoff < BBTOB(1)));

	/* move grant heads by roundoff in sync */
	xlog_grant_add_space(log, &log->l_reserve_head.grant, roundoff);
	xlog_grant_add_space(log, &log->l_write_head.grant, roundoff);

	/* put cycle number in every block */
	xlog_pack_data(log, iclog, roundoff); 

	/* real byte length */
	size = iclog->ic_offset;
	if (v2)
		size += roundoff;
	iclog->ic_header.h_len = cpu_to_be32(size);

	bp = iclog->ic_bp;
	XFS_BUF_SET_ADDR(bp, BLOCK_LSN(be64_to_cpu(iclog->ic_header.h_lsn)));

	XFS_STATS_ADD(log->l_mp, xs_log_blocks, BTOBB(count));

	/* Do we need to split this write into 2 parts? */
	if (XFS_BUF_ADDR(bp) + BTOBB(count) > log->l_logBBsize) {
		char		*dptr;

		split = count - (BBTOB(log->l_logBBsize - XFS_BUF_ADDR(bp)));
		count = BBTOB(log->l_logBBsize - XFS_BUF_ADDR(bp));
		iclog->ic_bwritecnt = 2;

		/*
		 * Bump the cycle numbers at the start of each block in the
		 * part of the iclog that ends up in the buffer that gets
		 * written to the start of the log.
		 *
		 * Watch out for the header magic number case, though.
		 */
		dptr = (char *)&iclog->ic_header + count;
		for (i = 0; i < split; i += BBSIZE) {
			uint32_t cycle = be32_to_cpu(*(__be32 *)dptr);
			if (++cycle == XLOG_HEADER_MAGIC_NUM)
				cycle++;
			*(__be32 *)dptr = cpu_to_be32(cycle);

			dptr += BBSIZE;
		}
	} else {
		iclog->ic_bwritecnt = 1;
	}

	/* calculcate the checksum */
	iclog->ic_header.h_crc = xlog_cksum(log, &iclog->ic_header,
					    iclog->ic_datap, size);
	/*
	 * Intentionally corrupt the log record CRC based on the error injection
	 * frequency, if defined. This facilitates testing log recovery in the
	 * event of torn writes. Hence, set the IOABORT state to abort the log
	 * write on I/O completion and shutdown the fs. The subsequent mount
	 * detects the bad CRC and attempts to recover.
	 */
	if (XFS_TEST_ERROR(false, log->l_mp, XFS_ERRTAG_LOG_BAD_CRC)) {
		iclog->ic_header.h_crc &= cpu_to_le32(0xAAAAAAAA);
		iclog->ic_state |= XLOG_STATE_IOABORT;
		xfs_warn(log->l_mp,
	"Intentionally corrupted log record at LSN 0x%llx. Shutdown imminent.",
			 be64_to_cpu(iclog->ic_header.h_lsn));
	}

	bp->b_io_length = BTOBB(count);
	bp->b_fspriv = iclog;
	bp->b_flags &= ~XBF_FLUSH;
	bp->b_flags |= (XBF_ASYNC | XBF_SYNCIO | XBF_WRITE | XBF_FUA);

	/*
	 * Flush the data device before flushing the log to make sure all meta
	 * data written back from the AIL actually made it to disk before
	 * stamping the new log tail LSN into the log buffer.  For an external
	 * log we need to issue the flush explicitly, and unfortunately
	 * synchronously here; for an internal log we can simply use the block
	 * layer state machine for preflushes.
	 */
	if (log->l_mp->m_logdev_targp != log->l_mp->m_ddev_targp)
		xfs_blkdev_issue_flush(log->l_mp->m_ddev_targp);
	else
		bp->b_flags |= XBF_FLUSH;

	ASSERT(XFS_BUF_ADDR(bp) <= log->l_logBBsize-1);
	ASSERT(XFS_BUF_ADDR(bp) + BTOBB(count) <= log->l_logBBsize);

	xlog_verify_iclog(log, iclog, count, true);

	/* account for log which doesn't start at block #0 */
	XFS_BUF_SET_ADDR(bp, XFS_BUF_ADDR(bp) + log->l_logBBstart);

	/*
	 * Don't call xfs_bwrite here. We do log-syncs even when the filesystem
	 * is shutting down.
	 */
	error = xlog_bdstrat(bp);
	if (error) {
		xfs_buf_ioerror_alert(bp, "xlog_sync");
		return error;
	}
	if (split) {
		bp = iclog->ic_log->l_xbuf;
		XFS_BUF_SET_ADDR(bp, 0);	     /* logical 0 */
		xfs_buf_associate_memory(bp,
				(char *)&iclog->ic_header + count, split);
		bp->b_fspriv = iclog;
		bp->b_flags &= ~XBF_FLUSH;
		bp->b_flags |= (XBF_ASYNC | XBF_SYNCIO | XBF_WRITE | XBF_FUA);

		ASSERT(XFS_BUF_ADDR(bp) <= log->l_logBBsize-1);
		ASSERT(XFS_BUF_ADDR(bp) + BTOBB(count) <= log->l_logBBsize);

		/* account for internal log which doesn't start at block #0 */
		XFS_BUF_SET_ADDR(bp, XFS_BUF_ADDR(bp) + log->l_logBBstart);
		error = xlog_bdstrat(bp);
		if (error) {
			xfs_buf_ioerror_alert(bp, "xlog_sync (split)");
			return error;
		}
	}
	return 0;
}	/* xlog_sync */

/*
 * Deallocate a log structure
 */
STATIC void
xlog_dealloc_log(
	struct xlog	*log)
{
	xlog_in_core_t	*iclog, *next_iclog;
	int		i;

	xlog_cil_destroy(log);

	/*
	 * Cycle all the iclogbuf locks to make sure all log IO completion
	 * is done before we tear down these buffers.
	 */
	iclog = log->l_iclog;
	for (i = 0; i < log->l_iclog_bufs; i++) {
		xfs_buf_lock(iclog->ic_bp);
		xfs_buf_unlock(iclog->ic_bp);
		iclog = iclog->ic_next;
	}

	/*
	 * Always need to ensure that the extra buffer does not point to memory
	 * owned by another log buffer before we free it. Also, cycle the lock
	 * first to ensure we've completed IO on it.
	 */
	xfs_buf_lock(log->l_xbuf);
	xfs_buf_unlock(log->l_xbuf);
	xfs_buf_set_empty(log->l_xbuf, BTOBB(log->l_iclog_size));
	xfs_buf_free(log->l_xbuf);

	iclog = log->l_iclog;
	for (i = 0; i < log->l_iclog_bufs; i++) {
		xfs_buf_free(iclog->ic_bp);
		next_iclog = iclog->ic_next;
		kmem_free(iclog);
		iclog = next_iclog;
	}
	spinlock_destroy(&log->l_icloglock);

	log->l_mp->m_log = NULL;
	kmem_free(log);
}	/* xlog_dealloc_log */

/*
 * Update counters atomically now that memcpy is done.
 */
/* ARGSUSED */
static inline void
xlog_state_finish_copy(
	struct xlog		*log,
	struct xlog_in_core	*iclog,
	int			record_cnt,
	int			copy_bytes)
{
	spin_lock(&log->l_icloglock);

	be32_add_cpu(&iclog->ic_header.h_num_logops, record_cnt);
	iclog->ic_offset += copy_bytes;

	spin_unlock(&log->l_icloglock);
}	/* xlog_state_finish_copy */




/*
 * print out info relating to regions written which consume
 * the reservation
 */
void
xlog_print_tic_res(
	struct xfs_mount	*mp,
	struct xlog_ticket	*ticket)
{
	uint i;
	uint ophdr_spc = ticket->t_res_num_ophdrs * (uint)sizeof(xlog_op_header_t);

	/* match with XLOG_REG_TYPE_* in xfs_log.h */
#define REG_TYPE_STR(type, str)	[XLOG_REG_TYPE_##type] = str
	static char *res_type_str[XLOG_REG_TYPE_MAX + 1] = {
	    REG_TYPE_STR(BFORMAT, "bformat"),
	    REG_TYPE_STR(BCHUNK, "bchunk"),
	    REG_TYPE_STR(EFI_FORMAT, "efi_format"),
	    REG_TYPE_STR(EFD_FORMAT, "efd_format"),
	    REG_TYPE_STR(IFORMAT, "iformat"),
	    REG_TYPE_STR(ICORE, "icore"),
	    REG_TYPE_STR(IEXT, "iext"),
	    REG_TYPE_STR(IBROOT, "ibroot"),
	    REG_TYPE_STR(ILOCAL, "ilocal"),
	    REG_TYPE_STR(IATTR_EXT, "iattr_ext"),
	    REG_TYPE_STR(IATTR_BROOT, "iattr_broot"),
	    REG_TYPE_STR(IATTR_LOCAL, "iattr_local"),
	    REG_TYPE_STR(QFORMAT, "qformat"),
	    REG_TYPE_STR(DQUOT, "dquot"),
	    REG_TYPE_STR(QUOTAOFF, "quotaoff"),
	    REG_TYPE_STR(LRHEADER, "LR header"),
	    REG_TYPE_STR(UNMOUNT, "unmount"),
	    REG_TYPE_STR(COMMIT, "commit"),
	    REG_TYPE_STR(TRANSHDR, "trans header"),
	    REG_TYPE_STR(ICREATE, "inode create")
	};
#undef REG_TYPE_STR

	xfs_warn(mp, "ticket reservation summary:");
	xfs_warn(mp, "  unit res    = %d bytes",
		 ticket->t_unit_res);
	xfs_warn(mp, "  current res = %d bytes",
		 ticket->t_curr_res);
	xfs_warn(mp, "  total reg   = %u bytes (o/flow = %u bytes)",
		 ticket->t_res_arr_sum, ticket->t_res_o_flow);
	xfs_warn(mp, "  ophdrs      = %u (ophdr space = %u bytes)",
		 ticket->t_res_num_ophdrs, ophdr_spc);
	xfs_warn(mp, "  ophdr + reg = %u bytes",
		 ticket->t_res_arr_sum + ticket->t_res_o_flow + ophdr_spc);
	xfs_warn(mp, "  num regions = %u",
		 ticket->t_res_num);

	for (i = 0; i < ticket->t_res_num; i++) {
		uint r_type = ticket->t_res_arr[i].r_type;
		xfs_warn(mp, "region[%u]: %s - %u bytes", i,
			    ((r_type <= 0 || r_type > XLOG_REG_TYPE_MAX) ?
			    "bad-rtype" : res_type_str[r_type]),
			    ticket->t_res_arr[i].r_len);
	}
}
<<<<<<< HEAD

/*
 * Print a summary of the transaction.
 */
void
xlog_print_trans(
	struct xfs_trans		*tp)
{
	struct xfs_mount		*mp = tp->t_mountp;
	struct xfs_log_item_desc	*lidp;

	/* dump core transaction and ticket info */
	xfs_warn(mp, "transaction summary:");
	xfs_warn(mp, "  flags	= 0x%x", tp->t_flags);

	xlog_print_tic_res(mp, tp->t_ticket);

	/* dump each log item */
	list_for_each_entry(lidp, &tp->t_items, lid_trans) {
		struct xfs_log_item	*lip = lidp->lid_item;
		struct xfs_log_vec	*lv = lip->li_lv;
		struct xfs_log_iovec	*vec;
		int			i;

		xfs_warn(mp, "log item: ");
		xfs_warn(mp, "  type	= 0x%x", lip->li_type);
		xfs_warn(mp, "  flags	= 0x%x", lip->li_flags);
		if (!lv)
			continue;
		xfs_warn(mp, "  niovecs	= %d", lv->lv_niovecs);
		xfs_warn(mp, "  size	= %d", lv->lv_size);
		xfs_warn(mp, "  bytes	= %d", lv->lv_bytes);
		xfs_warn(mp, "  buf len	= %d", lv->lv_buf_len);

		/* dump each iovec for the log item */
		vec = lv->lv_iovecp;
		for (i = 0; i < lv->lv_niovecs; i++) {
			int dumplen = min(vec->i_len, 32);

=======

/*
 * Print a summary of the transaction.
 */
void
xlog_print_trans(
	struct xfs_trans		*tp)
{
	struct xfs_mount		*mp = tp->t_mountp;
	struct xfs_log_item_desc	*lidp;

	/* dump core transaction and ticket info */
	xfs_warn(mp, "transaction summary:");
	xfs_warn(mp, "  flags	= 0x%x", tp->t_flags);

	xlog_print_tic_res(mp, tp->t_ticket);

	/* dump each log item */
	list_for_each_entry(lidp, &tp->t_items, lid_trans) {
		struct xfs_log_item	*lip = lidp->lid_item;
		struct xfs_log_vec	*lv = lip->li_lv;
		struct xfs_log_iovec	*vec;
		int			i;

		xfs_warn(mp, "log item: ");
		xfs_warn(mp, "  type	= 0x%x", lip->li_type);
		xfs_warn(mp, "  flags	= 0x%x", lip->li_flags);
		if (!lv)
			continue;
		xfs_warn(mp, "  niovecs	= %d", lv->lv_niovecs);
		xfs_warn(mp, "  size	= %d", lv->lv_size);
		xfs_warn(mp, "  bytes	= %d", lv->lv_bytes);
		xfs_warn(mp, "  buf len	= %d", lv->lv_buf_len);

		/* dump each iovec for the log item */
		vec = lv->lv_iovecp;
		for (i = 0; i < lv->lv_niovecs; i++) {
			int dumplen = min(vec->i_len, 32);

>>>>>>> bb176f67
			xfs_warn(mp, "  iovec[%d]", i);
			xfs_warn(mp, "    type	= 0x%x", vec->i_type);
			xfs_warn(mp, "    len	= %d", vec->i_len);
			xfs_warn(mp, "    first %d bytes of iovec[%d]:", dumplen, i);
			xfs_hex_dump(vec->i_addr, dumplen);

			vec++;
		}
	}
}

/*
 * Calculate the potential space needed by the log vector.  Each region gets
 * its own xlog_op_header_t and may need to be double word aligned.
 */
static int
xlog_write_calc_vec_length(
	struct xlog_ticket	*ticket,
	struct xfs_log_vec	*log_vector)
{
	struct xfs_log_vec	*lv;
	int			headers = 0;
	int			len = 0;
	int			i;

	/* acct for start rec of xact */
	if (ticket->t_flags & XLOG_TIC_INITED)
		headers++;

	for (lv = log_vector; lv; lv = lv->lv_next) {
		/* we don't write ordered log vectors */
		if (lv->lv_buf_len == XFS_LOG_VEC_ORDERED)
			continue;

		headers += lv->lv_niovecs;

		for (i = 0; i < lv->lv_niovecs; i++) {
			struct xfs_log_iovec	*vecp = &lv->lv_iovecp[i];

			len += vecp->i_len;
			xlog_tic_add_region(ticket, vecp->i_len, vecp->i_type);
		}
	}

	ticket->t_res_num_ophdrs += headers;
	len += headers * sizeof(struct xlog_op_header);

	return len;
}

/*
 * If first write for transaction, insert start record  We can't be trying to
 * commit if we are inited.  We can't have any "partial_copy" if we are inited.
 */
static int
xlog_write_start_rec(
	struct xlog_op_header	*ophdr,
	struct xlog_ticket	*ticket)
{
	if (!(ticket->t_flags & XLOG_TIC_INITED))
		return 0;

	ophdr->oh_tid	= cpu_to_be32(ticket->t_tid);
	ophdr->oh_clientid = ticket->t_clientid;
	ophdr->oh_len = 0;
	ophdr->oh_flags = XLOG_START_TRANS;
	ophdr->oh_res2 = 0;

	ticket->t_flags &= ~XLOG_TIC_INITED;

	return sizeof(struct xlog_op_header);
}

static xlog_op_header_t *
xlog_write_setup_ophdr(
	struct xlog		*log,
	struct xlog_op_header	*ophdr,
	struct xlog_ticket	*ticket,
	uint			flags)
{
	ophdr->oh_tid = cpu_to_be32(ticket->t_tid);
	ophdr->oh_clientid = ticket->t_clientid;
	ophdr->oh_res2 = 0;

	/* are we copying a commit or unmount record? */
	ophdr->oh_flags = flags;

	/*
	 * We've seen logs corrupted with bad transaction client ids.  This
	 * makes sure that XFS doesn't generate them on.  Turn this into an EIO
	 * and shut down the filesystem.
	 */
	switch (ophdr->oh_clientid)  {
	case XFS_TRANSACTION:
	case XFS_VOLUME:
	case XFS_LOG:
		break;
	default:
		xfs_warn(log->l_mp,
			"Bad XFS transaction clientid 0x%x in ticket 0x%p",
			ophdr->oh_clientid, ticket);
		return NULL;
	}

	return ophdr;
}

/*
 * Set up the parameters of the region copy into the log. This has
 * to handle region write split across multiple log buffers - this
 * state is kept external to this function so that this code can
 * be written in an obvious, self documenting manner.
 */
static int
xlog_write_setup_copy(
	struct xlog_ticket	*ticket,
	struct xlog_op_header	*ophdr,
	int			space_available,
	int			space_required,
	int			*copy_off,
	int			*copy_len,
	int			*last_was_partial_copy,
	int			*bytes_consumed)
{
	int			still_to_copy;

	still_to_copy = space_required - *bytes_consumed;
	*copy_off = *bytes_consumed;

	if (still_to_copy <= space_available) {
		/* write of region completes here */
		*copy_len = still_to_copy;
		ophdr->oh_len = cpu_to_be32(*copy_len);
		if (*last_was_partial_copy)
			ophdr->oh_flags |= (XLOG_END_TRANS|XLOG_WAS_CONT_TRANS);
		*last_was_partial_copy = 0;
		*bytes_consumed = 0;
		return 0;
	}

	/* partial write of region, needs extra log op header reservation */
	*copy_len = space_available;
	ophdr->oh_len = cpu_to_be32(*copy_len);
	ophdr->oh_flags |= XLOG_CONTINUE_TRANS;
	if (*last_was_partial_copy)
		ophdr->oh_flags |= XLOG_WAS_CONT_TRANS;
	*bytes_consumed += *copy_len;
	(*last_was_partial_copy)++;

	/* account for new log op header */
	ticket->t_curr_res -= sizeof(struct xlog_op_header);
	ticket->t_res_num_ophdrs++;

	return sizeof(struct xlog_op_header);
}

static int
xlog_write_copy_finish(
	struct xlog		*log,
	struct xlog_in_core	*iclog,
	uint			flags,
	int			*record_cnt,
	int			*data_cnt,
	int			*partial_copy,
	int			*partial_copy_len,
	int			log_offset,
	struct xlog_in_core	**commit_iclog)
{
	if (*partial_copy) {
		/*
		 * This iclog has already been marked WANT_SYNC by
		 * xlog_state_get_iclog_space.
		 */
		xlog_state_finish_copy(log, iclog, *record_cnt, *data_cnt);
		*record_cnt = 0;
		*data_cnt = 0;
		return xlog_state_release_iclog(log, iclog);
	}

	*partial_copy = 0;
	*partial_copy_len = 0;

	if (iclog->ic_size - log_offset <= sizeof(xlog_op_header_t)) {
		/* no more space in this iclog - push it. */
		xlog_state_finish_copy(log, iclog, *record_cnt, *data_cnt);
		*record_cnt = 0;
		*data_cnt = 0;

		spin_lock(&log->l_icloglock);
		xlog_state_want_sync(log, iclog);
		spin_unlock(&log->l_icloglock);

		if (!commit_iclog)
			return xlog_state_release_iclog(log, iclog);
		ASSERT(flags & XLOG_COMMIT_TRANS);
		*commit_iclog = iclog;
	}

	return 0;
}

/*
 * Write some region out to in-core log
 *
 * This will be called when writing externally provided regions or when
 * writing out a commit record for a given transaction.
 *
 * General algorithm:
 *	1. Find total length of this write.  This may include adding to the
 *		lengths passed in.
 *	2. Check whether we violate the tickets reservation.
 *	3. While writing to this iclog
 *	    A. Reserve as much space in this iclog as can get
 *	    B. If this is first write, save away start lsn
 *	    C. While writing this region:
 *		1. If first write of transaction, write start record
 *		2. Write log operation header (header per region)
 *		3. Find out if we can fit entire region into this iclog
 *		4. Potentially, verify destination memcpy ptr
 *		5. Memcpy (partial) region
 *		6. If partial copy, release iclog; otherwise, continue
 *			copying more regions into current iclog
 *	4. Mark want sync bit (in simulation mode)
 *	5. Release iclog for potential flush to on-disk log.
 *
 * ERRORS:
 * 1.	Panic if reservation is overrun.  This should never happen since
 *	reservation amounts are generated internal to the filesystem.
 * NOTES:
 * 1. Tickets are single threaded data structures.
 * 2. The XLOG_END_TRANS & XLOG_CONTINUE_TRANS flags are passed down to the
 *	syncing routine.  When a single log_write region needs to span
 *	multiple in-core logs, the XLOG_CONTINUE_TRANS bit should be set
 *	on all log operation writes which don't contain the end of the
 *	region.  The XLOG_END_TRANS bit is used for the in-core log
 *	operation which contains the end of the continued log_write region.
 * 3. When xlog_state_get_iclog_space() grabs the rest of the current iclog,
 *	we don't really know exactly how much space will be used.  As a result,
 *	we don't update ic_offset until the end when we know exactly how many
 *	bytes have been written out.
 */
int
xlog_write(
	struct xlog		*log,
	struct xfs_log_vec	*log_vector,
	struct xlog_ticket	*ticket,
	xfs_lsn_t		*start_lsn,
	struct xlog_in_core	**commit_iclog,
	uint			flags)
{
	struct xlog_in_core	*iclog = NULL;
	struct xfs_log_iovec	*vecp;
	struct xfs_log_vec	*lv;
	int			len;
	int			index;
	int			partial_copy = 0;
	int			partial_copy_len = 0;
	int			contwr = 0;
	int			record_cnt = 0;
	int			data_cnt = 0;
	int			error;

	*start_lsn = 0;

	len = xlog_write_calc_vec_length(ticket, log_vector);

	/*
	 * Region headers and bytes are already accounted for.
	 * We only need to take into account start records and
	 * split regions in this function.
	 */
	if (ticket->t_flags & XLOG_TIC_INITED)
		ticket->t_curr_res -= sizeof(xlog_op_header_t);

	/*
	 * Commit record headers need to be accounted for. These
	 * come in as separate writes so are easy to detect.
	 */
	if (flags & (XLOG_COMMIT_TRANS | XLOG_UNMOUNT_TRANS))
		ticket->t_curr_res -= sizeof(xlog_op_header_t);

	if (ticket->t_curr_res < 0) {
		xfs_alert_tag(log->l_mp, XFS_PTAG_LOGRES,
		     "ctx ticket reservation ran out. Need to up reservation");
		xlog_print_tic_res(log->l_mp, ticket);
		xfs_force_shutdown(log->l_mp, SHUTDOWN_LOG_IO_ERROR);
	}

	index = 0;
	lv = log_vector;
	vecp = lv->lv_iovecp;
	while (lv && (!lv->lv_niovecs || index < lv->lv_niovecs)) {
		void		*ptr;
		int		log_offset;

		error = xlog_state_get_iclog_space(log, len, &iclog, ticket,
						   &contwr, &log_offset);
		if (error)
			return error;

		ASSERT(log_offset <= iclog->ic_size - 1);
		ptr = iclog->ic_datap + log_offset;

		/* start_lsn is the first lsn written to. That's all we need. */
		if (!*start_lsn)
			*start_lsn = be64_to_cpu(iclog->ic_header.h_lsn);

		/*
		 * This loop writes out as many regions as can fit in the amount
		 * of space which was allocated by xlog_state_get_iclog_space().
		 */
		while (lv && (!lv->lv_niovecs || index < lv->lv_niovecs)) {
			struct xfs_log_iovec	*reg;
			struct xlog_op_header	*ophdr;
			int			start_rec_copy;
			int			copy_len;
			int			copy_off;
			bool			ordered = false;

			/* ordered log vectors have no regions to write */
			if (lv->lv_buf_len == XFS_LOG_VEC_ORDERED) {
				ASSERT(lv->lv_niovecs == 0);
				ordered = true;
				goto next_lv;
			}

			reg = &vecp[index];
			ASSERT(reg->i_len % sizeof(int32_t) == 0);
			ASSERT((unsigned long)ptr % sizeof(int32_t) == 0);

			start_rec_copy = xlog_write_start_rec(ptr, ticket);
			if (start_rec_copy) {
				record_cnt++;
				xlog_write_adv_cnt(&ptr, &len, &log_offset,
						   start_rec_copy);
			}

			ophdr = xlog_write_setup_ophdr(log, ptr, ticket, flags);
			if (!ophdr)
				return -EIO;

			xlog_write_adv_cnt(&ptr, &len, &log_offset,
					   sizeof(struct xlog_op_header));

			len += xlog_write_setup_copy(ticket, ophdr,
						     iclog->ic_size-log_offset,
						     reg->i_len,
						     &copy_off, &copy_len,
						     &partial_copy,
						     &partial_copy_len);
			xlog_verify_dest_ptr(log, ptr);

			/*
			 * Copy region.
			 *
			 * Unmount records just log an opheader, so can have
			 * empty payloads with no data region to copy. Hence we
			 * only copy the payload if the vector says it has data
			 * to copy.
			 */
			ASSERT(copy_len >= 0);
			if (copy_len > 0) {
				memcpy(ptr, reg->i_addr + copy_off, copy_len);
				xlog_write_adv_cnt(&ptr, &len, &log_offset,
						   copy_len);
			}
			copy_len += start_rec_copy + sizeof(xlog_op_header_t);
			record_cnt++;
			data_cnt += contwr ? copy_len : 0;

			error = xlog_write_copy_finish(log, iclog, flags,
						       &record_cnt, &data_cnt,
						       &partial_copy,
						       &partial_copy_len,
						       log_offset,
						       commit_iclog);
			if (error)
				return error;

			/*
			 * if we had a partial copy, we need to get more iclog
			 * space but we don't want to increment the region
			 * index because there is still more is this region to
			 * write.
			 *
			 * If we completed writing this region, and we flushed
			 * the iclog (indicated by resetting of the record
			 * count), then we also need to get more log space. If
			 * this was the last record, though, we are done and
			 * can just return.
			 */
			if (partial_copy)
				break;

			if (++index == lv->lv_niovecs) {
next_lv:
				lv = lv->lv_next;
				index = 0;
				if (lv)
					vecp = lv->lv_iovecp;
			}
			if (record_cnt == 0 && !ordered) {
				if (!lv)
					return 0;
				break;
			}
		}
	}

	ASSERT(len == 0);

	xlog_state_finish_copy(log, iclog, record_cnt, data_cnt);
	if (!commit_iclog)
		return xlog_state_release_iclog(log, iclog);

	ASSERT(flags & XLOG_COMMIT_TRANS);
	*commit_iclog = iclog;
	return 0;
}


/*****************************************************************************
 *
 *		State Machine functions
 *
 *****************************************************************************
 */

/* Clean iclogs starting from the head.  This ordering must be
 * maintained, so an iclog doesn't become ACTIVE beyond one that
 * is SYNCING.  This is also required to maintain the notion that we use
 * a ordered wait queue to hold off would be writers to the log when every
 * iclog is trying to sync to disk.
 *
 * State Change: DIRTY -> ACTIVE
 */
STATIC void
xlog_state_clean_log(
	struct xlog *log)
{
	xlog_in_core_t	*iclog;
	int changed = 0;

	iclog = log->l_iclog;
	do {
		if (iclog->ic_state == XLOG_STATE_DIRTY) {
			iclog->ic_state	= XLOG_STATE_ACTIVE;
			iclog->ic_offset       = 0;
			ASSERT(iclog->ic_callback == NULL);
			/*
			 * If the number of ops in this iclog indicate it just
			 * contains the dummy transaction, we can
			 * change state into IDLE (the second time around).
			 * Otherwise we should change the state into
			 * NEED a dummy.
			 * We don't need to cover the dummy.
			 */
			if (!changed &&
			   (be32_to_cpu(iclog->ic_header.h_num_logops) ==
			   		XLOG_COVER_OPS)) {
				changed = 1;
			} else {
				/*
				 * We have two dirty iclogs so start over
				 * This could also be num of ops indicates
				 * this is not the dummy going out.
				 */
				changed = 2;
			}
			iclog->ic_header.h_num_logops = 0;
			memset(iclog->ic_header.h_cycle_data, 0,
			      sizeof(iclog->ic_header.h_cycle_data));
			iclog->ic_header.h_lsn = 0;
		} else if (iclog->ic_state == XLOG_STATE_ACTIVE)
			/* do nothing */;
		else
			break;	/* stop cleaning */
		iclog = iclog->ic_next;
	} while (iclog != log->l_iclog);

	/* log is locked when we are called */
	/*
	 * Change state for the dummy log recording.
	 * We usually go to NEED. But we go to NEED2 if the changed indicates
	 * we are done writing the dummy record.
	 * If we are done with the second dummy recored (DONE2), then
	 * we go to IDLE.
	 */
	if (changed) {
		switch (log->l_covered_state) {
		case XLOG_STATE_COVER_IDLE:
		case XLOG_STATE_COVER_NEED:
		case XLOG_STATE_COVER_NEED2:
			log->l_covered_state = XLOG_STATE_COVER_NEED;
			break;

		case XLOG_STATE_COVER_DONE:
			if (changed == 1)
				log->l_covered_state = XLOG_STATE_COVER_NEED2;
			else
				log->l_covered_state = XLOG_STATE_COVER_NEED;
			break;

		case XLOG_STATE_COVER_DONE2:
			if (changed == 1)
				log->l_covered_state = XLOG_STATE_COVER_IDLE;
			else
				log->l_covered_state = XLOG_STATE_COVER_NEED;
			break;

		default:
			ASSERT(0);
		}
	}
}	/* xlog_state_clean_log */

STATIC xfs_lsn_t
xlog_get_lowest_lsn(
	struct xlog	*log)
{
	xlog_in_core_t  *lsn_log;
	xfs_lsn_t	lowest_lsn, lsn;

	lsn_log = log->l_iclog;
	lowest_lsn = 0;
	do {
	    if (!(lsn_log->ic_state & (XLOG_STATE_ACTIVE|XLOG_STATE_DIRTY))) {
		lsn = be64_to_cpu(lsn_log->ic_header.h_lsn);
		if ((lsn && !lowest_lsn) ||
		    (XFS_LSN_CMP(lsn, lowest_lsn) < 0)) {
			lowest_lsn = lsn;
		}
	    }
	    lsn_log = lsn_log->ic_next;
	} while (lsn_log != log->l_iclog);
	return lowest_lsn;
}


STATIC void
xlog_state_do_callback(
	struct xlog		*log,
	int			aborted,
	struct xlog_in_core	*ciclog)
{
	xlog_in_core_t	   *iclog;
	xlog_in_core_t	   *first_iclog;	/* used to know when we've
						 * processed all iclogs once */
	xfs_log_callback_t *cb, *cb_next;
	int		   flushcnt = 0;
	xfs_lsn_t	   lowest_lsn;
	int		   ioerrors;	/* counter: iclogs with errors */
	int		   loopdidcallbacks; /* flag: inner loop did callbacks*/
	int		   funcdidcallbacks; /* flag: function did callbacks */
	int		   repeats;	/* for issuing console warnings if
					 * looping too many times */
	int		   wake = 0;

	spin_lock(&log->l_icloglock);
	first_iclog = iclog = log->l_iclog;
	ioerrors = 0;
	funcdidcallbacks = 0;
	repeats = 0;

	do {
		/*
		 * Scan all iclogs starting with the one pointed to by the
		 * log.  Reset this starting point each time the log is
		 * unlocked (during callbacks).
		 *
		 * Keep looping through iclogs until one full pass is made
		 * without running any callbacks.
		 */
		first_iclog = log->l_iclog;
		iclog = log->l_iclog;
		loopdidcallbacks = 0;
		repeats++;

		do {

			/* skip all iclogs in the ACTIVE & DIRTY states */
			if (iclog->ic_state &
			    (XLOG_STATE_ACTIVE|XLOG_STATE_DIRTY)) {
				iclog = iclog->ic_next;
				continue;
			}

			/*
			 * Between marking a filesystem SHUTDOWN and stopping
			 * the log, we do flush all iclogs to disk (if there
			 * wasn't a log I/O error). So, we do want things to
			 * go smoothly in case of just a SHUTDOWN  w/o a
			 * LOG_IO_ERROR.
			 */
			if (!(iclog->ic_state & XLOG_STATE_IOERROR)) {
				/*
				 * Can only perform callbacks in order.  Since
				 * this iclog is not in the DONE_SYNC/
				 * DO_CALLBACK state, we skip the rest and
				 * just try to clean up.  If we set our iclog
				 * to DO_CALLBACK, we will not process it when
				 * we retry since a previous iclog is in the
				 * CALLBACK and the state cannot change since
				 * we are holding the l_icloglock.
				 */
				if (!(iclog->ic_state &
					(XLOG_STATE_DONE_SYNC |
						 XLOG_STATE_DO_CALLBACK))) {
					if (ciclog && (ciclog->ic_state ==
							XLOG_STATE_DONE_SYNC)) {
						ciclog->ic_state = XLOG_STATE_DO_CALLBACK;
					}
					break;
				}
				/*
				 * We now have an iclog that is in either the
				 * DO_CALLBACK or DONE_SYNC states. The other
				 * states (WANT_SYNC, SYNCING, or CALLBACK were
				 * caught by the above if and are going to
				 * clean (i.e. we aren't doing their callbacks)
				 * see the above if.
				 */

				/*
				 * We will do one more check here to see if we
				 * have chased our tail around.
				 */

				lowest_lsn = xlog_get_lowest_lsn(log);
				if (lowest_lsn &&
				    XFS_LSN_CMP(lowest_lsn,
						be64_to_cpu(iclog->ic_header.h_lsn)) < 0) {
					iclog = iclog->ic_next;
					continue; /* Leave this iclog for
						   * another thread */
				}

				iclog->ic_state = XLOG_STATE_CALLBACK;


				/*
				 * Completion of a iclog IO does not imply that
				 * a transaction has completed, as transactions
				 * can be large enough to span many iclogs. We
				 * cannot change the tail of the log half way
				 * through a transaction as this may be the only
				 * transaction in the log and moving th etail to
				 * point to the middle of it will prevent
				 * recovery from finding the start of the
				 * transaction. Hence we should only update the
				 * last_sync_lsn if this iclog contains
				 * transaction completion callbacks on it.
				 *
				 * We have to do this before we drop the
				 * icloglock to ensure we are the only one that
				 * can update it.
				 */
				ASSERT(XFS_LSN_CMP(atomic64_read(&log->l_last_sync_lsn),
					be64_to_cpu(iclog->ic_header.h_lsn)) <= 0);
				if (iclog->ic_callback)
					atomic64_set(&log->l_last_sync_lsn,
						be64_to_cpu(iclog->ic_header.h_lsn));

			} else
				ioerrors++;

			spin_unlock(&log->l_icloglock);

			/*
			 * Keep processing entries in the callback list until
			 * we come around and it is empty.  We need to
			 * atomically see that the list is empty and change the
			 * state to DIRTY so that we don't miss any more
			 * callbacks being added.
			 */
			spin_lock(&iclog->ic_callback_lock);
			cb = iclog->ic_callback;
			while (cb) {
				iclog->ic_callback_tail = &(iclog->ic_callback);
				iclog->ic_callback = NULL;
				spin_unlock(&iclog->ic_callback_lock);

				/* perform callbacks in the order given */
				for (; cb; cb = cb_next) {
					cb_next = cb->cb_next;
					cb->cb_func(cb->cb_arg, aborted);
				}
				spin_lock(&iclog->ic_callback_lock);
				cb = iclog->ic_callback;
			}

			loopdidcallbacks++;
			funcdidcallbacks++;

			spin_lock(&log->l_icloglock);
			ASSERT(iclog->ic_callback == NULL);
			spin_unlock(&iclog->ic_callback_lock);
			if (!(iclog->ic_state & XLOG_STATE_IOERROR))
				iclog->ic_state = XLOG_STATE_DIRTY;

			/*
			 * Transition from DIRTY to ACTIVE if applicable.
			 * NOP if STATE_IOERROR.
			 */
			xlog_state_clean_log(log);

			/* wake up threads waiting in xfs_log_force() */
			wake_up_all(&iclog->ic_force_wait);

			iclog = iclog->ic_next;
		} while (first_iclog != iclog);

		if (repeats > 5000) {
			flushcnt += repeats;
			repeats = 0;
			xfs_warn(log->l_mp,
				"%s: possible infinite loop (%d iterations)",
				__func__, flushcnt);
		}
	} while (!ioerrors && loopdidcallbacks);

#ifdef DEBUG
	/*
	 * Make one last gasp attempt to see if iclogs are being left in limbo.
	 * If the above loop finds an iclog earlier than the current iclog and
	 * in one of the syncing states, the current iclog is put into
	 * DO_CALLBACK and the callbacks are deferred to the completion of the
	 * earlier iclog. Walk the iclogs in order and make sure that no iclog
	 * is in DO_CALLBACK unless an earlier iclog is in one of the syncing
	 * states.
	 *
	 * Note that SYNCING|IOABORT is a valid state so we cannot just check
	 * for ic_state == SYNCING.
	 */
	if (funcdidcallbacks) {
		first_iclog = iclog = log->l_iclog;
		do {
			ASSERT(iclog->ic_state != XLOG_STATE_DO_CALLBACK);
			/*
			 * Terminate the loop if iclogs are found in states
			 * which will cause other threads to clean up iclogs.
			 *
			 * SYNCING - i/o completion will go through logs
			 * DONE_SYNC - interrupt thread should be waiting for
			 *              l_icloglock
			 * IOERROR - give up hope all ye who enter here
			 */
			if (iclog->ic_state == XLOG_STATE_WANT_SYNC ||
			    iclog->ic_state & XLOG_STATE_SYNCING ||
			    iclog->ic_state == XLOG_STATE_DONE_SYNC ||
			    iclog->ic_state == XLOG_STATE_IOERROR )
				break;
			iclog = iclog->ic_next;
		} while (first_iclog != iclog);
	}
#endif

	if (log->l_iclog->ic_state & (XLOG_STATE_ACTIVE|XLOG_STATE_IOERROR))
		wake = 1;
	spin_unlock(&log->l_icloglock);

	if (wake)
		wake_up_all(&log->l_flush_wait);
}


/*
 * Finish transitioning this iclog to the dirty state.
 *
 * Make sure that we completely execute this routine only when this is
 * the last call to the iclog.  There is a good chance that iclog flushes,
 * when we reach the end of the physical log, get turned into 2 separate
 * calls to bwrite.  Hence, one iclog flush could generate two calls to this
 * routine.  By using the reference count bwritecnt, we guarantee that only
 * the second completion goes through.
 *
 * Callbacks could take time, so they are done outside the scope of the
 * global state machine log lock.
 */
STATIC void
xlog_state_done_syncing(
	xlog_in_core_t	*iclog,
	int		aborted)
{
	struct xlog	   *log = iclog->ic_log;

	spin_lock(&log->l_icloglock);

	ASSERT(iclog->ic_state == XLOG_STATE_SYNCING ||
	       iclog->ic_state == XLOG_STATE_IOERROR);
	ASSERT(atomic_read(&iclog->ic_refcnt) == 0);
	ASSERT(iclog->ic_bwritecnt == 1 || iclog->ic_bwritecnt == 2);


	/*
	 * If we got an error, either on the first buffer, or in the case of
	 * split log writes, on the second, we mark ALL iclogs STATE_IOERROR,
	 * and none should ever be attempted to be written to disk
	 * again.
	 */
	if (iclog->ic_state != XLOG_STATE_IOERROR) {
		if (--iclog->ic_bwritecnt == 1) {
			spin_unlock(&log->l_icloglock);
			return;
		}
		iclog->ic_state = XLOG_STATE_DONE_SYNC;
	}

	/*
	 * Someone could be sleeping prior to writing out the next
	 * iclog buffer, we wake them all, one will get to do the
	 * I/O, the others get to wait for the result.
	 */
	wake_up_all(&iclog->ic_write_wait);
	spin_unlock(&log->l_icloglock);
	xlog_state_do_callback(log, aborted, iclog);	/* also cleans log */
}	/* xlog_state_done_syncing */


/*
 * If the head of the in-core log ring is not (ACTIVE or DIRTY), then we must
 * sleep.  We wait on the flush queue on the head iclog as that should be
 * the first iclog to complete flushing. Hence if all iclogs are syncing,
 * we will wait here and all new writes will sleep until a sync completes.
 *
 * The in-core logs are used in a circular fashion. They are not used
 * out-of-order even when an iclog past the head is free.
 *
 * return:
 *	* log_offset where xlog_write() can start writing into the in-core
 *		log's data space.
 *	* in-core log pointer to which xlog_write() should write.
 *	* boolean indicating this is a continued write to an in-core log.
 *		If this is the last write, then the in-core log's offset field
 *		needs to be incremented, depending on the amount of data which
 *		is copied.
 */
STATIC int
xlog_state_get_iclog_space(
	struct xlog		*log,
	int			len,
	struct xlog_in_core	**iclogp,
	struct xlog_ticket	*ticket,
	int			*continued_write,
	int			*logoffsetp)
{
	int		  log_offset;
	xlog_rec_header_t *head;
	xlog_in_core_t	  *iclog;
	int		  error;

restart:
	spin_lock(&log->l_icloglock);
	if (XLOG_FORCED_SHUTDOWN(log)) {
		spin_unlock(&log->l_icloglock);
		return -EIO;
	}

	iclog = log->l_iclog;
	if (iclog->ic_state != XLOG_STATE_ACTIVE) {
		XFS_STATS_INC(log->l_mp, xs_log_noiclogs);

		/* Wait for log writes to have flushed */
		xlog_wait(&log->l_flush_wait, &log->l_icloglock);
		goto restart;
	}

	head = &iclog->ic_header;

	atomic_inc(&iclog->ic_refcnt);	/* prevents sync */
	log_offset = iclog->ic_offset;

	/* On the 1st write to an iclog, figure out lsn.  This works
	 * if iclogs marked XLOG_STATE_WANT_SYNC always write out what they are
	 * committing to.  If the offset is set, that's how many blocks
	 * must be written.
	 */
	if (log_offset == 0) {
		ticket->t_curr_res -= log->l_iclog_hsize;
		xlog_tic_add_region(ticket,
				    log->l_iclog_hsize,
				    XLOG_REG_TYPE_LRHEADER);
		head->h_cycle = cpu_to_be32(log->l_curr_cycle);
		head->h_lsn = cpu_to_be64(
			xlog_assign_lsn(log->l_curr_cycle, log->l_curr_block));
		ASSERT(log->l_curr_block >= 0);
	}

	/* If there is enough room to write everything, then do it.  Otherwise,
	 * claim the rest of the region and make sure the XLOG_STATE_WANT_SYNC
	 * bit is on, so this will get flushed out.  Don't update ic_offset
	 * until you know exactly how many bytes get copied.  Therefore, wait
	 * until later to update ic_offset.
	 *
	 * xlog_write() algorithm assumes that at least 2 xlog_op_header_t's
	 * can fit into remaining data section.
	 */
	if (iclog->ic_size - iclog->ic_offset < 2*sizeof(xlog_op_header_t)) {
		xlog_state_switch_iclogs(log, iclog, iclog->ic_size);

		/*
		 * If I'm the only one writing to this iclog, sync it to disk.
		 * We need to do an atomic compare and decrement here to avoid
		 * racing with concurrent atomic_dec_and_lock() calls in
		 * xlog_state_release_iclog() when there is more than one
		 * reference to the iclog.
		 */
		if (!atomic_add_unless(&iclog->ic_refcnt, -1, 1)) {
			/* we are the only one */
			spin_unlock(&log->l_icloglock);
			error = xlog_state_release_iclog(log, iclog);
			if (error)
				return error;
		} else {
			spin_unlock(&log->l_icloglock);
		}
		goto restart;
	}

	/* Do we have enough room to write the full amount in the remainder
	 * of this iclog?  Or must we continue a write on the next iclog and
	 * mark this iclog as completely taken?  In the case where we switch
	 * iclogs (to mark it taken), this particular iclog will release/sync
	 * to disk in xlog_write().
	 */
	if (len <= iclog->ic_size - iclog->ic_offset) {
		*continued_write = 0;
		iclog->ic_offset += len;
	} else {
		*continued_write = 1;
		xlog_state_switch_iclogs(log, iclog, iclog->ic_size);
	}
	*iclogp = iclog;

	ASSERT(iclog->ic_offset <= iclog->ic_size);
	spin_unlock(&log->l_icloglock);

	*logoffsetp = log_offset;
	return 0;
}	/* xlog_state_get_iclog_space */

/* The first cnt-1 times through here we don't need to
 * move the grant write head because the permanent
 * reservation has reserved cnt times the unit amount.
 * Release part of current permanent unit reservation and
 * reset current reservation to be one units worth.  Also
 * move grant reservation head forward.
 */
STATIC void
xlog_regrant_reserve_log_space(
	struct xlog		*log,
	struct xlog_ticket	*ticket)
{
	trace_xfs_log_regrant_reserve_enter(log, ticket);

	if (ticket->t_cnt > 0)
		ticket->t_cnt--;

	xlog_grant_sub_space(log, &log->l_reserve_head.grant,
					ticket->t_curr_res);
	xlog_grant_sub_space(log, &log->l_write_head.grant,
					ticket->t_curr_res);
	ticket->t_curr_res = ticket->t_unit_res;
	xlog_tic_reset_res(ticket);

	trace_xfs_log_regrant_reserve_sub(log, ticket);

	/* just return if we still have some of the pre-reserved space */
	if (ticket->t_cnt > 0)
		return;

	xlog_grant_add_space(log, &log->l_reserve_head.grant,
					ticket->t_unit_res);

	trace_xfs_log_regrant_reserve_exit(log, ticket);

	ticket->t_curr_res = ticket->t_unit_res;
	xlog_tic_reset_res(ticket);
}	/* xlog_regrant_reserve_log_space */


/*
 * Give back the space left from a reservation.
 *
 * All the information we need to make a correct determination of space left
 * is present.  For non-permanent reservations, things are quite easy.  The
 * count should have been decremented to zero.  We only need to deal with the
 * space remaining in the current reservation part of the ticket.  If the
 * ticket contains a permanent reservation, there may be left over space which
 * needs to be released.  A count of N means that N-1 refills of the current
 * reservation can be done before we need to ask for more space.  The first
 * one goes to fill up the first current reservation.  Once we run out of
 * space, the count will stay at zero and the only space remaining will be
 * in the current reservation field.
 */
STATIC void
xlog_ungrant_log_space(
	struct xlog		*log,
	struct xlog_ticket	*ticket)
{
	int	bytes;

	if (ticket->t_cnt > 0)
		ticket->t_cnt--;

	trace_xfs_log_ungrant_enter(log, ticket);
	trace_xfs_log_ungrant_sub(log, ticket);

	/*
	 * If this is a permanent reservation ticket, we may be able to free
	 * up more space based on the remaining count.
	 */
	bytes = ticket->t_curr_res;
	if (ticket->t_cnt > 0) {
		ASSERT(ticket->t_flags & XLOG_TIC_PERM_RESERV);
		bytes += ticket->t_unit_res*ticket->t_cnt;
	}

	xlog_grant_sub_space(log, &log->l_reserve_head.grant, bytes);
	xlog_grant_sub_space(log, &log->l_write_head.grant, bytes);

	trace_xfs_log_ungrant_exit(log, ticket);

	xfs_log_space_wake(log->l_mp);
}

/*
 * Flush iclog to disk if this is the last reference to the given iclog and
 * the WANT_SYNC bit is set.
 *
 * When this function is entered, the iclog is not necessarily in the
 * WANT_SYNC state.  It may be sitting around waiting to get filled.
 *
 *
 */
STATIC int
xlog_state_release_iclog(
	struct xlog		*log,
	struct xlog_in_core	*iclog)
{
	int		sync = 0;	/* do we sync? */

	if (iclog->ic_state & XLOG_STATE_IOERROR)
		return -EIO;

	ASSERT(atomic_read(&iclog->ic_refcnt) > 0);
	if (!atomic_dec_and_lock(&iclog->ic_refcnt, &log->l_icloglock))
		return 0;

	if (iclog->ic_state & XLOG_STATE_IOERROR) {
		spin_unlock(&log->l_icloglock);
		return -EIO;
	}
	ASSERT(iclog->ic_state == XLOG_STATE_ACTIVE ||
	       iclog->ic_state == XLOG_STATE_WANT_SYNC);

	if (iclog->ic_state == XLOG_STATE_WANT_SYNC) {
		/* update tail before writing to iclog */
		xfs_lsn_t tail_lsn = xlog_assign_tail_lsn(log->l_mp);
		sync++;
		iclog->ic_state = XLOG_STATE_SYNCING;
		iclog->ic_header.h_tail_lsn = cpu_to_be64(tail_lsn);
		xlog_verify_tail_lsn(log, iclog, tail_lsn);
		/* cycle incremented when incrementing curr_block */
	}
	spin_unlock(&log->l_icloglock);

	/*
	 * We let the log lock go, so it's possible that we hit a log I/O
	 * error or some other SHUTDOWN condition that marks the iclog
	 * as XLOG_STATE_IOERROR before the bwrite. However, we know that
	 * this iclog has consistent data, so we ignore IOERROR
	 * flags after this point.
	 */
	if (sync)
		return xlog_sync(log, iclog);
	return 0;
}	/* xlog_state_release_iclog */


/*
 * This routine will mark the current iclog in the ring as WANT_SYNC
 * and move the current iclog pointer to the next iclog in the ring.
 * When this routine is called from xlog_state_get_iclog_space(), the
 * exact size of the iclog has not yet been determined.  All we know is
 * that every data block.  We have run out of space in this log record.
 */
STATIC void
xlog_state_switch_iclogs(
	struct xlog		*log,
	struct xlog_in_core	*iclog,
	int			eventual_size)
{
	ASSERT(iclog->ic_state == XLOG_STATE_ACTIVE);
	if (!eventual_size)
		eventual_size = iclog->ic_offset;
	iclog->ic_state = XLOG_STATE_WANT_SYNC;
	iclog->ic_header.h_prev_block = cpu_to_be32(log->l_prev_block);
	log->l_prev_block = log->l_curr_block;
	log->l_prev_cycle = log->l_curr_cycle;

	/* roll log?: ic_offset changed later */
	log->l_curr_block += BTOBB(eventual_size)+BTOBB(log->l_iclog_hsize);

	/* Round up to next log-sunit */
	if (xfs_sb_version_haslogv2(&log->l_mp->m_sb) &&
	    log->l_mp->m_sb.sb_logsunit > 1) {
		uint32_t sunit_bb = BTOBB(log->l_mp->m_sb.sb_logsunit);
		log->l_curr_block = roundup(log->l_curr_block, sunit_bb);
	}

	if (log->l_curr_block >= log->l_logBBsize) {
		/*
		 * Rewind the current block before the cycle is bumped to make
		 * sure that the combined LSN never transiently moves forward
		 * when the log wraps to the next cycle. This is to support the
		 * unlocked sample of these fields from xlog_valid_lsn(). Most
		 * other cases should acquire l_icloglock.
		 */
		log->l_curr_block -= log->l_logBBsize;
		ASSERT(log->l_curr_block >= 0);
		smp_wmb();
		log->l_curr_cycle++;
		if (log->l_curr_cycle == XLOG_HEADER_MAGIC_NUM)
			log->l_curr_cycle++;
	}
	ASSERT(iclog == log->l_iclog);
	log->l_iclog = iclog->ic_next;
}	/* xlog_state_switch_iclogs */

/*
 * Write out all data in the in-core log as of this exact moment in time.
 *
 * Data may be written to the in-core log during this call.  However,
 * we don't guarantee this data will be written out.  A change from past
 * implementation means this routine will *not* write out zero length LRs.
 *
 * Basically, we try and perform an intelligent scan of the in-core logs.
 * If we determine there is no flushable data, we just return.  There is no
 * flushable data if:
 *
 *	1. the current iclog is active and has no data; the previous iclog
 *		is in the active or dirty state.
 *	2. the current iclog is drity, and the previous iclog is in the
 *		active or dirty state.
 *
 * We may sleep if:
 *
 *	1. the current iclog is not in the active nor dirty state.
 *	2. the current iclog dirty, and the previous iclog is not in the
 *		active nor dirty state.
 *	3. the current iclog is active, and there is another thread writing
 *		to this particular iclog.
 *	4. a) the current iclog is active and has no other writers
 *	   b) when we return from flushing out this iclog, it is still
 *		not in the active nor dirty state.
 */
int
_xfs_log_force(
	struct xfs_mount	*mp,
	uint			flags,
	int			*log_flushed)
{
	struct xlog		*log = mp->m_log;
	struct xlog_in_core	*iclog;
	xfs_lsn_t		lsn;

	XFS_STATS_INC(mp, xs_log_force);

	xlog_cil_force(log);

	spin_lock(&log->l_icloglock);

	iclog = log->l_iclog;
	if (iclog->ic_state & XLOG_STATE_IOERROR) {
		spin_unlock(&log->l_icloglock);
		return -EIO;
	}

	/* If the head iclog is not active nor dirty, we just attach
	 * ourselves to the head and go to sleep.
	 */
	if (iclog->ic_state == XLOG_STATE_ACTIVE ||
	    iclog->ic_state == XLOG_STATE_DIRTY) {
		/*
		 * If the head is dirty or (active and empty), then
		 * we need to look at the previous iclog.  If the previous
		 * iclog is active or dirty we are done.  There is nothing
		 * to sync out.  Otherwise, we attach ourselves to the
		 * previous iclog and go to sleep.
		 */
		if (iclog->ic_state == XLOG_STATE_DIRTY ||
		    (atomic_read(&iclog->ic_refcnt) == 0
		     && iclog->ic_offset == 0)) {
			iclog = iclog->ic_prev;
			if (iclog->ic_state == XLOG_STATE_ACTIVE ||
			    iclog->ic_state == XLOG_STATE_DIRTY)
				goto no_sleep;
			else
				goto maybe_sleep;
		} else {
			if (atomic_read(&iclog->ic_refcnt) == 0) {
				/* We are the only one with access to this
				 * iclog.  Flush it out now.  There should
				 * be a roundoff of zero to show that someone
				 * has already taken care of the roundoff from
				 * the previous sync.
				 */
				atomic_inc(&iclog->ic_refcnt);
				lsn = be64_to_cpu(iclog->ic_header.h_lsn);
				xlog_state_switch_iclogs(log, iclog, 0);
				spin_unlock(&log->l_icloglock);

				if (xlog_state_release_iclog(log, iclog))
					return -EIO;

				if (log_flushed)
					*log_flushed = 1;
				spin_lock(&log->l_icloglock);
				if (be64_to_cpu(iclog->ic_header.h_lsn) == lsn &&
				    iclog->ic_state != XLOG_STATE_DIRTY)
					goto maybe_sleep;
				else
					goto no_sleep;
			} else {
				/* Someone else is writing to this iclog.
				 * Use its call to flush out the data.  However,
				 * the other thread may not force out this LR,
				 * so we mark it WANT_SYNC.
				 */
				xlog_state_switch_iclogs(log, iclog, 0);
				goto maybe_sleep;
			}
		}
	}

	/* By the time we come around again, the iclog could've been filled
	 * which would give it another lsn.  If we have a new lsn, just
	 * return because the relevant data has been flushed.
	 */
maybe_sleep:
	if (flags & XFS_LOG_SYNC) {
		/*
		 * We must check if we're shutting down here, before
		 * we wait, while we're holding the l_icloglock.
		 * Then we check again after waking up, in case our
		 * sleep was disturbed by a bad news.
		 */
		if (iclog->ic_state & XLOG_STATE_IOERROR) {
			spin_unlock(&log->l_icloglock);
			return -EIO;
		}
		XFS_STATS_INC(mp, xs_log_force_sleep);
		xlog_wait(&iclog->ic_force_wait, &log->l_icloglock);
		/*
		 * No need to grab the log lock here since we're
		 * only deciding whether or not to return EIO
		 * and the memory read should be atomic.
		 */
		if (iclog->ic_state & XLOG_STATE_IOERROR)
			return -EIO;
	} else {

no_sleep:
		spin_unlock(&log->l_icloglock);
	}
	return 0;
}

/*
 * Wrapper for _xfs_log_force(), to be used when caller doesn't care
 * about errors or whether the log was flushed or not. This is the normal
 * interface to use when trying to unpin items or move the log forward.
 */
void
xfs_log_force(
	xfs_mount_t	*mp,
	uint		flags)
{
	trace_xfs_log_force(mp, 0, _RET_IP_);
	_xfs_log_force(mp, flags, NULL);
}

/*
 * Force the in-core log to disk for a specific LSN.
 *
 * Find in-core log with lsn.
 *	If it is in the DIRTY state, just return.
 *	If it is in the ACTIVE state, move the in-core log into the WANT_SYNC
 *		state and go to sleep or return.
 *	If it is in any other state, go to sleep or return.
 *
 * Synchronous forces are implemented with a signal variable. All callers
 * to force a given lsn to disk will wait on a the sv attached to the
 * specific in-core log.  When given in-core log finally completes its
 * write to disk, that thread will wake up all threads waiting on the
 * sv.
 */
int
_xfs_log_force_lsn(
	struct xfs_mount	*mp,
	xfs_lsn_t		lsn,
	uint			flags,
	int			*log_flushed)
{
	struct xlog		*log = mp->m_log;
	struct xlog_in_core	*iclog;
	int			already_slept = 0;

	ASSERT(lsn != 0);

	XFS_STATS_INC(mp, xs_log_force);

	lsn = xlog_cil_force_lsn(log, lsn);
	if (lsn == NULLCOMMITLSN)
		return 0;

try_again:
	spin_lock(&log->l_icloglock);
	iclog = log->l_iclog;
	if (iclog->ic_state & XLOG_STATE_IOERROR) {
		spin_unlock(&log->l_icloglock);
		return -EIO;
	}

	do {
		if (be64_to_cpu(iclog->ic_header.h_lsn) != lsn) {
			iclog = iclog->ic_next;
			continue;
		}

		if (iclog->ic_state == XLOG_STATE_DIRTY) {
			spin_unlock(&log->l_icloglock);
			return 0;
		}

		if (iclog->ic_state == XLOG_STATE_ACTIVE) {
			/*
			 * We sleep here if we haven't already slept (e.g.
			 * this is the first time we've looked at the correct
			 * iclog buf) and the buffer before us is going to
			 * be sync'ed. The reason for this is that if we
			 * are doing sync transactions here, by waiting for
			 * the previous I/O to complete, we can allow a few
			 * more transactions into this iclog before we close
			 * it down.
			 *
			 * Otherwise, we mark the buffer WANT_SYNC, and bump
			 * up the refcnt so we can release the log (which
			 * drops the ref count).  The state switch keeps new
			 * transaction commits from using this buffer.  When
			 * the current commits finish writing into the buffer,
			 * the refcount will drop to zero and the buffer will
			 * go out then.
			 */
			if (!already_slept &&
			    (iclog->ic_prev->ic_state &
			     (XLOG_STATE_WANT_SYNC | XLOG_STATE_SYNCING))) {
				ASSERT(!(iclog->ic_state & XLOG_STATE_IOERROR));

				XFS_STATS_INC(mp, xs_log_force_sleep);

				xlog_wait(&iclog->ic_prev->ic_write_wait,
							&log->l_icloglock);
				already_slept = 1;
				goto try_again;
			}
			atomic_inc(&iclog->ic_refcnt);
			xlog_state_switch_iclogs(log, iclog, 0);
			spin_unlock(&log->l_icloglock);
			if (xlog_state_release_iclog(log, iclog))
				return -EIO;
			if (log_flushed)
				*log_flushed = 1;
			spin_lock(&log->l_icloglock);
		}

		if ((flags & XFS_LOG_SYNC) && /* sleep */
		    !(iclog->ic_state &
		      (XLOG_STATE_ACTIVE | XLOG_STATE_DIRTY))) {
			/*
			 * Don't wait on completion if we know that we've
			 * gotten a log write error.
			 */
			if (iclog->ic_state & XLOG_STATE_IOERROR) {
				spin_unlock(&log->l_icloglock);
				return -EIO;
			}
			XFS_STATS_INC(mp, xs_log_force_sleep);
			xlog_wait(&iclog->ic_force_wait, &log->l_icloglock);
			/*
			 * No need to grab the log lock here since we're
			 * only deciding whether or not to return EIO
			 * and the memory read should be atomic.
			 */
			if (iclog->ic_state & XLOG_STATE_IOERROR)
				return -EIO;
		} else {		/* just return */
			spin_unlock(&log->l_icloglock);
		}

		return 0;
	} while (iclog != log->l_iclog);

	spin_unlock(&log->l_icloglock);
	return 0;
}

/*
 * Wrapper for _xfs_log_force_lsn(), to be used when caller doesn't care
 * about errors or whether the log was flushed or not. This is the normal
 * interface to use when trying to unpin items or move the log forward.
 */
void
xfs_log_force_lsn(
	xfs_mount_t	*mp,
	xfs_lsn_t	lsn,
	uint		flags)
{
	trace_xfs_log_force(mp, lsn, _RET_IP_);
	_xfs_log_force_lsn(mp, lsn, flags, NULL);
}

/*
 * Called when we want to mark the current iclog as being ready to sync to
 * disk.
 */
STATIC void
xlog_state_want_sync(
	struct xlog		*log,
	struct xlog_in_core	*iclog)
{
	assert_spin_locked(&log->l_icloglock);

	if (iclog->ic_state == XLOG_STATE_ACTIVE) {
		xlog_state_switch_iclogs(log, iclog, 0);
	} else {
		ASSERT(iclog->ic_state &
			(XLOG_STATE_WANT_SYNC|XLOG_STATE_IOERROR));
	}
}


/*****************************************************************************
 *
 *		TICKET functions
 *
 *****************************************************************************
 */

/*
 * Free a used ticket when its refcount falls to zero.
 */
void
xfs_log_ticket_put(
	xlog_ticket_t	*ticket)
{
	ASSERT(atomic_read(&ticket->t_ref) > 0);
	if (atomic_dec_and_test(&ticket->t_ref))
		kmem_zone_free(xfs_log_ticket_zone, ticket);
}

xlog_ticket_t *
xfs_log_ticket_get(
	xlog_ticket_t	*ticket)
{
	ASSERT(atomic_read(&ticket->t_ref) > 0);
	atomic_inc(&ticket->t_ref);
	return ticket;
}

/*
 * Figure out the total log space unit (in bytes) that would be
 * required for a log ticket.
 */
int
xfs_log_calc_unit_res(
	struct xfs_mount	*mp,
	int			unit_bytes)
{
	struct xlog		*log = mp->m_log;
	int			iclog_space;
	uint			num_headers;

	/*
	 * Permanent reservations have up to 'cnt'-1 active log operations
	 * in the log.  A unit in this case is the amount of space for one
	 * of these log operations.  Normal reservations have a cnt of 1
	 * and their unit amount is the total amount of space required.
	 *
	 * The following lines of code account for non-transaction data
	 * which occupy space in the on-disk log.
	 *
	 * Normal form of a transaction is:
	 * <oph><trans-hdr><start-oph><reg1-oph><reg1><reg2-oph>...<commit-oph>
	 * and then there are LR hdrs, split-recs and roundoff at end of syncs.
	 *
	 * We need to account for all the leadup data and trailer data
	 * around the transaction data.
	 * And then we need to account for the worst case in terms of using
	 * more space.
	 * The worst case will happen if:
	 * - the placement of the transaction happens to be such that the
	 *   roundoff is at its maximum
	 * - the transaction data is synced before the commit record is synced
	 *   i.e. <transaction-data><roundoff> | <commit-rec><roundoff>
	 *   Therefore the commit record is in its own Log Record.
	 *   This can happen as the commit record is called with its
	 *   own region to xlog_write().
	 *   This then means that in the worst case, roundoff can happen for
	 *   the commit-rec as well.
	 *   The commit-rec is smaller than padding in this scenario and so it is
	 *   not added separately.
	 */

	/* for trans header */
	unit_bytes += sizeof(xlog_op_header_t);
	unit_bytes += sizeof(xfs_trans_header_t);

	/* for start-rec */
	unit_bytes += sizeof(xlog_op_header_t);

	/*
	 * for LR headers - the space for data in an iclog is the size minus
	 * the space used for the headers. If we use the iclog size, then we
	 * undercalculate the number of headers required.
	 *
	 * Furthermore - the addition of op headers for split-recs might
	 * increase the space required enough to require more log and op
	 * headers, so take that into account too.
	 *
	 * IMPORTANT: This reservation makes the assumption that if this
	 * transaction is the first in an iclog and hence has the LR headers
	 * accounted to it, then the remaining space in the iclog is
	 * exclusively for this transaction.  i.e. if the transaction is larger
	 * than the iclog, it will be the only thing in that iclog.
	 * Fundamentally, this means we must pass the entire log vector to
	 * xlog_write to guarantee this.
	 */
	iclog_space = log->l_iclog_size - log->l_iclog_hsize;
	num_headers = howmany(unit_bytes, iclog_space);

	/* for split-recs - ophdrs added when data split over LRs */
	unit_bytes += sizeof(xlog_op_header_t) * num_headers;

	/* add extra header reservations if we overrun */
	while (!num_headers ||
	       howmany(unit_bytes, iclog_space) > num_headers) {
		unit_bytes += sizeof(xlog_op_header_t);
		num_headers++;
	}
	unit_bytes += log->l_iclog_hsize * num_headers;

	/* for commit-rec LR header - note: padding will subsume the ophdr */
	unit_bytes += log->l_iclog_hsize;

	/* for roundoff padding for transaction data and one for commit record */
	if (xfs_sb_version_haslogv2(&mp->m_sb) && mp->m_sb.sb_logsunit > 1) {
		/* log su roundoff */
		unit_bytes += 2 * mp->m_sb.sb_logsunit;
	} else {
		/* BB roundoff */
		unit_bytes += 2 * BBSIZE;
        }

	return unit_bytes;
}

/*
 * Allocate and initialise a new log ticket.
 */
struct xlog_ticket *
xlog_ticket_alloc(
	struct xlog		*log,
	int			unit_bytes,
	int			cnt,
	char			client,
	bool			permanent,
	xfs_km_flags_t		alloc_flags)
{
	struct xlog_ticket	*tic;
	int			unit_res;

	tic = kmem_zone_zalloc(xfs_log_ticket_zone, alloc_flags);
	if (!tic)
		return NULL;

	unit_res = xfs_log_calc_unit_res(log->l_mp, unit_bytes);

	atomic_set(&tic->t_ref, 1);
	tic->t_task		= current;
	INIT_LIST_HEAD(&tic->t_queue);
	tic->t_unit_res		= unit_res;
	tic->t_curr_res		= unit_res;
	tic->t_cnt		= cnt;
	tic->t_ocnt		= cnt;
	tic->t_tid		= prandom_u32();
	tic->t_clientid		= client;
	tic->t_flags		= XLOG_TIC_INITED;
	if (permanent)
		tic->t_flags |= XLOG_TIC_PERM_RESERV;

	xlog_tic_reset_res(tic);

	return tic;
}


/******************************************************************************
 *
 *		Log debug routines
 *
 ******************************************************************************
 */
#if defined(DEBUG)
/*
 * Make sure that the destination ptr is within the valid data region of
 * one of the iclogs.  This uses backup pointers stored in a different
 * part of the log in case we trash the log structure.
 */
void
xlog_verify_dest_ptr(
	struct xlog	*log,
	void		*ptr)
{
	int i;
	int good_ptr = 0;

	for (i = 0; i < log->l_iclog_bufs; i++) {
		if (ptr >= log->l_iclog_bak[i] &&
		    ptr <= log->l_iclog_bak[i] + log->l_iclog_size)
			good_ptr++;
	}

	if (!good_ptr)
		xfs_emerg(log->l_mp, "%s: invalid ptr", __func__);
}

/*
 * Check to make sure the grant write head didn't just over lap the tail.  If
 * the cycles are the same, we can't be overlapping.  Otherwise, make sure that
 * the cycles differ by exactly one and check the byte count.
 *
 * This check is run unlocked, so can give false positives. Rather than assert
 * on failures, use a warn-once flag and a panic tag to allow the admin to
 * determine if they want to panic the machine when such an error occurs. For
 * debug kernels this will have the same effect as using an assert but, unlinke
 * an assert, it can be turned off at runtime.
 */
STATIC void
xlog_verify_grant_tail(
	struct xlog	*log)
{
	int		tail_cycle, tail_blocks;
	int		cycle, space;

	xlog_crack_grant_head(&log->l_write_head.grant, &cycle, &space);
	xlog_crack_atomic_lsn(&log->l_tail_lsn, &tail_cycle, &tail_blocks);
	if (tail_cycle != cycle) {
		if (cycle - 1 != tail_cycle &&
		    !(log->l_flags & XLOG_TAIL_WARN)) {
			xfs_alert_tag(log->l_mp, XFS_PTAG_LOGRES,
				"%s: cycle - 1 != tail_cycle", __func__);
			log->l_flags |= XLOG_TAIL_WARN;
		}

		if (space > BBTOB(tail_blocks) &&
		    !(log->l_flags & XLOG_TAIL_WARN)) {
			xfs_alert_tag(log->l_mp, XFS_PTAG_LOGRES,
				"%s: space > BBTOB(tail_blocks)", __func__);
			log->l_flags |= XLOG_TAIL_WARN;
		}
	}
}

/* check if it will fit */
STATIC void
xlog_verify_tail_lsn(
	struct xlog		*log,
	struct xlog_in_core	*iclog,
	xfs_lsn_t		tail_lsn)
{
    int blocks;

    if (CYCLE_LSN(tail_lsn) == log->l_prev_cycle) {
	blocks =
	    log->l_logBBsize - (log->l_prev_block - BLOCK_LSN(tail_lsn));
	if (blocks < BTOBB(iclog->ic_offset)+BTOBB(log->l_iclog_hsize))
		xfs_emerg(log->l_mp, "%s: ran out of log space", __func__);
    } else {
	ASSERT(CYCLE_LSN(tail_lsn)+1 == log->l_prev_cycle);

	if (BLOCK_LSN(tail_lsn) == log->l_prev_block)
		xfs_emerg(log->l_mp, "%s: tail wrapped", __func__);

	blocks = BLOCK_LSN(tail_lsn) - log->l_prev_block;
	if (blocks < BTOBB(iclog->ic_offset) + 1)
		xfs_emerg(log->l_mp, "%s: ran out of log space", __func__);
    }
}	/* xlog_verify_tail_lsn */

/*
 * Perform a number of checks on the iclog before writing to disk.
 *
 * 1. Make sure the iclogs are still circular
 * 2. Make sure we have a good magic number
 * 3. Make sure we don't have magic numbers in the data
 * 4. Check fields of each log operation header for:
 *	A. Valid client identifier
 *	B. tid ptr value falls in valid ptr space (user space code)
 *	C. Length in log record header is correct according to the
 *		individual operation headers within record.
 * 5. When a bwrite will occur within 5 blocks of the front of the physical
 *	log, check the preceding blocks of the physical log to make sure all
 *	the cycle numbers agree with the current cycle number.
 */
STATIC void
xlog_verify_iclog(
	struct xlog		*log,
	struct xlog_in_core	*iclog,
	int			count,
	bool                    syncing)
{
	xlog_op_header_t	*ophead;
	xlog_in_core_t		*icptr;
	xlog_in_core_2_t	*xhdr;
	void			*base_ptr, *ptr, *p;
	ptrdiff_t		field_offset;
	uint8_t			clientid;
	int			len, i, j, k, op_len;
	int			idx;

	/* check validity of iclog pointers */
	spin_lock(&log->l_icloglock);
	icptr = log->l_iclog;
	for (i = 0; i < log->l_iclog_bufs; i++, icptr = icptr->ic_next)
		ASSERT(icptr);

	if (icptr != log->l_iclog)
		xfs_emerg(log->l_mp, "%s: corrupt iclog ring", __func__);
	spin_unlock(&log->l_icloglock);

	/* check log magic numbers */
	if (iclog->ic_header.h_magicno != cpu_to_be32(XLOG_HEADER_MAGIC_NUM))
		xfs_emerg(log->l_mp, "%s: invalid magic num", __func__);

	base_ptr = ptr = &iclog->ic_header;
	p = &iclog->ic_header;
	for (ptr += BBSIZE; ptr < base_ptr + count; ptr += BBSIZE) {
		if (*(__be32 *)ptr == cpu_to_be32(XLOG_HEADER_MAGIC_NUM))
			xfs_emerg(log->l_mp, "%s: unexpected magic num",
				__func__);
	}

	/* check fields */
	len = be32_to_cpu(iclog->ic_header.h_num_logops);
	base_ptr = ptr = iclog->ic_datap;
	ophead = ptr;
	xhdr = iclog->ic_data;
	for (i = 0; i < len; i++) {
		ophead = ptr;

		/* clientid is only 1 byte */
		p = &ophead->oh_clientid;
		field_offset = p - base_ptr;
		if (!syncing || (field_offset & 0x1ff)) {
			clientid = ophead->oh_clientid;
		} else {
			idx = BTOBBT((char *)&ophead->oh_clientid - iclog->ic_datap);
			if (idx >= (XLOG_HEADER_CYCLE_SIZE / BBSIZE)) {
				j = idx / (XLOG_HEADER_CYCLE_SIZE / BBSIZE);
				k = idx % (XLOG_HEADER_CYCLE_SIZE / BBSIZE);
				clientid = xlog_get_client_id(
					xhdr[j].hic_xheader.xh_cycle_data[k]);
			} else {
				clientid = xlog_get_client_id(
					iclog->ic_header.h_cycle_data[idx]);
			}
		}
		if (clientid != XFS_TRANSACTION && clientid != XFS_LOG)
			xfs_warn(log->l_mp,
				"%s: invalid clientid %d op 0x%p offset 0x%lx",
				__func__, clientid, ophead,
				(unsigned long)field_offset);

		/* check length */
		p = &ophead->oh_len;
		field_offset = p - base_ptr;
		if (!syncing || (field_offset & 0x1ff)) {
			op_len = be32_to_cpu(ophead->oh_len);
		} else {
			idx = BTOBBT((uintptr_t)&ophead->oh_len -
				    (uintptr_t)iclog->ic_datap);
			if (idx >= (XLOG_HEADER_CYCLE_SIZE / BBSIZE)) {
				j = idx / (XLOG_HEADER_CYCLE_SIZE / BBSIZE);
				k = idx % (XLOG_HEADER_CYCLE_SIZE / BBSIZE);
				op_len = be32_to_cpu(xhdr[j].hic_xheader.xh_cycle_data[k]);
			} else {
				op_len = be32_to_cpu(iclog->ic_header.h_cycle_data[idx]);
			}
		}
		ptr += sizeof(xlog_op_header_t) + op_len;
	}
}	/* xlog_verify_iclog */
#endif

/*
 * Mark all iclogs IOERROR. l_icloglock is held by the caller.
 */
STATIC int
xlog_state_ioerror(
	struct xlog	*log)
{
	xlog_in_core_t	*iclog, *ic;

	iclog = log->l_iclog;
	if (! (iclog->ic_state & XLOG_STATE_IOERROR)) {
		/*
		 * Mark all the incore logs IOERROR.
		 * From now on, no log flushes will result.
		 */
		ic = iclog;
		do {
			ic->ic_state = XLOG_STATE_IOERROR;
			ic = ic->ic_next;
		} while (ic != iclog);
		return 0;
	}
	/*
	 * Return non-zero, if state transition has already happened.
	 */
	return 1;
}

/*
 * This is called from xfs_force_shutdown, when we're forcibly
 * shutting down the filesystem, typically because of an IO error.
 * Our main objectives here are to make sure that:
 *	a. if !logerror, flush the logs to disk. Anything modified
 *	   after this is ignored.
 *	b. the filesystem gets marked 'SHUTDOWN' for all interested
 *	   parties to find out, 'atomically'.
 *	c. those who're sleeping on log reservations, pinned objects and
 *	    other resources get woken up, and be told the bad news.
 *	d. nothing new gets queued up after (b) and (c) are done.
 *
 * Note: for the !logerror case we need to flush the regions held in memory out
 * to disk first. This needs to be done before the log is marked as shutdown,
 * otherwise the iclog writes will fail.
 */
int
xfs_log_force_umount(
	struct xfs_mount	*mp,
	int			logerror)
{
	struct xlog	*log;
	int		retval;

	log = mp->m_log;

	/*
	 * If this happens during log recovery, don't worry about
	 * locking; the log isn't open for business yet.
	 */
	if (!log ||
	    log->l_flags & XLOG_ACTIVE_RECOVERY) {
		mp->m_flags |= XFS_MOUNT_FS_SHUTDOWN;
		if (mp->m_sb_bp)
			mp->m_sb_bp->b_flags |= XBF_DONE;
		return 0;
	}

	/*
	 * Somebody could've already done the hard work for us.
	 * No need to get locks for this.
	 */
	if (logerror && log->l_iclog->ic_state & XLOG_STATE_IOERROR) {
		ASSERT(XLOG_FORCED_SHUTDOWN(log));
		return 1;
	}

	/*
	 * Flush all the completed transactions to disk before marking the log
	 * being shut down. We need to do it in this order to ensure that
	 * completed operations are safely on disk before we shut down, and that
	 * we don't have to issue any buffer IO after the shutdown flags are set
	 * to guarantee this.
	 */
	if (!logerror)
		_xfs_log_force(mp, XFS_LOG_SYNC, NULL);

	/*
	 * mark the filesystem and the as in a shutdown state and wake
	 * everybody up to tell them the bad news.
	 */
	spin_lock(&log->l_icloglock);
	mp->m_flags |= XFS_MOUNT_FS_SHUTDOWN;
	if (mp->m_sb_bp)
		mp->m_sb_bp->b_flags |= XBF_DONE;

	/*
	 * Mark the log and the iclogs with IO error flags to prevent any
	 * further log IO from being issued or completed.
	 */
	log->l_flags |= XLOG_IO_ERROR;
	retval = xlog_state_ioerror(log);
	spin_unlock(&log->l_icloglock);

	/*
	 * We don't want anybody waiting for log reservations after this. That
	 * means we have to wake up everybody queued up on reserveq as well as
	 * writeq.  In addition, we make sure in xlog_{re}grant_log_space that
	 * we don't enqueue anything once the SHUTDOWN flag is set, and this
	 * action is protected by the grant locks.
	 */
	xlog_grant_head_wake_all(&log->l_reserve_head);
	xlog_grant_head_wake_all(&log->l_write_head);

	/*
	 * Wake up everybody waiting on xfs_log_force. Wake the CIL push first
	 * as if the log writes were completed. The abort handling in the log
	 * item committed callback functions will do this again under lock to
	 * avoid races.
	 */
	wake_up_all(&log->l_cilp->xc_commit_wait);
	xlog_state_do_callback(log, XFS_LI_ABORTED, NULL);

#ifdef XFSERRORDEBUG
	{
		xlog_in_core_t	*iclog;

		spin_lock(&log->l_icloglock);
		iclog = log->l_iclog;
		do {
			ASSERT(iclog->ic_callback == 0);
			iclog = iclog->ic_next;
		} while (iclog != log->l_iclog);
		spin_unlock(&log->l_icloglock);
	}
#endif
	/* return non-zero if log IOERROR transition had already happened */
	return retval;
}

STATIC int
xlog_iclogs_empty(
	struct xlog	*log)
{
	xlog_in_core_t	*iclog;

	iclog = log->l_iclog;
	do {
		/* endianness does not matter here, zero is zero in
		 * any language.
		 */
		if (iclog->ic_header.h_num_logops)
			return 0;
		iclog = iclog->ic_next;
	} while (iclog != log->l_iclog);
	return 1;
}

/*
 * Verify that an LSN stamped into a piece of metadata is valid. This is
 * intended for use in read verifiers on v5 superblocks.
 */
bool
xfs_log_check_lsn(
	struct xfs_mount	*mp,
	xfs_lsn_t		lsn)
{
	struct xlog		*log = mp->m_log;
	bool			valid;

	/*
	 * norecovery mode skips mount-time log processing and unconditionally
	 * resets the in-core LSN. We can't validate in this mode, but
	 * modifications are not allowed anyways so just return true.
	 */
	if (mp->m_flags & XFS_MOUNT_NORECOVERY)
		return true;

	/*
	 * Some metadata LSNs are initialized to NULL (e.g., the agfl). This is
	 * handled by recovery and thus safe to ignore here.
	 */
	if (lsn == NULLCOMMITLSN)
		return true;

	valid = xlog_valid_lsn(mp->m_log, lsn);

	/* warn the user about what's gone wrong before verifier failure */
	if (!valid) {
		spin_lock(&log->l_icloglock);
		xfs_warn(mp,
"Corruption warning: Metadata has LSN (%d:%d) ahead of current LSN (%d:%d). "
"Please unmount and run xfs_repair (>= v4.3) to resolve.",
			 CYCLE_LSN(lsn), BLOCK_LSN(lsn),
			 log->l_curr_cycle, log->l_curr_block);
		spin_unlock(&log->l_icloglock);
	}

	return valid;
}<|MERGE_RESOLUTION|>--- conflicted
+++ resolved
@@ -761,8 +761,6 @@
 	 * inodes.  Turn it off immediately after recovery finishes
 	 * so that we don't leak the quota inodes if subsequent mount
 	 * activities fail.
-<<<<<<< HEAD
-=======
 	 *
 	 * We let all inodes involved in redo item processing end up on
 	 * the LRU instead of being evicted immediately so that if we do
@@ -774,20 +772,16 @@
 	 * xfs_mountfs, which leads to us leaking the inodes if nothing
 	 * else (e.g. quotacheck) references the inodes before the
 	 * mount failure occurs.
->>>>>>> bb176f67
 	 */
 	mp->m_super->s_flags |= MS_ACTIVE;
 	error = xlog_recover_finish(mp->m_log);
 	if (!error)
 		xfs_log_work_queue(mp);
 	mp->m_super->s_flags &= ~MS_ACTIVE;
-<<<<<<< HEAD
-=======
 	evict_inodes(mp->m_super);
 
 	if (readonly)
 		mp->m_flags |= XFS_MOUNT_RDONLY;
->>>>>>> bb176f67
 
 	return error;
 }
@@ -2081,7 +2075,6 @@
 			    ticket->t_res_arr[i].r_len);
 	}
 }
-<<<<<<< HEAD
 
 /*
  * Print a summary of the transaction.
@@ -2121,47 +2114,6 @@
 		for (i = 0; i < lv->lv_niovecs; i++) {
 			int dumplen = min(vec->i_len, 32);
 
-=======
-
-/*
- * Print a summary of the transaction.
- */
-void
-xlog_print_trans(
-	struct xfs_trans		*tp)
-{
-	struct xfs_mount		*mp = tp->t_mountp;
-	struct xfs_log_item_desc	*lidp;
-
-	/* dump core transaction and ticket info */
-	xfs_warn(mp, "transaction summary:");
-	xfs_warn(mp, "  flags	= 0x%x", tp->t_flags);
-
-	xlog_print_tic_res(mp, tp->t_ticket);
-
-	/* dump each log item */
-	list_for_each_entry(lidp, &tp->t_items, lid_trans) {
-		struct xfs_log_item	*lip = lidp->lid_item;
-		struct xfs_log_vec	*lv = lip->li_lv;
-		struct xfs_log_iovec	*vec;
-		int			i;
-
-		xfs_warn(mp, "log item: ");
-		xfs_warn(mp, "  type	= 0x%x", lip->li_type);
-		xfs_warn(mp, "  flags	= 0x%x", lip->li_flags);
-		if (!lv)
-			continue;
-		xfs_warn(mp, "  niovecs	= %d", lv->lv_niovecs);
-		xfs_warn(mp, "  size	= %d", lv->lv_size);
-		xfs_warn(mp, "  bytes	= %d", lv->lv_bytes);
-		xfs_warn(mp, "  buf len	= %d", lv->lv_buf_len);
-
-		/* dump each iovec for the log item */
-		vec = lv->lv_iovecp;
-		for (i = 0; i < lv->lv_niovecs; i++) {
-			int dumplen = min(vec->i_len, 32);
-
->>>>>>> bb176f67
 			xfs_warn(mp, "  iovec[%d]", i);
 			xfs_warn(mp, "    type	= 0x%x", vec->i_type);
 			xfs_warn(mp, "    len	= %d", vec->i_len);
