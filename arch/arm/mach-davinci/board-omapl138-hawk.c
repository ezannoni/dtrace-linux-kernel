/*
 * Hawkboard.org based on TI's OMAP-L138 Platform
 *
 * Initial code: Syed Mohammed Khasim
 *
 * Copyright (C) 2009 Texas Instruments Incorporated - http://www.ti.com
 *
 * This file is licensed under the terms of the GNU General Public License
 * version 2. This program is licensed "as is" without any warranty of
 * any kind, whether express or implied.
 */
#include <linux/kernel.h>
#include <linux/init.h>
#include <linux/console.h>
#include <linux/gpio.h>
#include <linux/platform_data/gpio-davinci.h>

#include <asm/mach-types.h>
#include <asm/mach/arch.h>

#include <mach/common.h>
#include <mach/cp_intc.h>
#include <mach/da8xx.h>
#include <mach/mux.h>

#define HAWKBOARD_PHY_ID		"davinci_mdio-0:07"
#define DA850_HAWK_MMCSD_CD_PIN		GPIO_TO_PIN(3, 12)
#define DA850_HAWK_MMCSD_WP_PIN		GPIO_TO_PIN(3, 13)

#define DA850_USB1_VBUS_PIN		GPIO_TO_PIN(2, 4)
#define DA850_USB1_OC_PIN		GPIO_TO_PIN(6, 13)

static short omapl138_hawk_mii_pins[] __initdata = {
	DA850_MII_TXEN, DA850_MII_TXCLK, DA850_MII_COL, DA850_MII_TXD_3,
	DA850_MII_TXD_2, DA850_MII_TXD_1, DA850_MII_TXD_0, DA850_MII_RXER,
	DA850_MII_CRS, DA850_MII_RXCLK, DA850_MII_RXDV, DA850_MII_RXD_3,
	DA850_MII_RXD_2, DA850_MII_RXD_1, DA850_MII_RXD_0, DA850_MDIO_CLK,
	DA850_MDIO_D,
	-1
};

static __init void omapl138_hawk_config_emac(void)
{
	void __iomem *cfgchip3 = DA8XX_SYSCFG0_VIRT(DA8XX_CFGCHIP3_REG);
	int ret;
	u32 val;
	struct davinci_soc_info *soc_info = &davinci_soc_info;

	val = __raw_readl(cfgchip3);
	val &= ~BIT(8);
	ret = davinci_cfg_reg_list(omapl138_hawk_mii_pins);
	if (ret) {
		pr_warn("%s: CPGMAC/MII mux setup failed: %d\n", __func__, ret);
		return;
	}

	/* configure the CFGCHIP3 register for MII */
	__raw_writel(val, cfgchip3);
	pr_info("EMAC: MII PHY configured\n");

	soc_info->emac_pdata->phy_id = HAWKBOARD_PHY_ID;

	ret = da8xx_register_emac();
	if (ret)
		pr_warn("%s: EMAC registration failed: %d\n", __func__, ret);
}

/*
 * The following EDMA channels/slots are not being used by drivers (for
 * example: Timer, GPIO, UART events etc) on da850/omap-l138 EVM/Hawkboard,
 * hence they are being reserved for codecs on the DSP side.
 */
static const s16 da850_dma0_rsv_chans[][2] = {
	/* (offset, number) */
	{ 8,  6},
	{24,  4},
	{30,  2},
	{-1, -1}
};

static const s16 da850_dma0_rsv_slots[][2] = {
	/* (offset, number) */
	{ 8,  6},
	{24,  4},
	{30, 50},
	{-1, -1}
};

static const s16 da850_dma1_rsv_chans[][2] = {
	/* (offset, number) */
	{ 0, 28},
	{30,  2},
	{-1, -1}
};

static const s16 da850_dma1_rsv_slots[][2] = {
	/* (offset, number) */
	{ 0, 28},
	{30, 90},
	{-1, -1}
};

static struct edma_rsv_info da850_edma_cc0_rsv = {
	.rsv_chans	= da850_dma0_rsv_chans,
	.rsv_slots	= da850_dma0_rsv_slots,
};

static struct edma_rsv_info da850_edma_cc1_rsv = {
	.rsv_chans	= da850_dma1_rsv_chans,
	.rsv_slots	= da850_dma1_rsv_slots,
};

static struct edma_rsv_info *da850_edma_rsv[2] = {
	&da850_edma_cc0_rsv,
	&da850_edma_cc1_rsv,
};

static const short hawk_mmcsd0_pins[] = {
	DA850_MMCSD0_DAT_0, DA850_MMCSD0_DAT_1, DA850_MMCSD0_DAT_2,
	DA850_MMCSD0_DAT_3, DA850_MMCSD0_CLK, DA850_MMCSD0_CMD,
	DA850_GPIO3_12, DA850_GPIO3_13,
	-1
};

static int da850_hawk_mmc_get_ro(int index)
{
	return gpio_get_value(DA850_HAWK_MMCSD_WP_PIN);
}

static int da850_hawk_mmc_get_cd(int index)
{
	return !gpio_get_value(DA850_HAWK_MMCSD_CD_PIN);
}

static struct davinci_mmc_config da850_mmc_config = {
	.get_ro		= da850_hawk_mmc_get_ro,
	.get_cd		= da850_hawk_mmc_get_cd,
	.wires		= 4,
	.max_freq	= 50000000,
	.caps		= MMC_CAP_MMC_HIGHSPEED | MMC_CAP_SD_HIGHSPEED,
};

static __init void omapl138_hawk_mmc_init(void)
{
	int ret;

	ret = davinci_cfg_reg_list(hawk_mmcsd0_pins);
	if (ret) {
		pr_warn("%s: MMC/SD0 mux setup failed: %d\n", __func__, ret);
		return;
	}

	ret = gpio_request_one(DA850_HAWK_MMCSD_CD_PIN,
			GPIOF_DIR_IN, "MMC CD");
	if (ret < 0) {
		pr_warn("%s: can not open GPIO %d\n",
			__func__, DA850_HAWK_MMCSD_CD_PIN);
		return;
	}

	ret = gpio_request_one(DA850_HAWK_MMCSD_WP_PIN,
			GPIOF_DIR_IN, "MMC WP");
	if (ret < 0) {
		pr_warn("%s: can not open GPIO %d\n",
			__func__, DA850_HAWK_MMCSD_WP_PIN);
		goto mmc_setup_wp_fail;
	}

	ret = da8xx_register_mmcsd0(&da850_mmc_config);
	if (ret) {
		pr_warn("%s: MMC/SD0 registration failed: %d\n", __func__, ret);
		goto mmc_setup_mmcsd_fail;
	}

	return;

mmc_setup_mmcsd_fail:
	gpio_free(DA850_HAWK_MMCSD_WP_PIN);
mmc_setup_wp_fail:
	gpio_free(DA850_HAWK_MMCSD_CD_PIN);
}

static irqreturn_t omapl138_hawk_usb_ocic_irq(int irq, void *dev_id);
static da8xx_ocic_handler_t hawk_usb_ocic_handler;

static const short da850_hawk_usb11_pins[] = {
	DA850_GPIO2_4, DA850_GPIO6_13,
	-1
};

static int hawk_usb_set_power(unsigned port, int on)
{
	gpio_set_value(DA850_USB1_VBUS_PIN, on);
	return 0;
}

static int hawk_usb_get_power(unsigned port)
{
	return gpio_get_value(DA850_USB1_VBUS_PIN);
}

static int hawk_usb_get_oci(unsigned port)
{
	return !gpio_get_value(DA850_USB1_OC_PIN);
}

static int hawk_usb_ocic_notify(da8xx_ocic_handler_t handler)
{
	int irq         = gpio_to_irq(DA850_USB1_OC_PIN);
	int error       = 0;

	if (handler != NULL) {
		hawk_usb_ocic_handler = handler;

		error = request_irq(irq, omapl138_hawk_usb_ocic_irq,
					IRQF_TRIGGER_RISING |
					IRQF_TRIGGER_FALLING,
					"OHCI over-current indicator", NULL);
		if (error)
			pr_err("%s: could not request IRQ to watch "
				"over-current indicator changes\n", __func__);
	} else {
		free_irq(irq, NULL);
	}
	return error;
}

static struct da8xx_ohci_root_hub omapl138_hawk_usb11_pdata = {
	.set_power      = hawk_usb_set_power,
	.get_power      = hawk_usb_get_power,
	.get_oci        = hawk_usb_get_oci,
	.ocic_notify    = hawk_usb_ocic_notify,
	/* TPS2087 switch @ 5V */
	.potpgt         = (3 + 1) / 2,  /* 3 ms max */
};

static irqreturn_t omapl138_hawk_usb_ocic_irq(int irq, void *dev_id)
{
	hawk_usb_ocic_handler(&omapl138_hawk_usb11_pdata, 1);
	return IRQ_HANDLED;
}

static __init void omapl138_hawk_usb_init(void)
{
	int ret;
	u32 cfgchip2;

	ret = davinci_cfg_reg_list(da850_hawk_usb11_pins);
	if (ret) {
		pr_warn("%s: USB 1.1 PinMux setup failed: %d\n", __func__, ret);
		return;
	}

	/* Setup the Ref. clock frequency for the HAWK at 24 MHz. */

	cfgchip2 = __raw_readl(DA8XX_SYSCFG0_VIRT(DA8XX_CFGCHIP2_REG));
	cfgchip2 &= ~CFGCHIP2_REFFREQ;
	cfgchip2 |=  CFGCHIP2_REFFREQ_24MHZ;
	__raw_writel(cfgchip2, DA8XX_SYSCFG0_VIRT(DA8XX_CFGCHIP2_REG));

	ret = gpio_request_one(DA850_USB1_VBUS_PIN,
			GPIOF_DIR_OUT, "USB1 VBUS");
	if (ret < 0) {
		pr_err("%s: failed to request GPIO for USB 1.1 port "
			"power control: %d\n", __func__, ret);
		return;
	}

	ret = gpio_request_one(DA850_USB1_OC_PIN,
			GPIOF_DIR_IN, "USB1 OC");
	if (ret < 0) {
		pr_err("%s: failed to request GPIO for USB 1.1 port "
			"over-current indicator: %d\n", __func__, ret);
		goto usb11_setup_oc_fail;
	}

	ret = da8xx_register_usb11(&omapl138_hawk_usb11_pdata);
	if (ret) {
		pr_warn("%s: USB 1.1 registration failed: %d\n", __func__, ret);
		goto usb11_setup_fail;
	}

	return;

usb11_setup_fail:
	gpio_free(DA850_USB1_OC_PIN);
usb11_setup_oc_fail:
	gpio_free(DA850_USB1_VBUS_PIN);
}

static __init void omapl138_hawk_init(void)
{
	int ret;

<<<<<<< HEAD
=======
	ret = da850_register_gpio();
	if (ret)
		pr_warn("%s: GPIO init failed: %d\n", __func__, ret);

>>>>>>> d8ec26d7
	davinci_serial_init(da8xx_serial_device);

	omapl138_hawk_config_emac();

	ret = da850_register_edma(da850_edma_rsv);
	if (ret)
		pr_warn("%s: EDMA registration failed: %d\n", __func__, ret);

	omapl138_hawk_mmc_init();

	omapl138_hawk_usb_init();

	ret = da8xx_register_watchdog();
	if (ret)
		pr_warn("%s: watchdog registration failed: %d\n",
			__func__, ret);

	ret = da8xx_register_rproc();
	if (ret)
		pr_warn("%s: dsp/rproc registration failed: %d\n",
			__func__, ret);
}

#ifdef CONFIG_SERIAL_8250_CONSOLE
static int __init omapl138_hawk_console_init(void)
{
	if (!machine_is_omapl138_hawkboard())
		return 0;

	return add_preferred_console("ttyS", 2, "115200");
}
console_initcall(omapl138_hawk_console_init);
#endif

static void __init omapl138_hawk_map_io(void)
{
	da850_init();
}

MACHINE_START(OMAPL138_HAWKBOARD, "AM18x/OMAP-L138 Hawkboard")
	.atag_offset	= 0x100,
	.map_io		= omapl138_hawk_map_io,
	.init_irq	= cp_intc_init,
	.init_time	= davinci_timer_init,
	.init_machine	= omapl138_hawk_init,
	.init_late	= davinci_init_late,
	.dma_zone_size	= SZ_128M,
	.restart	= da8xx_restart,
	.reserve	= da8xx_rproc_reserve_cma,
MACHINE_END<|MERGE_RESOLUTION|>--- conflicted
+++ resolved
@@ -292,13 +292,10 @@
 {
 	int ret;
 
-<<<<<<< HEAD
-=======
 	ret = da850_register_gpio();
 	if (ret)
 		pr_warn("%s: GPIO init failed: %d\n", __func__, ret);
 
->>>>>>> d8ec26d7
 	davinci_serial_init(da8xx_serial_device);
 
 	omapl138_hawk_config_emac();
