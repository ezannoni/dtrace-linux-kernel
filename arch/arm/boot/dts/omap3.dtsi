--- conflicted
+++ resolved
@@ -200,36 +200,6 @@
 			#dma-cells = <1>;
 			dma-channels = <32>;
 			dma-requests = <96>;
-<<<<<<< HEAD
-		};
-
-		omap3_pmx_core: pinmux@48002030 {
-			compatible = "ti,omap3-padconf", "pinctrl-single";
-			reg = <0x48002030 0x0238>;
-			#address-cells = <1>;
-			#size-cells = <0>;
-			#interrupt-cells = <1>;
-			interrupt-controller;
-			pinctrl-single,register-width = <16>;
-			pinctrl-single,function-mask = <0xff1f>;
-		};
-
-		omap3_pmx_wkup: pinmux@48002a00 {
-			compatible = "ti,omap3-padconf", "pinctrl-single";
-			reg = <0x48002a00 0x5c>;
-			#address-cells = <1>;
-			#size-cells = <0>;
-			#interrupt-cells = <1>;
-			interrupt-controller;
-			pinctrl-single,register-width = <16>;
-			pinctrl-single,function-mask = <0xff1f>;
-		};
-
-		omap3_scm_general: tisyscon@48002270 {
-			compatible = "syscon";
-			reg = <0x48002270 0x2f0>;
-=======
->>>>>>> 48c10785
 		};
 
 		pbias_regulator: pbias_regulator {
