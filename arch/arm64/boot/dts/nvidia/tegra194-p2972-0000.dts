--- conflicted
+++ resolved
@@ -21,15 +21,11 @@
 		};
 
 		hda@3510000 {
+			nvidia,model = "jetson-xavier-hda";
 			status = "okay";
 		};
 
-<<<<<<< HEAD
 		pwm@c340000 {
-=======
-		hda@3510000 {
-			nvidia,model = "jetson-xavier-hda";
->>>>>>> a634090a
 			status = "okay";
 		};
 
