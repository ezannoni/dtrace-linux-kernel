/*
 * Xen leaves the responsibility for maintaining p2m mappings to the
 * guests themselves, but it must also access and update the p2m array
 * during suspend/resume when all the pages are reallocated.
 *
 * The p2m table is logically a flat array, but we implement it as a
 * three-level tree to allow the address space to be sparse.
 *
 *                               Xen
 *                                |
 *     p2m_top              p2m_top_mfn
 *       /  \                   /   \
 * p2m_mid p2m_mid	p2m_mid_mfn p2m_mid_mfn
 *    / \      / \         /           /
 *  p2m p2m p2m p2m p2m p2m p2m ...
 *
 * The p2m_mid_mfn pages are mapped by p2m_top_mfn_p.
 *
 * The p2m_top and p2m_top_mfn levels are limited to 1 page, so the
 * maximum representable pseudo-physical address space is:
 *  P2M_TOP_PER_PAGE * P2M_MID_PER_PAGE * P2M_PER_PAGE pages
 *
 * P2M_PER_PAGE depends on the architecture, as a mfn is always
 * unsigned long (8 bytes on 64-bit, 4 bytes on 32), leading to
 * 512 and 1024 entries respectively. 
 *
 * In short, these structures contain the Machine Frame Number (MFN) of the PFN.
 *
 * However not all entries are filled with MFNs. Specifically for all other
 * leaf entries, or for the top  root, or middle one, for which there is a void
 * entry, we assume it is  "missing". So (for example)
 *  pfn_to_mfn(0x90909090)=INVALID_P2M_ENTRY.
 *
 * We also have the possibility of setting 1-1 mappings on certain regions, so
 * that:
 *  pfn_to_mfn(0xc0000)=0xc0000
 *
 * The benefit of this is, that we can assume for non-RAM regions (think
 * PCI BARs, or ACPI spaces), we can create mappings easily b/c we
 * get the PFN value to match the MFN.
 *
 * For this to work efficiently we have one new page p2m_identity and
 * allocate (via reserved_brk) any other pages we need to cover the sides
 * (1GB or 4MB boundary violations). All entries in p2m_identity are set to
 * INVALID_P2M_ENTRY type (Xen toolstack only recognizes that and MFNs,
 * no other fancy value).
 *
 * On lookup we spot that the entry points to p2m_identity and return the
 * identity value instead of dereferencing and returning INVALID_P2M_ENTRY.
 * If the entry points to an allocated page, we just proceed as before and
 * return the PFN.  If the PFN has IDENTITY_FRAME_BIT set we unmask that in
 * appropriate functions (pfn_to_mfn).
 *
 * The reason for having the IDENTITY_FRAME_BIT instead of just returning the
 * PFN is that we could find ourselves where pfn_to_mfn(pfn)==pfn for a
 * non-identity pfn. To protect ourselves against we elect to set (and get) the
 * IDENTITY_FRAME_BIT on all identity mapped PFNs.
 *
 * This simplistic diagram is used to explain the more subtle piece of code.
 * There is also a digram of the P2M at the end that can help.
 * Imagine your E820 looking as so:
 *
 *                    1GB                                           2GB
 * /-------------------+---------\/----\         /----------\    /---+-----\
 * | System RAM        | Sys RAM ||ACPI|         | reserved |    | Sys RAM |
 * \-------------------+---------/\----/         \----------/    \---+-----/
 *                               ^- 1029MB                       ^- 2001MB
 *
 * [1029MB = 263424 (0x40500), 2001MB = 512256 (0x7D100),
 *  2048MB = 524288 (0x80000)]
 *
 * And dom0_mem=max:3GB,1GB is passed in to the guest, meaning memory past 1GB
 * is actually not present (would have to kick the balloon driver to put it in).
 *
 * When we are told to set the PFNs for identity mapping (see patch: "xen/setup:
 * Set identity mapping for non-RAM E820 and E820 gaps.") we pass in the start
 * of the PFN and the end PFN (263424 and 512256 respectively). The first step
 * is to reserve_brk a top leaf page if the p2m[1] is missing. The top leaf page
 * covers 512^2 of page estate (1GB) and in case the start or end PFN is not
 * aligned on 512^2*PAGE_SIZE (1GB) we loop on aligned 1GB PFNs from start pfn
 * to end pfn.  We reserve_brk top leaf pages if they are missing (means they
 * point to p2m_mid_missing).
 *
 * With the E820 example above, 263424 is not 1GB aligned so we allocate a
 * reserve_brk page which will cover the PFNs estate from 0x40000 to 0x80000.
 * Each entry in the allocate page is "missing" (points to p2m_missing).
 *
 * Next stage is to determine if we need to do a more granular boundary check
 * on the 4MB (or 2MB depending on architecture) off the start and end pfn's.
 * We check if the start pfn and end pfn violate that boundary check, and if
 * so reserve_brk a middle (p2m[x][y]) leaf page. This way we have a much finer
 * granularity of setting which PFNs are missing and which ones are identity.
 * In our example 263424 and 512256 both fail the check so we reserve_brk two
 * pages. Populate them with INVALID_P2M_ENTRY (so they both have "missing"
 * values) and assign them to p2m[1][2] and p2m[1][488] respectively.
 *
 * At this point we would at minimum reserve_brk one page, but could be up to
 * three. Each call to set_phys_range_identity has at maximum a three page
 * cost. If we were to query the P2M at this stage, all those entries from
 * start PFN through end PFN (so 1029MB -> 2001MB) would return
 * INVALID_P2M_ENTRY ("missing").
 *
 * The next step is to walk from the start pfn to the end pfn setting
 * the IDENTITY_FRAME_BIT on each PFN. This is done in set_phys_range_identity.
 * If we find that the middle leaf is pointing to p2m_missing we can swap it
 * over to p2m_identity - this way covering 4MB (or 2MB) PFN space.  At this
 * point we do not need to worry about boundary aligment (so no need to
 * reserve_brk a middle page, figure out which PFNs are "missing" and which
 * ones are identity), as that has been done earlier.  If we find that the
 * middle leaf is not occupied by p2m_identity or p2m_missing, we dereference
 * that page (which covers 512 PFNs) and set the appropriate PFN with
 * IDENTITY_FRAME_BIT. In our example 263424 and 512256 end up there, and we
 * set from p2m[1][2][256->511] and p2m[1][488][0->256] with
 * IDENTITY_FRAME_BIT set.
 *
 * All other regions that are void (or not filled) either point to p2m_missing
 * (considered missing) or have the default value of INVALID_P2M_ENTRY (also
 * considered missing). In our case, p2m[1][2][0->255] and p2m[1][488][257->511]
 * contain the INVALID_P2M_ENTRY value and are considered "missing."
 *
 * This is what the p2m ends up looking (for the E820 above) with this
 * fabulous drawing:
 *
 *    p2m         /--------------\
 *  /-----\       | &mfn_list[0],|                           /-----------------\
 *  |  0  |------>| &mfn_list[1],|    /---------------\      | ~0, ~0, ..      |
 *  |-----|       |  ..., ~0, ~0 |    | ~0, ~0, [x]---+----->| IDENTITY [@256] |
 *  |  1  |---\   \--------------/    | [p2m_identity]+\     | IDENTITY [@257] |
 *  |-----|    \                      | [p2m_identity]+\\    | ....            |
 *  |  2  |--\  \-------------------->|  ...          | \\   \----------------/
 *  |-----|   \                       \---------------/  \\
 *  |  3  |\   \                                          \\  p2m_identity
 *  |-----| \   \-------------------->/---------------\   /-----------------\
 *  | ..  +->+                        | [p2m_identity]+-->| ~0, ~0, ~0, ... |
 *  \-----/ /                         | [p2m_identity]+-->| ..., ~0         |
 *         / /---------------\        | ....          |   \-----------------/
 *        /  | IDENTITY[@0]  |      /-+-[x], ~0, ~0.. |
 *       /   | IDENTITY[@256]|<----/  \---------------/
 *      /    | ~0, ~0, ....  |
 *     |     \---------------/
 *     |
 *     p2m_missing             p2m_missing
 * /------------------\     /------------\
 * | [p2m_mid_missing]+---->| ~0, ~0, ~0 |
 * | [p2m_mid_missing]+---->| ..., ~0    |
 * \------------------/     \------------/
 *
 * where ~0 is INVALID_P2M_ENTRY. IDENTITY is (PFN | IDENTITY_BIT)
 */

#include <linux/init.h>
#include <linux/module.h>
#include <linux/list.h>
#include <linux/hash.h>
#include <linux/sched.h>
#include <linux/seq_file.h>

#include <asm/cache.h>
#include <asm/setup.h>

#include <asm/xen/page.h>
#include <asm/xen/hypercall.h>
#include <asm/xen/hypervisor.h>
#include <xen/grant_table.h>

#include "multicalls.h"
#include "xen-ops.h"

static void __init m2p_override_init(void);

unsigned long xen_max_p2m_pfn __read_mostly;

#define P2M_PER_PAGE		(PAGE_SIZE / sizeof(unsigned long))
#define P2M_MID_PER_PAGE	(PAGE_SIZE / sizeof(unsigned long *))
#define P2M_TOP_PER_PAGE	(PAGE_SIZE / sizeof(unsigned long **))

#define MAX_P2M_PFN		(P2M_TOP_PER_PAGE * P2M_MID_PER_PAGE * P2M_PER_PAGE)

/* Placeholders for holes in the address space */
static RESERVE_BRK_ARRAY(unsigned long, p2m_missing, P2M_PER_PAGE);
static RESERVE_BRK_ARRAY(unsigned long *, p2m_mid_missing, P2M_MID_PER_PAGE);
static RESERVE_BRK_ARRAY(unsigned long, p2m_mid_missing_mfn, P2M_MID_PER_PAGE);

static RESERVE_BRK_ARRAY(unsigned long **, p2m_top, P2M_TOP_PER_PAGE);
static RESERVE_BRK_ARRAY(unsigned long, p2m_top_mfn, P2M_TOP_PER_PAGE);
static RESERVE_BRK_ARRAY(unsigned long *, p2m_top_mfn_p, P2M_TOP_PER_PAGE);

static RESERVE_BRK_ARRAY(unsigned long, p2m_identity, P2M_PER_PAGE);

RESERVE_BRK(p2m_mid, PAGE_SIZE * (MAX_DOMAIN_PAGES / (P2M_PER_PAGE * P2M_MID_PER_PAGE)));
RESERVE_BRK(p2m_mid_mfn, PAGE_SIZE * (MAX_DOMAIN_PAGES / (P2M_PER_PAGE * P2M_MID_PER_PAGE)));

/* We might hit two boundary violations at the start and end, at max each
 * boundary violation will require three middle nodes. */
RESERVE_BRK(p2m_mid_identity, PAGE_SIZE * 2 * 3);

/* When we populate back during bootup, the amount of pages can vary. The
 * max we have is seen is 395979, but that does not mean it can't be more.
 * Some machines can have 3GB I/O holes even. With early_can_reuse_p2m_middle
 * it can re-use Xen provided mfn_list array, so we only need to allocate at
 * most three P2M top nodes. */
RESERVE_BRK(p2m_populated, PAGE_SIZE * 3);

static inline unsigned p2m_top_index(unsigned long pfn)
{
	BUG_ON(pfn >= MAX_P2M_PFN);
	return pfn / (P2M_MID_PER_PAGE * P2M_PER_PAGE);
}

static inline unsigned p2m_mid_index(unsigned long pfn)
{
	return (pfn / P2M_PER_PAGE) % P2M_MID_PER_PAGE;
}

static inline unsigned p2m_index(unsigned long pfn)
{
	return pfn % P2M_PER_PAGE;
}

static void p2m_top_init(unsigned long ***top)
{
	unsigned i;

	for (i = 0; i < P2M_TOP_PER_PAGE; i++)
		top[i] = p2m_mid_missing;
}

static void p2m_top_mfn_init(unsigned long *top)
{
	unsigned i;

	for (i = 0; i < P2M_TOP_PER_PAGE; i++)
		top[i] = virt_to_mfn(p2m_mid_missing_mfn);
}

static void p2m_top_mfn_p_init(unsigned long **top)
{
	unsigned i;

	for (i = 0; i < P2M_TOP_PER_PAGE; i++)
		top[i] = p2m_mid_missing_mfn;
}

static void p2m_mid_init(unsigned long **mid)
{
	unsigned i;

	for (i = 0; i < P2M_MID_PER_PAGE; i++)
		mid[i] = p2m_missing;
}

static void p2m_mid_mfn_init(unsigned long *mid)
{
	unsigned i;

	for (i = 0; i < P2M_MID_PER_PAGE; i++)
		mid[i] = virt_to_mfn(p2m_missing);
}

static void p2m_init(unsigned long *p2m)
{
	unsigned i;

	for (i = 0; i < P2M_MID_PER_PAGE; i++)
		p2m[i] = INVALID_P2M_ENTRY;
}

/*
 * Build the parallel p2m_top_mfn and p2m_mid_mfn structures
 *
 * This is called both at boot time, and after resuming from suspend:
 * - At boot time we're called very early, and must use extend_brk()
 *   to allocate memory.
 *
 * - After resume we're called from within stop_machine, but the mfn
 *   tree should alreay be completely allocated.
 */
void __ref xen_build_mfn_list_list(void)
{
	unsigned long pfn;

	/* Pre-initialize p2m_top_mfn to be completely missing */
	if (p2m_top_mfn == NULL) {
		p2m_mid_missing_mfn = extend_brk(PAGE_SIZE, PAGE_SIZE);
		p2m_mid_mfn_init(p2m_mid_missing_mfn);

		p2m_top_mfn_p = extend_brk(PAGE_SIZE, PAGE_SIZE);
		p2m_top_mfn_p_init(p2m_top_mfn_p);

		p2m_top_mfn = extend_brk(PAGE_SIZE, PAGE_SIZE);
		p2m_top_mfn_init(p2m_top_mfn);
	} else {
		/* Reinitialise, mfn's all change after migration */
		p2m_mid_mfn_init(p2m_mid_missing_mfn);
	}

	for (pfn = 0; pfn < xen_max_p2m_pfn; pfn += P2M_PER_PAGE) {
		unsigned topidx = p2m_top_index(pfn);
		unsigned mididx = p2m_mid_index(pfn);
		unsigned long **mid;
		unsigned long *mid_mfn_p;

		mid = p2m_top[topidx];
		mid_mfn_p = p2m_top_mfn_p[topidx];

		/* Don't bother allocating any mfn mid levels if
		 * they're just missing, just update the stored mfn,
		 * since all could have changed over a migrate.
		 */
		if (mid == p2m_mid_missing) {
			BUG_ON(mididx);
			BUG_ON(mid_mfn_p != p2m_mid_missing_mfn);
			p2m_top_mfn[topidx] = virt_to_mfn(p2m_mid_missing_mfn);
			pfn += (P2M_MID_PER_PAGE - 1) * P2M_PER_PAGE;
			continue;
		}

		if (mid_mfn_p == p2m_mid_missing_mfn) {
			/*
			 * XXX boot-time only!  We should never find
			 * missing parts of the mfn tree after
			 * runtime.  extend_brk() will BUG if we call
			 * it too late.
			 */
			mid_mfn_p = extend_brk(PAGE_SIZE, PAGE_SIZE);
			p2m_mid_mfn_init(mid_mfn_p);

			p2m_top_mfn_p[topidx] = mid_mfn_p;
		}

		p2m_top_mfn[topidx] = virt_to_mfn(mid_mfn_p);
		mid_mfn_p[mididx] = virt_to_mfn(mid[mididx]);
	}
}

void xen_setup_mfn_list_list(void)
{
	BUG_ON(HYPERVISOR_shared_info == &xen_dummy_shared_info);

	HYPERVISOR_shared_info->arch.pfn_to_mfn_frame_list_list =
		virt_to_mfn(p2m_top_mfn);
	HYPERVISOR_shared_info->arch.max_pfn = xen_max_p2m_pfn;
}

/* Set up p2m_top to point to the domain-builder provided p2m pages */
void __init xen_build_dynamic_phys_to_machine(void)
{
	unsigned long *mfn_list = (unsigned long *)xen_start_info->mfn_list;
	unsigned long max_pfn = min(MAX_DOMAIN_PAGES, xen_start_info->nr_pages);
	unsigned long pfn;

	xen_max_p2m_pfn = max_pfn;

	p2m_missing = extend_brk(PAGE_SIZE, PAGE_SIZE);
	p2m_init(p2m_missing);

	p2m_mid_missing = extend_brk(PAGE_SIZE, PAGE_SIZE);
	p2m_mid_init(p2m_mid_missing);

	p2m_top = extend_brk(PAGE_SIZE, PAGE_SIZE);
	p2m_top_init(p2m_top);

	p2m_identity = extend_brk(PAGE_SIZE, PAGE_SIZE);
	p2m_init(p2m_identity);

	/*
	 * The domain builder gives us a pre-constructed p2m array in
	 * mfn_list for all the pages initially given to us, so we just
	 * need to graft that into our tree structure.
	 */
	for (pfn = 0; pfn < max_pfn; pfn += P2M_PER_PAGE) {
		unsigned topidx = p2m_top_index(pfn);
		unsigned mididx = p2m_mid_index(pfn);

		if (p2m_top[topidx] == p2m_mid_missing) {
			unsigned long **mid = extend_brk(PAGE_SIZE, PAGE_SIZE);
			p2m_mid_init(mid);

			p2m_top[topidx] = mid;
		}

		/*
		 * As long as the mfn_list has enough entries to completely
		 * fill a p2m page, pointing into the array is ok. But if
		 * not the entries beyond the last pfn will be undefined.
		 */
		if (unlikely(pfn + P2M_PER_PAGE > max_pfn)) {
			unsigned long p2midx;

			p2midx = max_pfn % P2M_PER_PAGE;
			for ( ; p2midx < P2M_PER_PAGE; p2midx++)
				mfn_list[pfn + p2midx] = INVALID_P2M_ENTRY;
		}
		p2m_top[topidx][mididx] = &mfn_list[pfn];
	}

	m2p_override_init();
}

unsigned long get_phys_to_machine(unsigned long pfn)
{
	unsigned topidx, mididx, idx;

	if (unlikely(pfn >= MAX_P2M_PFN))
		return INVALID_P2M_ENTRY;

	topidx = p2m_top_index(pfn);
	mididx = p2m_mid_index(pfn);
	idx = p2m_index(pfn);

	/*
	 * The INVALID_P2M_ENTRY is filled in both p2m_*identity
	 * and in p2m_*missing, so returning the INVALID_P2M_ENTRY
	 * would be wrong.
	 */
	if (p2m_top[topidx][mididx] == p2m_identity)
		return IDENTITY_FRAME(pfn);

	return p2m_top[topidx][mididx][idx];
}
EXPORT_SYMBOL_GPL(get_phys_to_machine);

static void *alloc_p2m_page(void)
{
	return (void *)__get_free_page(GFP_KERNEL | __GFP_REPEAT);
}

static void free_p2m_page(void *p)
{
	free_page((unsigned long)p);
}

/* 
 * Fully allocate the p2m structure for a given pfn.  We need to check
 * that both the top and mid levels are allocated, and make sure the
 * parallel mfn tree is kept in sync.  We may race with other cpus, so
 * the new pages are installed with cmpxchg; if we lose the race then
 * simply free the page we allocated and use the one that's there.
 */
static bool alloc_p2m(unsigned long pfn)
{
	unsigned topidx, mididx;
	unsigned long ***top_p, **mid;
	unsigned long *top_mfn_p, *mid_mfn;

	topidx = p2m_top_index(pfn);
	mididx = p2m_mid_index(pfn);

	top_p = &p2m_top[topidx];
	mid = *top_p;

	if (mid == p2m_mid_missing) {
		/* Mid level is missing, allocate a new one */
		mid = alloc_p2m_page();
		if (!mid)
			return false;

		p2m_mid_init(mid);

		if (cmpxchg(top_p, p2m_mid_missing, mid) != p2m_mid_missing)
			free_p2m_page(mid);
	}

	top_mfn_p = &p2m_top_mfn[topidx];
	mid_mfn = p2m_top_mfn_p[topidx];

	BUG_ON(virt_to_mfn(mid_mfn) != *top_mfn_p);

	if (mid_mfn == p2m_mid_missing_mfn) {
		/* Separately check the mid mfn level */
		unsigned long missing_mfn;
		unsigned long mid_mfn_mfn;

		mid_mfn = alloc_p2m_page();
		if (!mid_mfn)
			return false;

		p2m_mid_mfn_init(mid_mfn);

		missing_mfn = virt_to_mfn(p2m_mid_missing_mfn);
		mid_mfn_mfn = virt_to_mfn(mid_mfn);
		if (cmpxchg(top_mfn_p, missing_mfn, mid_mfn_mfn) != missing_mfn)
			free_p2m_page(mid_mfn);
		else
			p2m_top_mfn_p[topidx] = mid_mfn;
	}

	if (p2m_top[topidx][mididx] == p2m_identity ||
	    p2m_top[topidx][mididx] == p2m_missing) {
		/* p2m leaf page is missing */
		unsigned long *p2m;
		unsigned long *p2m_orig = p2m_top[topidx][mididx];

		p2m = alloc_p2m_page();
		if (!p2m)
			return false;

		p2m_init(p2m);

		if (cmpxchg(&mid[mididx], p2m_orig, p2m) != p2m_orig)
			free_p2m_page(p2m);
		else
			mid_mfn[mididx] = virt_to_mfn(p2m);
	}

	return true;
}

static bool __init early_alloc_p2m_middle(unsigned long pfn, bool check_boundary)
{
	unsigned topidx, mididx, idx;
	unsigned long *p2m;
	unsigned long *mid_mfn_p;

	topidx = p2m_top_index(pfn);
	mididx = p2m_mid_index(pfn);
	idx = p2m_index(pfn);

	/* Pfff.. No boundary cross-over, lets get out. */
	if (!idx && check_boundary)
		return false;

	WARN(p2m_top[topidx][mididx] == p2m_identity,
		"P2M[%d][%d] == IDENTITY, should be MISSING (or alloced)!\n",
		topidx, mididx);

	/*
	 * Could be done by xen_build_dynamic_phys_to_machine..
	 */
	if (p2m_top[topidx][mididx] != p2m_missing)
		return false;

	/* Boundary cross-over for the edges: */
	p2m = extend_brk(PAGE_SIZE, PAGE_SIZE);

	p2m_init(p2m);

	p2m_top[topidx][mididx] = p2m;

	/* For save/restore we need to MFN of the P2M saved */

	mid_mfn_p = p2m_top_mfn_p[topidx];
	WARN(mid_mfn_p[mididx] != virt_to_mfn(p2m_missing),
		"P2M_TOP_P[%d][%d] != MFN of p2m_missing!\n",
		topidx, mididx);
	mid_mfn_p[mididx] = virt_to_mfn(p2m);

	return true;
}

static bool __init early_alloc_p2m(unsigned long pfn)
{
	unsigned topidx = p2m_top_index(pfn);
	unsigned long *mid_mfn_p;
	unsigned long **mid;

	mid = p2m_top[topidx];
	mid_mfn_p = p2m_top_mfn_p[topidx];
	if (mid == p2m_mid_missing) {
		mid = extend_brk(PAGE_SIZE, PAGE_SIZE);

		p2m_mid_init(mid);

		p2m_top[topidx] = mid;

		BUG_ON(mid_mfn_p != p2m_mid_missing_mfn);
	}
	/* And the save/restore P2M tables.. */
	if (mid_mfn_p == p2m_mid_missing_mfn) {
		mid_mfn_p = extend_brk(PAGE_SIZE, PAGE_SIZE);
		p2m_mid_mfn_init(mid_mfn_p);

		p2m_top_mfn_p[topidx] = mid_mfn_p;
		p2m_top_mfn[topidx] = virt_to_mfn(mid_mfn_p);
		/* Note: we don't set mid_mfn_p[midix] here,
		 * look in early_alloc_p2m_middle */
	}
	return true;
}

/*
 * Skim over the P2M tree looking at pages that are either filled with
 * INVALID_P2M_ENTRY or with 1:1 PFNs. If found, re-use that page and
 * replace the P2M leaf with a p2m_missing or p2m_identity.
 * Stick the old page in the new P2M tree location.
 */
bool __init early_can_reuse_p2m_middle(unsigned long set_pfn, unsigned long set_mfn)
{
	unsigned topidx;
	unsigned mididx;
	unsigned ident_pfns;
	unsigned inv_pfns;
	unsigned long *p2m;
	unsigned long *mid_mfn_p;
	unsigned idx;
	unsigned long pfn;

	/* We only look when this entails a P2M middle layer */
	if (p2m_index(set_pfn))
		return false;

<<<<<<< HEAD
	for (pfn = 0; pfn <= MAX_DOMAIN_PAGES; pfn += P2M_PER_PAGE) {
=======
	for (pfn = 0; pfn < MAX_DOMAIN_PAGES; pfn += P2M_PER_PAGE) {
>>>>>>> ddfb43f3
		topidx = p2m_top_index(pfn);

		if (!p2m_top[topidx])
			continue;

		if (p2m_top[topidx] == p2m_mid_missing)
			continue;

		mididx = p2m_mid_index(pfn);
		p2m = p2m_top[topidx][mididx];
		if (!p2m)
			continue;

		if ((p2m == p2m_missing) || (p2m == p2m_identity))
			continue;

		if ((unsigned long)p2m == INVALID_P2M_ENTRY)
			continue;

		ident_pfns = 0;
		inv_pfns = 0;
		for (idx = 0; idx < P2M_PER_PAGE; idx++) {
			/* IDENTITY_PFNs are 1:1 */
			if (p2m[idx] == IDENTITY_FRAME(pfn + idx))
				ident_pfns++;
			else if (p2m[idx] == INVALID_P2M_ENTRY)
				inv_pfns++;
			else
				break;
		}
		if ((ident_pfns == P2M_PER_PAGE) || (inv_pfns == P2M_PER_PAGE))
			goto found;
	}
	return false;
found:
	/* Found one, replace old with p2m_identity or p2m_missing */
	p2m_top[topidx][mididx] = (ident_pfns ? p2m_identity : p2m_missing);
	/* And the other for save/restore.. */
	mid_mfn_p = p2m_top_mfn_p[topidx];
	/* NOTE: Even if it is a p2m_identity it should still be point to
	 * a page filled with INVALID_P2M_ENTRY entries. */
	mid_mfn_p[mididx] = virt_to_mfn(p2m_missing);

	/* Reset where we want to stick the old page in. */
	topidx = p2m_top_index(set_pfn);
	mididx = p2m_mid_index(set_pfn);

	/* This shouldn't happen */
	if (WARN_ON(p2m_top[topidx] == p2m_mid_missing))
		early_alloc_p2m(set_pfn);

	if (WARN_ON(p2m_top[topidx][mididx] != p2m_missing))
		return false;

	p2m_init(p2m);
	p2m_top[topidx][mididx] = p2m;
	mid_mfn_p = p2m_top_mfn_p[topidx];
	mid_mfn_p[mididx] = virt_to_mfn(p2m);

	return true;
}
bool __init early_set_phys_to_machine(unsigned long pfn, unsigned long mfn)
{
	if (unlikely(!__set_phys_to_machine(pfn, mfn)))  {
		if (!early_alloc_p2m(pfn))
			return false;

		if (early_can_reuse_p2m_middle(pfn, mfn))
			return __set_phys_to_machine(pfn, mfn);

		if (!early_alloc_p2m_middle(pfn, false /* boundary crossover OK!*/))
			return false;

		if (!__set_phys_to_machine(pfn, mfn))
			return false;
	}

	return true;
}
unsigned long __init set_phys_range_identity(unsigned long pfn_s,
				      unsigned long pfn_e)
{
	unsigned long pfn;

	if (unlikely(pfn_s >= MAX_P2M_PFN || pfn_e >= MAX_P2M_PFN))
		return 0;

	if (unlikely(xen_feature(XENFEAT_auto_translated_physmap)))
		return pfn_e - pfn_s;

	if (pfn_s > pfn_e)
		return 0;

	for (pfn = (pfn_s & ~(P2M_MID_PER_PAGE * P2M_PER_PAGE - 1));
		pfn < ALIGN(pfn_e, (P2M_MID_PER_PAGE * P2M_PER_PAGE));
		pfn += P2M_MID_PER_PAGE * P2M_PER_PAGE)
	{
		WARN_ON(!early_alloc_p2m(pfn));
	}

	early_alloc_p2m_middle(pfn_s, true);
	early_alloc_p2m_middle(pfn_e, true);

	for (pfn = pfn_s; pfn < pfn_e; pfn++)
		if (!__set_phys_to_machine(pfn, IDENTITY_FRAME(pfn)))
			break;

	if (!WARN((pfn - pfn_s) != (pfn_e - pfn_s),
		"Identity mapping failed. We are %ld short of 1-1 mappings!\n",
		(pfn_e - pfn_s) - (pfn - pfn_s)))
		printk(KERN_DEBUG "1-1 mapping on %lx->%lx\n", pfn_s, pfn);

	return pfn - pfn_s;
}

/* Try to install p2m mapping; fail if intermediate bits missing */
bool __set_phys_to_machine(unsigned long pfn, unsigned long mfn)
{
	unsigned topidx, mididx, idx;

	if (unlikely(xen_feature(XENFEAT_auto_translated_physmap))) {
		BUG_ON(pfn != mfn && mfn != INVALID_P2M_ENTRY);
		return true;
	}
	if (unlikely(pfn >= MAX_P2M_PFN)) {
		BUG_ON(mfn != INVALID_P2M_ENTRY);
		return true;
	}

	topidx = p2m_top_index(pfn);
	mididx = p2m_mid_index(pfn);
	idx = p2m_index(pfn);

	/* For sparse holes were the p2m leaf has real PFN along with
	 * PCI holes, stick in the PFN as the MFN value.
	 */
	if (mfn != INVALID_P2M_ENTRY && (mfn & IDENTITY_FRAME_BIT)) {
		if (p2m_top[topidx][mididx] == p2m_identity)
			return true;

		/* Swap over from MISSING to IDENTITY if needed. */
		if (p2m_top[topidx][mididx] == p2m_missing) {
			WARN_ON(cmpxchg(&p2m_top[topidx][mididx], p2m_missing,
				p2m_identity) != p2m_missing);
			return true;
		}
	}

	if (p2m_top[topidx][mididx] == p2m_missing)
		return mfn == INVALID_P2M_ENTRY;

	p2m_top[topidx][mididx][idx] = mfn;

	return true;
}

bool set_phys_to_machine(unsigned long pfn, unsigned long mfn)
{
	if (unlikely(!__set_phys_to_machine(pfn, mfn)))  {
		if (!alloc_p2m(pfn))
			return false;

		if (!__set_phys_to_machine(pfn, mfn))
			return false;
	}

	return true;
}

#define M2P_OVERRIDE_HASH_SHIFT	10
#define M2P_OVERRIDE_HASH	(1 << M2P_OVERRIDE_HASH_SHIFT)

static RESERVE_BRK_ARRAY(struct list_head, m2p_overrides, M2P_OVERRIDE_HASH);
static DEFINE_SPINLOCK(m2p_override_lock);

static void __init m2p_override_init(void)
{
	unsigned i;

	m2p_overrides = extend_brk(sizeof(*m2p_overrides) * M2P_OVERRIDE_HASH,
				   sizeof(unsigned long));

	for (i = 0; i < M2P_OVERRIDE_HASH; i++)
		INIT_LIST_HEAD(&m2p_overrides[i]);
}

static unsigned long mfn_hash(unsigned long mfn)
{
	return hash_long(mfn, M2P_OVERRIDE_HASH_SHIFT);
}

/* Add an MFN override for a particular page */
int m2p_add_override(unsigned long mfn, struct page *page,
		struct gnttab_map_grant_ref *kmap_op)
{
	unsigned long flags;
	unsigned long pfn;
	unsigned long uninitialized_var(address);
	unsigned level;
	pte_t *ptep = NULL;
	int ret = 0;

	pfn = page_to_pfn(page);
	if (!PageHighMem(page)) {
		address = (unsigned long)__va(pfn << PAGE_SHIFT);
		ptep = lookup_address(address, &level);
		if (WARN(ptep == NULL || level != PG_LEVEL_4K,
					"m2p_add_override: pfn %lx not mapped", pfn))
			return -EINVAL;
	}
	WARN_ON(PagePrivate(page));
	SetPagePrivate(page);
	set_page_private(page, mfn);
	page->index = pfn_to_mfn(pfn);

	if (unlikely(!set_phys_to_machine(pfn, FOREIGN_FRAME(mfn))))
		return -ENOMEM;

	if (kmap_op != NULL) {
		if (!PageHighMem(page)) {
			struct multicall_space mcs =
				xen_mc_entry(sizeof(*kmap_op));

			MULTI_grant_table_op(mcs.mc,
					GNTTABOP_map_grant_ref, kmap_op, 1);

			xen_mc_issue(PARAVIRT_LAZY_MMU);
		}
		/* let's use dev_bus_addr to record the old mfn instead */
		kmap_op->dev_bus_addr = page->index;
		page->index = (unsigned long) kmap_op;
	}
	spin_lock_irqsave(&m2p_override_lock, flags);
	list_add(&page->lru,  &m2p_overrides[mfn_hash(mfn)]);
	spin_unlock_irqrestore(&m2p_override_lock, flags);

	/* p2m(m2p(mfn)) == mfn: the mfn is already present somewhere in
	 * this domain. Set the FOREIGN_FRAME_BIT in the p2m for the other
	 * pfn so that the following mfn_to_pfn(mfn) calls will return the
	 * pfn from the m2p_override (the backend pfn) instead.
	 * We need to do this because the pages shared by the frontend
	 * (xen-blkfront) can be already locked (lock_page, called by
	 * do_read_cache_page); when the userspace backend tries to use them
	 * with direct_IO, mfn_to_pfn returns the pfn of the frontend, so
	 * do_blockdev_direct_IO is going to try to lock the same pages
	 * again resulting in a deadlock.
	 * As a side effect get_user_pages_fast might not be safe on the
	 * frontend pages while they are being shared with the backend,
	 * because mfn_to_pfn (that ends up being called by GUPF) will
	 * return the backend pfn rather than the frontend pfn. */
	ret = __get_user(pfn, &machine_to_phys_mapping[mfn]);
	if (ret == 0 && get_phys_to_machine(pfn) == mfn)
		set_phys_to_machine(pfn, FOREIGN_FRAME(mfn));

	return 0;
}
EXPORT_SYMBOL_GPL(m2p_add_override);
int m2p_remove_override(struct page *page, bool clear_pte)
{
	unsigned long flags;
	unsigned long mfn;
	unsigned long pfn;
	unsigned long uninitialized_var(address);
	unsigned level;
	pte_t *ptep = NULL;
	int ret = 0;

	pfn = page_to_pfn(page);
	mfn = get_phys_to_machine(pfn);
	if (mfn == INVALID_P2M_ENTRY || !(mfn & FOREIGN_FRAME_BIT))
		return -EINVAL;

	if (!PageHighMem(page)) {
		address = (unsigned long)__va(pfn << PAGE_SHIFT);
		ptep = lookup_address(address, &level);

		if (WARN(ptep == NULL || level != PG_LEVEL_4K,
					"m2p_remove_override: pfn %lx not mapped", pfn))
			return -EINVAL;
	}

	spin_lock_irqsave(&m2p_override_lock, flags);
	list_del(&page->lru);
	spin_unlock_irqrestore(&m2p_override_lock, flags);
	WARN_ON(!PagePrivate(page));
	ClearPagePrivate(page);

	if (clear_pte) {
		struct gnttab_map_grant_ref *map_op =
			(struct gnttab_map_grant_ref *) page->index;
		set_phys_to_machine(pfn, map_op->dev_bus_addr);
		if (!PageHighMem(page)) {
			struct multicall_space mcs;
			struct gnttab_unmap_grant_ref *unmap_op;

			/*
			 * It might be that we queued all the m2p grant table
			 * hypercalls in a multicall, then m2p_remove_override
			 * get called before the multicall has actually been
			 * issued. In this case handle is going to -1 because
			 * it hasn't been modified yet.
			 */
			if (map_op->handle == -1)
				xen_mc_flush();
			/*
			 * Now if map_op->handle is negative it means that the
			 * hypercall actually returned an error.
			 */
			if (map_op->handle == GNTST_general_error) {
				printk(KERN_WARNING "m2p_remove_override: "
						"pfn %lx mfn %lx, failed to modify kernel mappings",
						pfn, mfn);
				return -1;
			}

			mcs = xen_mc_entry(
					sizeof(struct gnttab_unmap_grant_ref));
			unmap_op = mcs.args;
			unmap_op->host_addr = map_op->host_addr;
			unmap_op->handle = map_op->handle;
			unmap_op->dev_bus_addr = 0;

			MULTI_grant_table_op(mcs.mc,
					GNTTABOP_unmap_grant_ref, unmap_op, 1);

			xen_mc_issue(PARAVIRT_LAZY_MMU);

			set_pte_at(&init_mm, address, ptep,
					pfn_pte(pfn, PAGE_KERNEL));
			__flush_tlb_single(address);
			map_op->host_addr = 0;
		}
	} else
		set_phys_to_machine(pfn, page->index);

	/* p2m(m2p(mfn)) == FOREIGN_FRAME(mfn): the mfn is already present
	 * somewhere in this domain, even before being added to the
	 * m2p_override (see comment above in m2p_add_override).
	 * If there are no other entries in the m2p_override corresponding
	 * to this mfn, then remove the FOREIGN_FRAME_BIT from the p2m for
	 * the original pfn (the one shared by the frontend): the backend
	 * cannot do any IO on this page anymore because it has been
	 * unshared. Removing the FOREIGN_FRAME_BIT from the p2m entry of
	 * the original pfn causes mfn_to_pfn(mfn) to return the frontend
	 * pfn again. */
	mfn &= ~FOREIGN_FRAME_BIT;
	ret = __get_user(pfn, &machine_to_phys_mapping[mfn]);
	if (ret == 0 && get_phys_to_machine(pfn) == FOREIGN_FRAME(mfn) &&
			m2p_find_override(mfn) == NULL)
		set_phys_to_machine(pfn, mfn);

	return 0;
}
EXPORT_SYMBOL_GPL(m2p_remove_override);

struct page *m2p_find_override(unsigned long mfn)
{
	unsigned long flags;
	struct list_head *bucket = &m2p_overrides[mfn_hash(mfn)];
	struct page *p, *ret;

	ret = NULL;

	spin_lock_irqsave(&m2p_override_lock, flags);

	list_for_each_entry(p, bucket, lru) {
		if (page_private(p) == mfn) {
			ret = p;
			break;
		}
	}

	spin_unlock_irqrestore(&m2p_override_lock, flags);

	return ret;
}

unsigned long m2p_find_override_pfn(unsigned long mfn, unsigned long pfn)
{
	struct page *p = m2p_find_override(mfn);
	unsigned long ret = pfn;

	if (p)
		ret = page_to_pfn(p);

	return ret;
}
EXPORT_SYMBOL_GPL(m2p_find_override_pfn);

#ifdef CONFIG_XEN_DEBUG_FS
#include <linux/debugfs.h>
#include "debugfs.h"
static int p2m_dump_show(struct seq_file *m, void *v)
{
	static const char * const level_name[] = { "top", "middle",
						"entry", "abnormal", "error"};
#define TYPE_IDENTITY 0
#define TYPE_MISSING 1
#define TYPE_PFN 2
#define TYPE_UNKNOWN 3
	static const char * const type_name[] = {
				[TYPE_IDENTITY] = "identity",
				[TYPE_MISSING] = "missing",
				[TYPE_PFN] = "pfn",
				[TYPE_UNKNOWN] = "abnormal"};
	unsigned long pfn, prev_pfn_type = 0, prev_pfn_level = 0;
	unsigned int uninitialized_var(prev_level);
	unsigned int uninitialized_var(prev_type);

	if (!p2m_top)
		return 0;

	for (pfn = 0; pfn < MAX_DOMAIN_PAGES; pfn++) {
		unsigned topidx = p2m_top_index(pfn);
		unsigned mididx = p2m_mid_index(pfn);
		unsigned idx = p2m_index(pfn);
		unsigned lvl, type;

		lvl = 4;
		type = TYPE_UNKNOWN;
		if (p2m_top[topidx] == p2m_mid_missing) {
			lvl = 0; type = TYPE_MISSING;
		} else if (p2m_top[topidx] == NULL) {
			lvl = 0; type = TYPE_UNKNOWN;
		} else if (p2m_top[topidx][mididx] == NULL) {
			lvl = 1; type = TYPE_UNKNOWN;
		} else if (p2m_top[topidx][mididx] == p2m_identity) {
			lvl = 1; type = TYPE_IDENTITY;
		} else if (p2m_top[topidx][mididx] == p2m_missing) {
			lvl = 1; type = TYPE_MISSING;
		} else if (p2m_top[topidx][mididx][idx] == 0) {
			lvl = 2; type = TYPE_UNKNOWN;
		} else if (p2m_top[topidx][mididx][idx] == IDENTITY_FRAME(pfn)) {
			lvl = 2; type = TYPE_IDENTITY;
		} else if (p2m_top[topidx][mididx][idx] == INVALID_P2M_ENTRY) {
			lvl = 2; type = TYPE_MISSING;
		} else if (p2m_top[topidx][mididx][idx] == pfn) {
			lvl = 2; type = TYPE_PFN;
		} else if (p2m_top[topidx][mididx][idx] != pfn) {
			lvl = 2; type = TYPE_PFN;
		}
		if (pfn == 0) {
			prev_level = lvl;
			prev_type = type;
		}
		if (pfn == MAX_DOMAIN_PAGES-1) {
			lvl = 3;
			type = TYPE_UNKNOWN;
		}
		if (prev_type != type) {
			seq_printf(m, " [0x%lx->0x%lx] %s\n",
				prev_pfn_type, pfn, type_name[prev_type]);
			prev_pfn_type = pfn;
			prev_type = type;
		}
		if (prev_level != lvl) {
			seq_printf(m, " [0x%lx->0x%lx] level %s\n",
				prev_pfn_level, pfn, level_name[prev_level]);
			prev_pfn_level = pfn;
			prev_level = lvl;
		}
	}
	return 0;
#undef TYPE_IDENTITY
#undef TYPE_MISSING
#undef TYPE_PFN
#undef TYPE_UNKNOWN
}

static int p2m_dump_open(struct inode *inode, struct file *filp)
{
	return single_open(filp, p2m_dump_show, NULL);
}

static const struct file_operations p2m_dump_fops = {
	.open		= p2m_dump_open,
	.read		= seq_read,
	.llseek		= seq_lseek,
	.release	= single_release,
};

static struct dentry *d_mmu_debug;

static int __init xen_p2m_debugfs(void)
{
	struct dentry *d_xen = xen_init_debugfs();

	if (d_xen == NULL)
		return -ENOMEM;

	d_mmu_debug = debugfs_create_dir("mmu", d_xen);

	debugfs_create_file("p2m", 0600, d_mmu_debug, NULL, &p2m_dump_fops);
	return 0;
}
fs_initcall(xen_p2m_debugfs);
#endif /* CONFIG_XEN_DEBUG_FS */<|MERGE_RESOLUTION|>--- conflicted
+++ resolved
@@ -599,11 +599,7 @@
 	if (p2m_index(set_pfn))
 		return false;
 
-<<<<<<< HEAD
-	for (pfn = 0; pfn <= MAX_DOMAIN_PAGES; pfn += P2M_PER_PAGE) {
-=======
 	for (pfn = 0; pfn < MAX_DOMAIN_PAGES; pfn += P2M_PER_PAGE) {
->>>>>>> ddfb43f3
 		topidx = p2m_top_index(pfn);
 
 		if (!p2m_top[topidx])
